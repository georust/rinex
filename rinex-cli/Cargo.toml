--- conflicted
+++ resolved
@@ -18,11 +18,7 @@
 clap = { version = "4.4.3", features = ["derive", "color"] }
 rand = "0.8"
 serde_json = "1"
-<<<<<<< HEAD
-sp3 = { path = "../../sp3", features = ["serde", "flate2"] }
-=======
 sp3 = { path = "../sp3", features = ["serde", "flate2"] }
->>>>>>> cfa9c607
 rinex-qc = { path = "../rinex-qc", features = ["serde"] }
 rinex = { path = "../rinex", features = ["serde", "flate2", "sbas", "obs", "nav", "qc", "processing"] }
 thiserror = "1"
