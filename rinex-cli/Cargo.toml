[package]
name = "rinex-cli"
version = "0.2.0"
license = "MIT OR Apache-2.0"
authors = ["Guillaume W. Bres <guillaume.bressaix@gmail.com>"]
description = "Command line tool parse and analyze RINEX data"
homepage = "https://github.com/gwbres/rinex"
keywords = ["rinex", "gps", "glonass", "galileo", "timing"]
categories = ["science", "command-line-interface", "command-line-utilities"]
edition = "2018"
readme = "README.md"

[dependencies]
chrono = "0.4"
serde_json = "1"
<<<<<<< HEAD
rinex = { path = "../rinex", features = ["with-serde"] }
clap = { version = "~2.34.0", features = ["yaml"] }
gnuplot = "0.0.37"
=======
rinex = { path = "../rinex", features = ["with-serde", "with-gzip", "with-geo"] }
clap = { version = "3.2.15", features = ["yaml"] }
gnuplot = "0.0.37"
thiserror = "1"
>>>>>>> 1197a980
<|MERGE_RESOLUTION|>--- conflicted
+++ resolved
@@ -13,13 +13,7 @@
 [dependencies]
 chrono = "0.4"
 serde_json = "1"
-<<<<<<< HEAD
-rinex = { path = "../rinex", features = ["with-serde"] }
-clap = { version = "~2.34.0", features = ["yaml"] }
-gnuplot = "0.0.37"
-=======
 rinex = { path = "../rinex", features = ["with-serde", "with-gzip", "with-geo"] }
 clap = { version = "3.2.15", features = ["yaml"] }
 gnuplot = "0.0.37"
-thiserror = "1"
->>>>>>> 1197a980
+thiserror = "1"