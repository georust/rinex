use crate::cli::Context;
use std::collections::HashMap;

use anise::almanac::Almanac;
use gnss_rtk::prelude::{Epoch, InterpolationResult as RTKInterpolationResult, TimeScale, SV};

use rinex::navigation::Ephemeris;

pub struct Orbit<'a> {
    buffer: HashMap<SV, Vec<(Epoch, Ephemeris)>>,
    iter: Box<dyn Iterator<Item = (SV, &'a Epoch, &'a Ephemeris)> + 'a>,
}

impl<'a> Orbit<'a> {
    pub fn from_ctx(ctx: &'a Context) -> Self {
        let brdc = ctx
            .data
            .brdc_navigation()
            .expect("BRDC navigation required");
        Self {
            buffer: HashMap::with_capacity(64),
            iter: Box::new(brdc.ephemeris().map(|(toc, (_, sv, eph))| (sv, toc, eph))),
        }
    }
    fn feasible(&self, t: Epoch, sv: SV, sv_ts: TimeScale) -> bool {
        if sv.constellation.is_sbas() {
            // TOE does not exist
            self.buffer.get(&sv).is_some()
        } else {
            let max_dtoe = Ephemeris::max_dtoe(sv.constellation).unwrap();
            if let Some(dataset) = self.buffer.get(&sv) {
                let mut index = dataset.len();
                while index > 1 {
                    index -= 1;
                    let eph_i = &dataset[index].1;
                    if let Some(toe) = eph_i.toe_gpst(sv_ts) {
                        if toe < t && (t - toe) < max_dtoe {
                            return true;
                        }
                    }
                }
            }
            false
        }
    }
    pub fn next_at(
        &mut self,
        t: Epoch,
        sv: SV,
        almanac: &Almanac,
    ) -> Option<RTKInterpolationResult> {
        let sv_ts = sv.timescale()?;

        while !self.feasible(t, sv, sv_ts) {
            if let Some((sv_i, toc_i, eph_i)) = self.iter.next() {
                if let Some(dataset) = self.buffer.get_mut(&sv_i) {
                    dataset.push((*toc_i, eph_i.clone()));
                } else {
                    self.buffer.insert(sv_i, vec![(*toc_i, eph_i.clone())]);
                }
            } else {
                // EOF
                return None;
            }
        }

        let output = match self.buffer.get(&sv) {
            Some(eph) => {
<<<<<<< HEAD
                if sv.constellation.is_sbas() {
                    let (toc_i, eph_i) = eph
                        .iter()
                        .filter(|(toc_i, _)| *toc_i < t)
                        .min_by_key(|(toc_i, _)| (*toc_i - t).abs())?;

                    let t_gpst = t.to_time_scale(TimeScale::GPST).duration.to_seconds();
                    let toc_gpst = toc_i.to_time_scale(TimeScale::GPST).duration.to_seconds();
                    let dt = t_gpst - toc_gpst;

                    let (x, y, z) = (
                        eph_i.get_orbit_f64("satPosX")? * 1.0E3,
                        eph_i.get_orbit_f64("satPosY")? * 1.0E3,
                        eph_i.get_orbit_f64("satPosZ")? * 1.0E3,
                    );
                    // NAV RINEX null payload means missing field
                    if x == 0.0 || y == 0.0 || z == 0.0 {
                        return None;
                    }
                    let (vx_kms, vy_kms, vz_kms) = (
                        eph_i.get_orbit_f64("velX")? * 1.0E3,
                        eph_i.get_orbit_f64("velY")? * 1.0E3,
                        eph_i.get_orbit_f64("velZ")? * 1.0E3,
                    );
                    let (ax_kms, ay_kms, az_kms) = (
                        eph_i.get_orbit_f64("accelX")? * 1.0E3,
                        eph_i.get_orbit_f64("accelY")? * 1.0E3,
                        eph_i.get_orbit_f64("accelZ")? * 1.0E3,
                    );
                    //let (x, y, z) = (
                    //    x
                    //        + vx_kms * dt,
                    //        //+ ax_kms * dt * dt / 2.0,
                    //    y
                    //        + vy_kms * dt,
                    //        //+ ay_kms * dt * dt / 2.0,
                    //    z
                    //        + vz_kms * dt,
                    //        //+ az_kms * dt * dt / 2.0,
                    //);
                    Some(RTKInterpolationResult::from_position((x, y, z)))
                } else {
                    let (_, eph_i) = eph.iter().filter(|(toc_i, _)| *toc_i < t).min_by_key(
                        |(toc_i, eph_i)| {
                            //(*toc_i - t).abs()
                            let toe_i = eph_i.toe_gpst(sv_ts).unwrap();
                            t - toe_i
                        },
                    )?;

                    let (x_km, y_km, z_km) = eph_i.kepler2position(sv, t)?;
                    let (x, y, z) = (x_km * 1.0E3, y_km * 1.0E3, z_km * 1.0E3);
                    Some(RTKInterpolationResult::from_position((x, y, z)))
                }
=======
                let eph_i = eph.iter().min_by_key(|eph_i| {
                    let toe_i = eph_i.toe_gpst(sv_ts).unwrap();
                    t - toe_i
                })?;
                let (x_km, y_km, z_km) = eph_i.kepler2position(sv, t, &almanac)?;
                let (x, y, z) = (x_km * 1.0E3, y_km * 1.0E3, z_km * 1.0E3);
                Some(RTKInterpolationResult::from_position((x, y, z)))
>>>>>>> ad2f9dff
            },
            None => None,
        };
        // TODO improve memory footprint: avoid memory growth
        //self.buffer.retain(|sv_i, ephemeris| {
        //    if *sv_i == sv {
        //        let max_dtoe = Ephemeris::max_dtoe(sv.constellation)
        //            .unwrap()
        //            .to_seconds();
        //        ephemeris.retain(|eph_i| {
        //            let toe = eph_i.toe_gpst(sv_ts).unwrap();
        //            let dt = (t - toe).to_seconds();
        //            if dt < max_dtoe {
        //                dt > 0.0
        //            } else {
        //                false
        //            }
        //        });
        //        !ephemeris.is_empty()
        //    } else {
        //        true
        //    }
        //});
        output
    }
}<|MERGE_RESOLUTION|>--- conflicted
+++ resolved
@@ -66,7 +66,6 @@
 
         let output = match self.buffer.get(&sv) {
             Some(eph) => {
-<<<<<<< HEAD
                 if sv.constellation.is_sbas() {
                     let (toc_i, eph_i) = eph
                         .iter()
@@ -117,19 +116,10 @@
                         },
                     )?;
 
-                    let (x_km, y_km, z_km) = eph_i.kepler2position(sv, t)?;
+                    let (x_km, y_km, z_km) = eph_i.kepler2position(sv, t, almanac)?;
                     let (x, y, z) = (x_km * 1.0E3, y_km * 1.0E3, z_km * 1.0E3);
                     Some(RTKInterpolationResult::from_position((x, y, z)))
                 }
-=======
-                let eph_i = eph.iter().min_by_key(|eph_i| {
-                    let toe_i = eph_i.toe_gpst(sv_ts).unwrap();
-                    t - toe_i
-                })?;
-                let (x_km, y_km, z_km) = eph_i.kepler2position(sv, t, &almanac)?;
-                let (x, y, z) = (x_km * 1.0E3, y_km * 1.0E3, z_km * 1.0E3);
-                Some(RTKInterpolationResult::from_position((x, y, z)))
->>>>>>> ad2f9dff
             },
             None => None,
         };
