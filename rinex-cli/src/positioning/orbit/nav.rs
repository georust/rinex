use crate::cli::Context;
use std::collections::HashMap;

use gnss_rtk::prelude::{Epoch, InterpolationResult as RTKInterpolationResult, TimeScale, SV};

use rinex::navigation::Ephemeris;

pub struct Orbit<'a> {
    buffer: HashMap<SV, Vec<(Epoch, Ephemeris)>>,
    iter: Box<dyn Iterator<Item = (SV, &'a Epoch, &'a Ephemeris)> + 'a>,
}

impl<'a> Orbit<'a> {
    pub fn from_ctx(ctx: &'a Context) -> Self {
        let brdc = ctx
            .data
            .brdc_navigation()
            .expect("BRDC navigation required");
        Self {
            buffer: HashMap::with_capacity(64),
            iter: Box::new(brdc.ephemeris().map(|(toc, (_, sv, eph))| (sv, toc, eph))),
        }
    }
    fn feasible(&self, t: Epoch, sv: SV, sv_ts: TimeScale) -> bool {
        if sv.constellation.is_sbas() {
            // TOE does not exist
            self.buffer.get(&sv).is_some()
        } else {
            let max_dtoe = Ephemeris::max_dtoe(sv.constellation).unwrap();
            if let Some(dataset) = self.buffer.get(&sv) {
                let mut index = dataset.len();
                while index > 1 {
                    index -= 1;
                    let eph_i = &dataset[index].1;
                    if let Some(toe) = eph_i.toe_gpst(sv_ts) {
                        if toe < t && (t - toe) < max_dtoe {
                            return true;
                        }
                    }
                }
            }
            false
        }
    }
    pub fn next_at(&mut self, t: Epoch, sv: SV) -> Option<RTKInterpolationResult> {
        let sv_ts = sv.timescale()?;

        while !self.feasible(t, sv, sv_ts) {
            if let Some((sv_i, toc_i, eph_i)) = self.iter.next() {
                if let Some(dataset) = self.buffer.get_mut(&sv_i) {
                    dataset.push((*toc_i, eph_i.clone()));
                } else {
                    self.buffer.insert(sv_i, vec![(*toc_i, eph_i.clone())]);
                }
            } else {
                // EOF
                return None;
            }
        }

        let output = match self.buffer.get(&sv) {
            Some(eph) => {
<<<<<<< HEAD
                if sv.constellation.is_sbas() {
                    let (_toc_i, eph_i) = eph.iter().filter(|(toc_i, _)| *toc_i < t).min_by_key(
                        |(_toc_i, eph_i)| {
                            let toe_i = eph_i.toe_gpst(sv_ts).unwrap();
                            t - toe_i
                        },
                    )?;

                    //let t_gpst = t.to_time_scale(TimeScale::GPST).duration.to_seconds();
                    // let toc_gpst = toc_i.to_time_scale(TimeScale::GPST).duration.to_seconds();
                    //let dt = t_gpst - toc_gpst;

                    let (x, y, z) = (
                        eph_i.get_orbit_f64("satPosX")? * 1.0E3,
                        eph_i.get_orbit_f64("satPosY")? * 1.0E3,
                        eph_i.get_orbit_f64("satPosZ")? * 1.0E3,
                    );
                    // NAV RINEX null payload means missing field
                    if x == 0.0 || y == 0.0 || z == 0.0 {
                        return None;
                    }
                    //let (vx_kms, vy_kms, vz_kms) = (
                    //    eph_i.get_orbit_f64("velX")? * 1.0E3,
                    //    eph_i.get_orbit_f64("velY")? * 1.0E3,
                    //    eph_i.get_orbit_f64("velZ")? * 1.0E3,
                    //);
                    //let (ax_kms, ay_kms, az_kms) = (
                    //    eph_i.get_orbit_f64("accelX")? * 1.0E3,
                    //    eph_i.get_orbit_f64("accelY")? * 1.0E3,
                    //    eph_i.get_orbit_f64("accelZ")? * 1.0E3,
                    //);
                    //let (x, y, z) = (
                    //    x
                    //        + vx_kms * dt,
                    //        //+ ax_kms * dt * dt / 2.0,
                    //    y
                    //        + vy_kms * dt,
                    //        //+ ay_kms * dt * dt / 2.0,
                    //    z
                    //        + vz_kms * dt,
                    //        //+ az_kms * dt * dt / 2.0,
                    //);
                    Some(RTKInterpolationResult::from_position((x, y, z)))
                } else {
                    let (_, eph_i) = eph.iter().filter(|(toc_i, _)| *toc_i < t).min_by_key(
                        |(_toc_i, eph_i)| {
                            let toe_i = eph_i.toe_gpst(sv_ts).unwrap();
                            t - toe_i
                        },
                    )?;

                    let (x_km, y_km, z_km) = eph_i.kepler2position(sv, t, almanac)?;
                    let (x, y, z) = (x_km * 1.0E3, y_km * 1.0E3, z_km * 1.0E3);
                    Some(RTKInterpolationResult::from_position((x, y, z)))
                }
=======
                let eph_i = eph.iter().min_by_key(|eph_i| {
                    let toe_i = eph_i.toe_gpst(sv_ts).unwrap();
                    t - toe_i
                })?;
                let (x_km, y_km, z_km) = eph_i.kepler2position(sv, t)?;
                let (x, y, z) = (x_km * 1.0E3, y_km * 1.0E3, z_km * 1.0E3);
                Some(RTKInterpolationResult::from_position((x, y, z)))
>>>>>>> 0fae4d88
            },
            None => None,
        };
        // TODO improve memory footprint: avoid memory growth
        //self.buffer.retain(|sv_i, ephemeris| {
        //    if *sv_i == sv {
        //        let max_dtoe = Ephemeris::max_dtoe(sv.constellation)
        //            .unwrap()
        //            .to_seconds();
        //        ephemeris.retain(|eph_i| {
        //            let toe = eph_i.toe_gpst(sv_ts).unwrap();
        //            let dt = (t - toe).to_seconds();
        //            if dt < max_dtoe {
        //                dt > 0.0
        //            } else {
        //                false
        //            }
        //        });
        //        !ephemeris.is_empty()
        //    } else {
        //        true
        //    }
        //});
        output
    }
}<|MERGE_RESOLUTION|>--- conflicted
+++ resolved
@@ -60,7 +60,6 @@
 
         let output = match self.buffer.get(&sv) {
             Some(eph) => {
-<<<<<<< HEAD
                 if sv.constellation.is_sbas() {
                     let (_toc_i, eph_i) = eph.iter().filter(|(toc_i, _)| *toc_i < t).min_by_key(
                         |(_toc_i, eph_i)| {
@@ -68,10 +67,6 @@
                             t - toe_i
                         },
                     )?;
-
-                    //let t_gpst = t.to_time_scale(TimeScale::GPST).duration.to_seconds();
-                    // let toc_gpst = toc_i.to_time_scale(TimeScale::GPST).duration.to_seconds();
-                    //let dt = t_gpst - toc_gpst;
 
                     let (x, y, z) = (
                         eph_i.get_orbit_f64("satPosX")? * 1.0E3,
@@ -112,19 +107,10 @@
                         },
                     )?;
 
-                    let (x_km, y_km, z_km) = eph_i.kepler2position(sv, t, almanac)?;
+                    let (x_km, y_km, z_km) = eph_i.kepler2position(sv, t)?;
                     let (x, y, z) = (x_km * 1.0E3, y_km * 1.0E3, z_km * 1.0E3);
                     Some(RTKInterpolationResult::from_position((x, y, z)))
                 }
-=======
-                let eph_i = eph.iter().min_by_key(|eph_i| {
-                    let toe_i = eph_i.toe_gpst(sv_ts).unwrap();
-                    t - toe_i
-                })?;
-                let (x_km, y_km, z_km) = eph_i.kepler2position(sv, t)?;
-                let (x, y, z) = (x_km * 1.0E3, y_km * 1.0E3, z_km * 1.0E3);
-                Some(RTKInterpolationResult::from_position((x, y, z)))
->>>>>>> 0fae4d88
             },
             None => None,
         };
