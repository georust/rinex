use crate::cli::Context;
use clap::ArgMatches;
use std::cell::RefCell;
use std::fs::read_to_string;

<<<<<<< HEAD
mod ppp; // precise point positioning
use ppp::Report as PPPReport;
=======
mod ppp;
use anise::almanac::Almanac;
// precise point positioning
use ppp::post_process as ppp_post_process;
use ppp::PostProcessingError as PPPPostProcessingError;
>>>>>>> ad2f9dff

mod cggtts; // CGGTTS special solver
use cggtts::{post_process as cggtts_post_process, Report as CggttsReport};

use rinex::{
    carrier::Carrier,
    prelude::{Constellation, Rinex},
};

use rinex_qc::prelude::QcExtraPage;

use rtk::prelude::{
    BdModel, Carrier as RTKCarrier, Config, Duration, Epoch, Error as RTKError, KbModel, Method,
    NgModel, PVTSolutionType, Position, Solver, Vector3,
};

use thiserror::Error;

mod orbit;
pub use orbit::Orbit;

mod time;
pub use time::Time;

mod interp;
pub use interp::Buffer as BufferTrait;

#[derive(Debug, Error)]
pub enum Error {
    #[error("solver error")]
    SolverError(#[from] RTKError),
    #[error("no solutions: check your settings or input")]
    NoSolutions,
    #[error("i/o error")]
    StdioError(#[from] std::io::Error),
}

/*
 * Converts `RTK Carrier` into compatible struct
 */
pub fn rtk_carrier_cast(carrier: RTKCarrier) -> Carrier {
    match carrier {
        RTKCarrier::L2 => Carrier::L2,
        RTKCarrier::L5 => Carrier::L5,
        RTKCarrier::L6 => Carrier::L6,
        RTKCarrier::E1 => Carrier::E1,
        RTKCarrier::E5 => Carrier::E5,
        RTKCarrier::E6 => Carrier::E6,
        RTKCarrier::E5A => Carrier::E5a,
        RTKCarrier::E5B => Carrier::E5b,
        RTKCarrier::B1I => Carrier::B1I,
        RTKCarrier::B2 => Carrier::B2,
        RTKCarrier::B3 => Carrier::B3,
        RTKCarrier::B2A => Carrier::B2A,
        RTKCarrier::B2iB2b => Carrier::B2I,
        RTKCarrier::B1aB1c => Carrier::B1A,
        RTKCarrier::L1 | _ => Carrier::L1,
    }
}

/*
 * Converts `Carrier` into RTK compatible struct
 */
pub fn cast_rtk_carrier(carrier: Carrier) -> RTKCarrier {
    match carrier {
        Carrier::L2 => RTKCarrier::L2,
        Carrier::L5 => RTKCarrier::L5,
        Carrier::L6 => RTKCarrier::L6,
        Carrier::E1 => RTKCarrier::E1,
        Carrier::E5 => RTKCarrier::E5,
        Carrier::E6 => RTKCarrier::E6,
        Carrier::E5a => RTKCarrier::E5A,
        Carrier::E5b => RTKCarrier::E5B,
        Carrier::B1I => RTKCarrier::B1I,
        Carrier::B2 => RTKCarrier::B2,
        Carrier::B3 | Carrier::B3A => RTKCarrier::B3,
        Carrier::B2A => RTKCarrier::B2A,
        Carrier::B2I | Carrier::B2B => RTKCarrier::B2iB2b,
        Carrier::B1A | Carrier::B1C => RTKCarrier::B1aB1c,
        Carrier::L1 | _ => RTKCarrier::L1,
    }
}

// helper in reference signal determination
fn rtk_reference_carrier(carrier: RTKCarrier) -> bool {
    matches!(
        carrier,
        RTKCarrier::L1 | RTKCarrier::E1 | RTKCarrier::B1aB1c | RTKCarrier::B1I
    )
}

//use map_3d::{ecef2geodetic, rad2deg, Ellipsoid};

//pub fn tropo_components(meteo: Option<&Rinex>, t: Epoch, lat_ddeg: f64) -> Option<(f64, f64)> {
//    const MAX_LATDDEG_DELTA: f64 = 15.0;
//    let max_dt = Duration::from_hours(24.0);
//    let rnx = meteo?;
//    let meteo = rnx.header.meteo.as_ref().unwrap();
//
//    let delays: Vec<(Observable, f64)> = meteo
//        .sensors
//        .iter()
//        .filter_map(|s| match s.observable {
//            Observable::ZenithDryDelay => {
//                let (x, y, z, _) = s.position?;
//                let (lat, _, _) = ecef2geodetic(x, y, z, Ellipsoid::WGS84);
//                let lat = rad2deg(lat);
//                if (lat - lat_ddeg).abs() < MAX_LATDDEG_DELTA {
//                    let value = rnx
//                        .zenith_dry_delay()
//                        .filter(|(t_sens, _)| (*t_sens - t).abs() < max_dt)
//                        .min_by_key(|(t_sens, _)| (*t_sens - t).abs());
//                    let (_, value) = value?;
//                    debug!("{:?} lat={} zdd {}", t, lat_ddeg, value);
//                    Some((s.observable.clone(), value))
//                } else {
//                    None
//                }
//            },
//            Observable::ZenithWetDelay => {
//                let (x, y, z, _) = s.position?;
//                let (mut lat, _, _) = ecef2geodetic(x, y, z, Ellipsoid::WGS84);
//                lat = rad2deg(lat);
//                if (lat - lat_ddeg).abs() < MAX_LATDDEG_DELTA {
//                    let value = rnx
//                        .zenith_wet_delay()
//                        .filter(|(t_sens, _)| (*t_sens - t).abs() < max_dt)
//                        .min_by_key(|(t_sens, _)| (*t_sens - t).abs());
//                    let (_, value) = value?;
//                    debug!("{:?} lat={} zdd {}", t, lat_ddeg, value);
//                    Some((s.observable.clone(), value))
//                } else {
//                    None
//                }
//            },
//            _ => None,
//        })
//        .collect();
//
//    if delays.len() < 2 {
//        None
//    } else {
//        let zdd = delays
//            .iter()
//            .filter_map(|(obs, value)| {
//                if obs == &Observable::ZenithDryDelay {
//                    Some(*value)
//                } else {
//                    None
//                }
//            })
//            .reduce(|k, _| k)
//            .unwrap();
//
//        let zwd = delays
//            .iter()
//            .filter_map(|(obs, value)| {
//                if obs == &Observable::ZenithWetDelay {
//                    Some(*value)
//                } else {
//                    None
//                }
//            })
//            .reduce(|k, _| k)
//            .unwrap();
//
//        Some((zwd, zdd))
//    }
//}

/*
 * Grabs nearest KB model (in time)
 */
pub fn kb_model(nav: &Rinex, t: Epoch) -> Option<KbModel> {
    let (_, sv, kb_model) = nav
        .klobuchar_models()
        .min_by_key(|(t_i, _, _)| (t - *t_i).abs())?;
    Some(KbModel {
        h_km: {
            match sv.constellation {
                Constellation::BeiDou => 375.0,
                // we only expect GPS or BDS here,
                // badly formed RINEX will generate errors in the solutions
                _ => 350.0,
            }
        },
        alpha: kb_model.alpha,
        beta: kb_model.beta,
    })
}

/*
 * Grabs nearest BD model (in time)
 */
pub fn bd_model(nav: &Rinex, t: Epoch) -> Option<BdModel> {
    nav.bdgim_models()
        .min_by_key(|(t_i, _)| (t - *t_i).abs())
        .map(|(_, model)| BdModel { alpha: model.alpha })
}

/*
 * Grabs nearest NG model (in time)
 */
pub fn ng_model(nav: &Rinex, t: Epoch) -> Option<NgModel> {
    nav.nequick_g_models()
        .min_by_key(|(t_i, _)| (t - *t_i).abs())
        .map(|(_, model)| NgModel { a: model.a })
}

pub fn precise_positioning(ctx: &Context, matches: &ArgMatches) -> Result<QcExtraPage, Error> {
    /* Load customized config script, or use defaults */
    let cfg = match matches.get_one::<String>("cfg") {
        Some(fp) => {
            let content = read_to_string(fp)
                .unwrap_or_else(|e| panic!("failed to read configuration: {}", e));
            let mut cfg: Config = serde_json::from_str(&content)
                .unwrap_or_else(|e| panic!("failed to parse configuration: {}", e));

            /*
             * CGGTTS special case
             */
            if matches.get_flag("cggtts") {
                cfg.sol_type = PVTSolutionType::TimeOnly;
            }

            info!("Using custom solver configuration: {:#?}", cfg);
            cfg
        },
        None => {
            let method = Method::default();
            let mut cfg = Config::static_preset(method);

            /*
             * CGGTTS special case
             */
            if matches.get_flag("cggtts") {
                cfg.sol_type = PVTSolutionType::TimeOnly;
            }

            info!("Using {:?} default preset: {:#?}", method, cfg);
            cfg
        },
    };
    /* Verify requirements and print helpful comments */
    assert!(
        ctx.data.observation().is_some(),
        "Positioning requires Observation RINEX"
    );
    assert!(
        ctx.data.brdc_navigation().is_some(),
        "Positioning requires Navigation RINEX"
    );

    if let Some(obs_rinex) = ctx.data.observation() {
        if let Some(obs_header) = &obs_rinex.header.obs {
            if let Some(time_of_first_obs) = obs_header.time_of_first_obs {
                if let Some(clk_rinex) = ctx.data.clock() {
                    if let Some(clk_header) = &clk_rinex.header.clock {
                        if let Some(time_scale) = clk_header.timescale {
                            if time_scale == time_of_first_obs.time_scale {
                                info!("Temporal PPP compliancy");
                            } else {
                                error!("Working with different timescales in OBS/CLK RINEX is not PPP compatible and will generate tiny errors");
                                warn!("Consider using OBS/CLK RINEX files expressed in the same timescale for optimal results");
                            }
                        }
                    }
                } else if let Some(sp3) = ctx.data.sp3() {
                    if ctx.data.sp3_has_clock() {
                        if sp3.time_scale == time_of_first_obs.time_scale {
                            info!("Temporal PPP compliancy");
                        } else {
                            error!("Working with different timescales in OBS/SP3 is not PPP compatible and will generate tiny errors");
                            if sp3.epoch_interval >= Duration::from_seconds(300.0) {
                                warn!("Interpolating clock states from low sample rate SP3 will most likely introduce errors");
                            }
                        }
                    }
                }
            }
        }
    }

    let orbit = RefCell::new(Orbit::from_ctx(ctx, cfg.interp_order));
    debug!("Orbit interpolator created");

    // print config to be used
    info!("Using {:?} method", cfg.method);

<<<<<<< HEAD
    // The CGGTTS opmode (TimeOnly) is not designed
    // to support lack of apriori knowledge
    let apriori = if matches.get_flag("cggtts") {
        if let Some((x, y, z)) = ctx.rx_ecef {
            let apriori_ecef = Vector3::new(x, y, z);
            Some(Position::from_ecef(apriori_ecef))
        } else {
            panic!(
                "--cggtts opmode cannot work without a priori position knowledge.
You either need to specify it manually (see --help), or use RINEX files that define
a static reference position"
            );
        }
    } else {
        None
    };
=======
    let almanac = Almanac::until_2035().unwrap();
>>>>>>> ad2f9dff

    let solver = Solver::new(
        &cfg,
        apriori,
        /* state vector interpolator */
        |t, sv, _order| orbit.borrow_mut().next_at(t, sv, &almanac),
    )?;

    if matches.get_flag("cggtts") {
        /* CGGTTS special opmode */
        let tracks = cggtts::resolve(ctx, solver, matches)?;
        cggtts_post_process(&ctx, &tracks, matches)?;
        let report = CggttsReport::new(&ctx, &tracks);
        //Ok(report.formalize())
        Err(Error::NoSolutions)
    } else {
        /* PPP */
        let solutions = ppp::resolve(ctx, solver);
        if solutions.len() > 0 {
            let report = PPPReport::new(&ctx, &solutions);
            Err(Error::NoSolutions)
        } else {
            error!("solver did not generate a single solution");
            error!("verify your input data and configuration setup");
            Err(Error::NoSolutions)
        }
    }
}<|MERGE_RESOLUTION|>--- conflicted
+++ resolved
@@ -2,17 +2,10 @@
 use clap::ArgMatches;
 use std::cell::RefCell;
 use std::fs::read_to_string;
-
-<<<<<<< HEAD
+use anise::almanac::Almanac;
+
 mod ppp; // precise point positioning
 use ppp::Report as PPPReport;
-=======
-mod ppp;
-use anise::almanac::Almanac;
-// precise point positioning
-use ppp::post_process as ppp_post_process;
-use ppp::PostProcessingError as PPPPostProcessingError;
->>>>>>> ad2f9dff
 
 mod cggtts; // CGGTTS special solver
 use cggtts::{post_process as cggtts_post_process, Report as CggttsReport};
@@ -302,7 +295,6 @@
     // print config to be used
     info!("Using {:?} method", cfg.method);
 
-<<<<<<< HEAD
     // The CGGTTS opmode (TimeOnly) is not designed
     // to support lack of apriori knowledge
     let apriori = if matches.get_flag("cggtts") {
@@ -319,9 +311,9 @@
     } else {
         None
     };
-=======
-    let almanac = Almanac::until_2035().unwrap();
->>>>>>> ad2f9dff
+    
+    let almanac = Almanac::until_2035()
+        .unwrap_or_else(|e| panic!("failed to retrieve latest Almanac: {}", e));
 
     let solver = Solver::new(
         &cfg,
@@ -342,7 +334,7 @@
         let solutions = ppp::resolve(ctx, solver);
         if solutions.len() > 0 {
             let report = PPPReport::new(&ctx, &solutions);
-            Err(Error::NoSolutions)
+            Ok(report.formalize())
         } else {
             error!("solver did not generate a single solution");
             error!("verify your input data and configuration setup");
