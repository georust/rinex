[package]
name = "rinex"
version = "0.16.1"
license = "MIT OR Apache-2.0"
authors = ["Guillaume W. Bres <guillaume.bressaix@gmail.com>"]
description = "Package to parse and analyze RINEX data"
homepage = "https://github.com/georust/rinex"
repository = "https://github.com/georust/rinex"
keywords = ["rinex", "timing", "gps", "glonass", "galileo"]
categories = ["science", "science::geo", "parsing"]
edition = "2021"
readme = "README.md"
rust-version = "1.64"

[features]
default = []

# Unlock OBS RINEX full support.
# Unlocks dedicated browsing methods and post processing algorithms.
obs = []

# Unlock NAV RINEX full support. 
# Unlocks dedicated browsing methods and navigation dedicated methods.
nav = []

# Unlock METEO RINEX full support.
# Unlocks dedicated browsing methods and dedicated analysis.
meteo = []

# Unlock IONEX full support.
# Unlocks dedicated browsing methods and dedicated analysis.
ionex = []

# Unlock CLOCK RINEX full support.
# Unlocks dedicated browsing methods and dedicated analysis.
clock = []

# Unlock ANTEX full support.
# Unlocks dedicated browsing methods and antenna compensation methods.
antex = []

# Unlock support of DORIS RINEX file format, DORIS special measurements
# wrapped as RINEX observation file.
doris = []

# Unlock Processing package.
# Unlocks the preprocessing toolkit, Filtering methods and preprocessing algorithms.
processing = []

# Unlock Quality Check (QC) methods and traits.
# Allows to generate complete QC reports for RINEX or entire contexts.
qc = ["rinex-qc-traits", "horrorshow"] 

# Unlock SP3 support to be able to integrate SP3 precise orbits
# into a complete Context.
sp3 = ["dep:sp3", "walkdir"] 

# Unlock all features, all at once
full = [
    "antex",
    "clock",
    "doris",
    "flate2",
    "horrorshow",
    "ionex",
    "meteo",
    "nav",
    "obs",
    "processing",
    "qc",
    "serde",
    "sp3",
]

[package.metadata.docs.rs]
all-features = true
rustdoc-args = ["--cfg", "docrs", "--generate-link-to-definition"]

[build-dependencies]
serde_json = { version = "1.0", features = ["preserve_order"] }
serde = { version = "1.0", default-features = false, features = ["derive"] }

[dependencies]
num = "0.4"
num-derive = "0.4"
num-traits = "0.2.15"
regex = "1"
thiserror = "1"
bitflags = { version = "2.3", features = ["serde"] } 
lazy_static = "1.4"
map_3d = "0.1.5"
strum = "0.26"
strum_macros = "0.26"
num-integer = "0.1.44"
itertools = "0.13.0"
geo = { version = "0.28", optional = true }
wkt = { version = "0.10.0", default-features = false, optional = true }
serde = { version = "1.0", optional = true, default-features = false, features = ["derive"] }
flate2 = { version = "1.0.24", optional = true, default-features = false, features = ["zlib"] }
hifitime = { git = "https://github.com/nyx-space/hifitime.git", branch = "master", features = ["serde", "std"] }
horrorshow = { version = "0.8", optional = true }
<<<<<<< HEAD
gnss-rs = { version = "2.1.3", features = ["serde"] }
nalgebra = { version = "0.32.3" }
=======

# gnss-rs = { version = "2.1.3", features = ["serde"] }
gnss-rs = { git = "https://github.com/rtk-rs/gnss", branch = "main", features = ["serde"] }
>>>>>>> 4f959d1c

# RINEX QC dedicated traits
rinex-qc-traits = { path = "../qc-traits", version = "=0.1.1", optional = true }

# RINEX Context dependencies
walkdir = { version = "2.4.0", optional = true }
sp3 = { path = "../sp3", version = "=1.0.8", optional = true }

[dev-dependencies]
serde_json = "1"
criterion = "0.5"
rand = "0.8.4"

[[bench]]
name = "benchmark"
harness = false<|MERGE_RESOLUTION|>--- conflicted
+++ resolved
@@ -99,14 +99,8 @@
 flate2 = { version = "1.0.24", optional = true, default-features = false, features = ["zlib"] }
 hifitime = { git = "https://github.com/nyx-space/hifitime.git", branch = "master", features = ["serde", "std"] }
 horrorshow = { version = "0.8", optional = true }
-<<<<<<< HEAD
-gnss-rs = { version = "2.1.3", features = ["serde"] }
 nalgebra = { version = "0.32.3" }
-=======
-
-# gnss-rs = { version = "2.1.3", features = ["serde"] }
 gnss-rs = { git = "https://github.com/rtk-rs/gnss", branch = "main", features = ["serde"] }
->>>>>>> 4f959d1c
 
 # RINEX QC dedicated traits
 rinex-qc-traits = { path = "../qc-traits", version = "=0.1.1", optional = true }
