--- conflicted
+++ resolved
@@ -76,13 +76,8 @@
 
 # Unlock Quality Check and TEQC like methods & traits.
 qc = [
-<<<<<<< HEAD
     "dep:gnss-qc-traits", 
     "dep:maud",
-=======
-    "maud",
-    "gnss-qc-traits", 
->>>>>>> 66dc2862
 ] 
 
 # Unlocks the Filter designer, pre and post processing algorithms.
@@ -144,7 +139,6 @@
 gnss-rs = { version = "2.3.1", features = ["serde", "domes", "cospar"] }
 
 maud = { version = "0.26", optional = true }
-<<<<<<< HEAD
 
 gnss-qc-traits = { version = "0.0.1", features = ["html"], optional = true }
 # gnss-qc-traits = { path = "../../rtk-rs/gnss-qc/traits", version = "=0.0.1", features = ["html"], optional = true }
@@ -160,9 +154,6 @@
 
 # TODO: see if we can get rid of num.div_ceil() ?
 num-integer = "0.1.44"
-=======
-gnss-qc-traits = { version = "0.0.2", optional = true }
->>>>>>> 66dc2862
 
 [dev-dependencies]
 serde_json = "1"
