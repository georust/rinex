--- conflicted
+++ resolved
@@ -15,25 +15,14 @@
     leap::Leap,
     linspace::Linspace,
     marker::{GeodeticMarker, MarkerType},
-<<<<<<< HEAD
-    merge::{
-        merge_mut_option, merge_mut_unique_map2d, merge_mut_unique_vec, merge_mut_vec,
-        merge_time_of_first_obs, merge_time_of_last_obs, Error as MergeError, Merge,
-    },
     meteo::{sensor::Sensor as MeteoSensor, HeaderFields as MeteoHeader},
     navigation::{IonMessage, KbModel},
     observable::Observable,
-    observation,
-    observation::HeaderFields as ObservationHeader,
+    observation::{
+        HeaderFields as ObservationHeader,
+        Crinex,
+    },
     prelude::{Constellation, Duration, Epoch, ParsingError, TimeScale, COSPAR, DOMES, SV},
-=======
-    meteo,
-    meteo::HeaderFields as MeteoHeader,
-    navigation::{IonMessage, KbModel},
-    observable::{Observable, ParsingError as ObsParsingError},
-    observation::{Crinex, HeaderFields as ObservationHeader},
-    prelude::{Constellation, Duration, Epoch, TimeScale, COSPAR, DOMES, SV},
->>>>>>> fcbc00b3
     reader::BufferedReader,
     types::Type,
     version::Version,
