//! Describes a `RINEX` file header.
use crate::{
    antex, clock,
    clock::ClockProfileType,
    clock::WorkClock,
    cospar::{Error as CosparError, COSPAR},
    domes::Domes,
    doris,
    doris::{Error as DorisError, Station as DorisStation},
    fmt_comment, fmt_rinex,
    ground_position::GroundPosition,
    hardware::{Antenna, Rcvr, SvAntenna},
    ionex, leap,
    linspace::{Error as LinspaceError, Linspace},
    marker::{GeodeticMarker, MarkerType},
    merge::{
        merge_mut_option, merge_mut_unique_map2d, merge_mut_unique_vec, merge_mut_vec,
        merge_time_of_first_obs, merge_time_of_last_obs, Error as MergeError, Merge,
    },
    meteo,
    navigation::{IonMessage, KbModel},
    observable::{Observable, ParsingError as ObsParsingError},
    observation,
    observation::Crinex,
    reader::BufferedReader,
    types::Type,
    version::Version,
    Constellation, Duration, TimeScale, SV,
};

use std::collections::HashMap;
use std::io::prelude::*;
use std::str::FromStr;

use hifitime::{Epoch, Unit};
use thiserror::Error;

use gnss::constellation::ParsingError as ConstellationParsingError;

#[cfg(feature = "serde")]
use serde::Serialize;

/// DCB compensation description
#[derive(Debug, Clone, Default, PartialEq)]
#[cfg_attr(feature = "serde", derive(Serialize, Deserialize))]
pub struct DcbCompensation {
    /// Program used for DCBs evaluation and compensation
    pub program: String,
    /// Constellation to which this compensation applies to
    pub constellation: Constellation,
    /// URL: source of corrections
    pub url: String,
}

/// PCV compensation description
#[derive(Debug, Clone, Default, PartialEq)]
#[cfg_attr(feature = "serde", derive(Serialize, Deserialize))]
pub struct PcvCompensation {
    /// Program used for PCVs evaluation and compensation
    pub program: String,
    /// Constellation to which this compensation applies to
    pub constellation: Constellation,
    /// URL: source of corrections
    pub url: String,
}

/// Describes `RINEX` file header
#[derive(Clone, Debug, Default, PartialEq)]
#[cfg_attr(feature = "serde", derive(Serialize))]
pub struct Header {
    /// revision for this `RINEX`
    pub version: Version,
    /// type of `RINEX` file
    pub rinex_type: Type,
    /// `GNSS` constellation system encountered in this file,
    /// or reference GNSS constellation for the following data.
    pub constellation: Option<Constellation>,
    /// comments extracted from `header` section
    pub comments: Vec<String>,
    /// program name
    pub program: String,
    /// program `run by`
    pub run_by: String,
    /// program's `date`
    pub date: String,
    /// optionnal station/marker/agency URL
    pub station_url: String,
    /// name of observer
    pub observer: String,
    /// name of production agency
    pub agency: String,
    /// optionnal [GeodeticMarker]
    pub geodetic_marker: Option<GeodeticMarker>,
    /// Glonass FDMA channels
    pub glo_channels: HashMap<SV, i8>,
    /// Optional COSPAR number (launch information)
    pub cospar: Option<COSPAR>,
    /// optionnal leap seconds infos
    pub leap: Option<leap::Leap>,
    // /// Optionnal system time correction
    // pub time_corrections: Option<gnss_time::Correction>,
    /// Station approximate coordinates
    pub ground_position: Option<GroundPosition>,
    /// Optionnal observation wavelengths
    pub wavelengths: Option<(u32, u32)>,
    /// Optionnal sampling interval (s)
    pub sampling_interval: Option<Duration>,
    /// Optionnal file license
    pub license: Option<String>,
    /// Optionnal Object Identifier (IoT)
    pub doi: Option<String>,
    /// Optionnal GPS/UTC time difference
    pub gps_utc_delta: Option<u32>,
    /// Optionnal Receiver information
    #[cfg_attr(feature = "serde", serde(default))]
    pub rcvr: Option<Rcvr>,
    /// Optionnal Receiver Antenna information
    #[cfg_attr(feature = "serde", serde(default))]
    pub rcvr_antenna: Option<Antenna>,
    /// Optionnal Vehicle Antenna information,
    /// attached to a specifid SV, only exists in ANTEX records
    #[cfg_attr(feature = "serde", serde(default))]
    pub sv_antenna: Option<SvAntenna>,
    /// Possible Ionospheric Delay correction model.
    /// Only exists in NAV V3 headers. In modern NAV, this
    /// is regularly updated in the file's body.
    pub ionod_correction: Option<IonMessage>,
    /// Possible DCBs compensation information
    pub dcb_compensations: Vec<DcbCompensation>,
    /// Possible PCVs compensation information
    pub pcv_compensations: Vec<PcvCompensation>,
    /// Observation RINEX specific fields
    #[cfg_attr(feature = "serde", serde(default))]
    pub obs: Option<observation::HeaderFields>,
    /// Meteo RINEX specific fields
    #[cfg_attr(feature = "serde", serde(default))]
    pub meteo: Option<meteo::HeaderFields>,
    /// High Precision Clock RINEX specific fields
    #[cfg_attr(feature = "serde", serde(default))]
    pub clock: Option<clock::HeaderFields>,
    /// ANTEX specific fields
    #[cfg_attr(feature = "serde", serde(default))]
    pub antex: Option<antex::HeaderFields>,
    /// IONEX specific fields
    #[cfg_attr(feature = "serde", serde(default))]
    pub ionex: Option<ionex::HeaderFields>,
    /// DORIS RINEX specific fields
    #[cfg_attr(feature = "serde", serde(default))]
    pub doris: Option<doris::HeaderFields>,
}

#[derive(Error, Debug)]
pub enum ParsingError {
    #[error("failed to parse version from \"{0}\"")]
    VersionParsing(String),
    #[error("version \"{0}\" is not supported")]
    VersionNotSupported(String),
    #[error("unknown RINEX type \"{0}\"")]
    TypeParsing(String),
    #[error("failed to parse observable")]
    ObservableParsing(#[from] ObsParsingError),
    #[error("constellation parsing error")]
    ConstellationParsing(#[from] ConstellationParsingError),
    #[error("timescale parsing error")]
    TimescaleParsing(String),
    #[error("failed to parse \"{0}\" coordinates from \"{1}\"")]
    CoordinatesParsing(String, String),
    #[error("failed to parse leap from \"{0}\"")]
    LeapParsingError(#[from] leap::Error),
    #[error("failed to parse antenna / receiver infos")]
    AntennaRcvrError(#[from] std::io::Error),
    #[error("failed to parse ANTEX fields")]
    AntexParsingError(#[from] antex::record::Error),
    #[error("failed to parse PCV field")]
    ParsePcvError(#[from] antex::pcv::Error),
    #[error("unknown ionex reference")]
    UnknownReferenceIonex(#[from] ionex::system::Error),
    #[error("invalid crinex header \"{0}\": \"{1}\"")]
    CrinexHeader(String, String),
    #[error("failed to parse datetime {0} field from \"{1}\"")]
    DateTimeParsing(String, String),
    #[error("failed to parse {0} integer value from \"{1}\"")]
    ParseIntError(String, String),
    #[error("failed to parse {0} float value from \"{1}\"")]
    ParseFloatError(String, String),
    #[error("failed to parse ionex grid {0} from \"{1}\"")]
    InvalidIonexGrid(String, String),
    #[error("invalid ionex grid definition")]
    InvalidIonexGridDefinition(#[from] LinspaceError),
    #[error("doris parsing error")]
    DorisError(#[from] DorisError),
    #[error("failed to parse cospar number")]
    CosparError(#[from] CosparError),
}

fn parse_formatted_month(content: &str) -> Result<u8, ParsingError> {
    match content {
        "Jan" => Ok(1),
        "Feb" => Ok(2),
        "Mar" => Ok(3),
        "Apr" => Ok(4),
        "May" => Ok(5),
        "Jun" => Ok(6),
        "Jul" => Ok(7),
        "Aug" => Ok(8),
        "Sep" => Ok(9),
        "Oct" => Ok(10),
        "Nov" => Ok(11),
        "Dec" => Ok(12),
        _ => Err(ParsingError::DateTimeParsing(
            String::from("month"),
            content.to_string(),
        )),
    }
}

/*
 * Generates a ParsingError::ParseIntError(x, y)
 */
macro_rules! parse_int_error {
    ($field: expr, $content: expr) => {
        ParsingError::ParseIntError(String::from($field), $content.to_string())
    };
}

/*
 * Generates a ParsingError::ParseFloatError(x, y)
 */
macro_rules! parse_float_error {
    ($field: expr, $content: expr) => {
        ParsingError::ParseFloatError(String::from($field), $content.to_string())
    };
}

/*
 * Generates a ParsingError::InvalidIonexGridError(x, y)
 */
macro_rules! grid_format_error {
    ($field: expr, $content: expr) => {
        ParsingError::InvalidIonexGrid(String::from($field), $content.to_string())
    };
}

impl Header {
    /// Builds a `Header` from stream reader
    pub fn new(reader: &mut BufferedReader) -> Result<Header, ParsingError> {
        let mut rinex_type = Type::default();
        let mut constellation: Option<Constellation> = None;
        let mut version = Version::default();
        let mut comments: Vec<String> = Vec::new();
        let mut program = String::new();
        let mut run_by = String::new();
        let mut date = String::new();
        let mut observer = String::new();
        let mut agency = String::new();
        let mut license: Option<String> = None;
        let mut doi: Option<String> = None;
        let mut station_url = String::new();
        let mut geodetic_marker = Option::<GeodeticMarker>::None;
        let mut cospar = Option::<COSPAR>::None;
        let mut glo_channels: HashMap<SV, i8> = HashMap::new();
        let mut rcvr: Option<Rcvr> = None;
        let mut rcvr_antenna: Option<Antenna> = None;
        let mut sv_antenna: Option<SvAntenna> = None;
        let mut leap: Option<leap::Leap> = None;
        let mut sampling_interval: Option<Duration> = None;
        let mut ground_position: Option<GroundPosition> = None;
        let mut dcb_compensations: Vec<DcbCompensation> = Vec::new();
        let mut ionod_correction = Option::<IonMessage>::None;
        let mut pcv_compensations: Vec<PcvCompensation> = Vec::new();
        // RINEX specific fields
        let mut current_constell: Option<Constellation> = None;
        let mut observation = observation::HeaderFields::default();
        let mut meteo = meteo::HeaderFields::default();
        let mut clock = clock::HeaderFields::default();
        let mut antex = antex::HeaderFields::default();
        let mut ionex = ionex::HeaderFields::default();
        let mut doris = doris::HeaderFields::default();

        // iterate on a line basis
        let lines = reader.lines();
        for l in lines {
            let line = l.unwrap();
            if line.len() < 60 {
                continue; // --> invalid header content
            }
            let (content, marker) = line.split_at(60);
            ///////////////////////////////
            // [0] END OF HEADER
            //     --> done parsing
            ///////////////////////////////
            if marker.trim().eq("END OF HEADER") {
                break;
            }
            ///////////////////////////////
            // [0*] COMMENTS
            ///////////////////////////////
            if marker.trim().eq("COMMENT") {
                // --> storing might be useful
                comments.push(content.trim().to_string());
                continue;

            //////////////////////////////////////
            // [1] CRINEX Special fields
            /////////////////////////////////////
            } else if marker.contains("CRINEX VERS") {
                let version = content.split_at(20).0;
                let version = version.trim();
                let crinex_revision = Version::from_str(version).or(Err(
                    ParsingError::VersionParsing(format!("CRINEX VERS: \"{}\"", version)),
                ))?;

                observation.crinex = Some(Crinex::default().with_version(crinex_revision));
            } else if marker.contains("CRINEX PROG / DATE") {
                let (prog, remainder) = content.split_at(20);
                let (_, remainder) = remainder.split_at(20);
                let date = remainder.split_at(20).0.trim();
                let items: Vec<&str> = date.split_ascii_whitespace().collect();
                if items.len() != 2 {
                    return Err(ParsingError::CrinexHeader(
                        String::from("CRINEX PROG/DATE"),
                        content.to_string(),
                    ));
                }

                let date: Vec<&str> = items[0].split('-').collect();
                let time: Vec<&str> = items[1].split(':').collect();

                let day = date[0].trim();
                let day = day.parse::<u8>().or(Err(ParsingError::DateTimeParsing(
                    String::from("day"),
                    day.to_string(),
                )))?;

                let month = date[1].trim();
                let month = parse_formatted_month(month)?;

                let y = date[2].trim();
                let mut y = y.parse::<i32>().or(Err(ParsingError::DateTimeParsing(
                    String::from("year"),
                    y.to_string(),
                )))?;

                let h = time[0].trim();
                let h = h.parse::<u8>().or(Err(ParsingError::DateTimeParsing(
                    String::from("hour"),
                    h.to_string(),
                )))?;

                let m = time[1].trim();
                let m = m.parse::<u8>().or(Err(ParsingError::DateTimeParsing(
                    String::from("minute"),
                    m.to_string(),
                )))?;

                if let Some(crinex) = &mut observation.crinex {
                    y += 2000;
                    let date = Epoch::from_gregorian_utc(y, month, day, h, m, 0, 0);
                    *crinex = crinex.with_prog(prog.trim()).with_date(date);
                }

            ////////////////////////////////////////
            // [2] ANTEX special header
            ////////////////////////////////////////
            } else if marker.contains("ANTEX VERSION / SYST") {
                let (vers, system) = content.split_at(8);
                let vers = vers.trim();
                version = Version::from_str(vers).or(Err(ParsingError::VersionParsing(
                    format!("ANTEX VERSION / SYST: \"{}\"", vers),
                )))?;

                if let Ok(constell) = Constellation::from_str(system.trim()) {
                    constellation = Some(constell)
                }
                rinex_type = Type::AntennaData;
            } else if marker.contains("PCV TYPE / REFANT") {
                let (pcv_str, rem) = content.split_at(20);
                let (rel_type, rem) = rem.split_at(20);
                let (ref_sn, _) = rem.split_at(20);
                if let Ok(mut pcv) = antex::Pcv::from_str(pcv_str.trim()) {
                    if pcv.is_relative() {
                        // try to parse "Relative Type"
                        if !rel_type.trim().is_empty() {
                            pcv = pcv.with_relative_type(rel_type.trim());
                        }
                    }
                    antex = antex.with_pcv_type(pcv);
                }
                if !ref_sn.trim().is_empty() {
                    antex = antex.with_reference_antenna_sn(ref_sn.trim());
                }
            } else if marker.contains("TYPE / SERIAL NO") {
                let items: Vec<&str> = content.split_ascii_whitespace().collect();
                if items.len() == 2 {
                    // Receiver antenna information
                    // like standard RINEX
                    let (model, rem) = content.split_at(20);
                    let (sn, _) = rem.split_at(20);
                    if let Some(a) = &mut rcvr_antenna {
                        *a = a.with_model(model.trim()).with_serial_number(sn.trim());
                    } else {
                        rcvr_antenna = Some(
                            Antenna::default()
                                .with_model(model.trim())
                                .with_serial_number(sn.trim()),
                        );
                    }
                } else if items.len() == 4 {
                    // Space Vehicle antenna information
                    // ANTEX RINEX specific
                    let (model, rem) = content.split_at(10);
                    let (svnn, rem) = rem.split_at(10);
                    let (cospar, _) = rem.split_at(10);
                    if let Ok(sv) = SV::from_str(svnn.trim()) {
                        if let Some(a) = &mut sv_antenna {
                            *a = a
                                .with_sv(sv)
                                .with_model(model.trim())
                                .with_cospar(cospar.trim());
                        } else {
                            sv_antenna = Some(
                                SvAntenna::default()
                                    .with_sv(sv)
                                    .with_model(model.trim())
                                    .with_cospar(cospar.trim()),
                            );
                        }
                    }
                }

            //////////////////////////////////////
            // [2] IONEX special header
            //////////////////////////////////////
            } else if marker.contains("IONEX VERSION / TYPE") {
                let (vers_str, rem) = line.split_at(20);
                let (type_str, rem) = rem.split_at(20);
                let (system_str, _) = rem.split_at(20);

                let vers_str = vers_str.trim();
                version = Version::from_str(vers_str).or(Err(ParsingError::VersionParsing(
                    format!("IONEX VERSION / TYPE : \"{}\"", vers_str),
                )))?;

                rinex_type = Type::from_str(type_str.trim())?;
                let ref_system = ionex::RefSystem::from_str(system_str.trim())?;
                ionex = ionex.with_reference_system(ref_system);

            ///////////////////////////////////////
            // ==> from now on
            // RINEX standard / shared attributes
            ///////////////////////////////////////
            } else if marker.contains("RINEX VERSION / TYPE") {
                let (vers, rem) = line.split_at(20);
                let (type_str, rem) = rem.split_at(20);
                let (constell_str, _) = rem.split_at(20);

                let type_str = type_str.trim();
                let constell_str = constell_str.trim();

<<<<<<< HEAD
                // DORIS special type
                if type_str == "O" && constell_str == "D" {
                    rinex_type = Type::DORIS;
                } else {
                    rinex_type = Type::from_str(type_str.trim())?;
                }

                // Determine (file) Constellation
                //  1. NAV SPECIAL CASE
                //  2. OTHER
                if type_str.contains("GLONASS") {
                    // old GLONASS NAV : no constellation field
                    constellation = Some(Constellation::Glonass);
                } else if type_str.contains("GPS NAV DATA") {
                    constellation = Some(Constellation::GPS);
                } else if type_str.contains("IRNSS NAV DATA") {
                    constellation = Some(Constellation::IRNSS);
                } else if type_str.contains("GNSS NAV DATA") {
                    constellation = Some(Constellation::Mixed);
                } else if type_str.contains("METEOROLOGICAL DATA") {
                    // these files are not tied to a constellation system,
                    // therefore, do not have this field
                } else {
                    // regular files
                    if let Ok(constell) = Constellation::from_str(constell_str.trim()) {
                        constellation = Some(constell);
                    }
=======
                // File type identification
                rinex_type = Type::from_str(type_str)?;

                // Constellation identification
                match rinex_type {
                    Type::NavigationData => {
                        if type_str.contains("GLONASS") {
                            // old GLONASS NAV : no constellation field
                            constellation = Some(Constellation::Glonass);
                        } else if type_str.contains("GPS NAV DATA") {
                            constellation = Some(Constellation::GPS);
                        } else if type_str.contains("IRNSS NAV DATA") {
                            constellation = Some(Constellation::IRNSS);
                        } else if type_str.contains("GNSS NAV DATA") {
                            constellation = Some(Constellation::Mixed);
                        } else if type_str.eq("NAVIGATION DATA") {
                            if constell_str.is_empty() {
                                // old GPS NAVIGATION DATA
                                constellation = Some(Constellation::GPS);
                            } else {
                                // Modern NAVIGATION DATA
                                if let Ok(c) = Constellation::from_str(constell_str) {
                                    constellation = Some(c);
                                }
                            }
                        }
                    },
                    Type::MeteoData => {
                        // no constellation associated to it
                    },
                    _ => {
                        // any other
                        // regular files
                        if let Ok(c) = Constellation::from_str(constell_str) {
                            constellation = Some(c);
                        }
                    },
>>>>>>> 0519cf28
                }
                /*
                 * Parse version descriptor
                 */
                let vers = vers.trim();
                version = Version::from_str(vers).or(Err(ParsingError::VersionParsing(
                    format!("RINEX VERSION / TYPE \"{}\"", vers),
                )))?;

                if !version.is_supported() {
                    return Err(ParsingError::VersionNotSupported(vers.to_string()));
                }
            } else if marker.contains("PGM / RUN BY / DATE") {
                let (pgm, rem) = line.split_at(20);
                program = pgm.trim().to_string();
                let (rb, rem) = rem.split_at(20);
                run_by = match rb.trim().eq("") {
                    true => String::from("Unknown"),
                    false => rb.trim().to_string(),
                };
                let (date_str, _) = rem.split_at(20);
                date = date_str.trim().to_string();
            } else if marker.contains("MARKER NAME") {
                let name = content.split_at(20).0.trim();
                geodetic_marker = Some(GeodeticMarker::default().with_name(name));
            } else if marker.contains("MARKER NUMBER") {
                let number = content.split_at(20).0.trim();
                if let Some(ref mut marker) = geodetic_marker {
                    *marker = marker.with_number(number);
                }
            } else if marker.contains("MARKER TYPE") {
                let code = content.split_at(20).0.trim();
                if let Ok(mtype) = MarkerType::from_str(code) {
                    if let Some(ref mut marker) = geodetic_marker {
                        marker.marker_type = Some(mtype);
                    }
                }
            } else if marker.contains("OBSERVER / AGENCY") {
                let (obs, ag) = content.split_at(20);
                observer = obs.trim().to_string();
                agency = ag.trim().to_string();
            } else if marker.contains("REC # / TYPE / VERS") {
                if let Ok(receiver) = Rcvr::from_str(content) {
                    rcvr = Some(receiver);
                }
            } else if marker.contains("SYS / PCVS APPLIED") {
                let (gnss, rem) = content.split_at(2);
                let (program, rem) = rem.split_at(18);
                let (url, _) = rem.split_at(40);

                let gnss = gnss.trim();
                let gnss = Constellation::from_str(gnss.trim())?;

                let pcv = PcvCompensation {
                    program: {
                        let program = program.trim();
                        if program.eq("") {
                            String::from("Unknown")
                        } else {
                            program.to_string()
                        }
                    },
                    constellation: gnss,
                    url: {
                        let url = url.trim();
                        if url.eq("") {
                            String::from("Unknown")
                        } else {
                            url.to_string()
                        }
                    },
                };

                pcv_compensations.push(pcv);
            } else if marker.contains("SYS / DCBS APPLIED") {
                let (gnss, rem) = content.split_at(2);
                let (program, rem) = rem.split_at(18);
                let (url, _) = rem.split_at(40);

                let gnss = gnss.trim();
                let gnss = Constellation::from_str(gnss.trim())?;

                let dcb = DcbCompensation {
                    program: {
                        let program = program.trim();
                        if program.eq("") {
                            String::from("Unknown")
                        } else {
                            program.to_string()
                        }
                    },
                    constellation: gnss,
                    url: {
                        let url = url.trim();
                        if url.eq("") {
                            String::from("Unknown")
                        } else {
                            url.to_string()
                        }
                    },
                };

                dcb_compensations.push(dcb);
            } else if marker.contains("SYS / SCALE FACTOR") {
                // TODO:
                //   This will not work in case several observables
                //   are declaredn which will required to analyze more than 1 line
                let (gnss, rem) = content.split_at(2);
                let gnss = gnss.trim();

                /*
                 * DORIS measurement special case, otherwise, standard OBS_RINEX
                 */
                let constell = if gnss.eq("D") {
                    Constellation::Mixed // scaling applies to all measurements
                } else {
                    Constellation::from_str(gnss)?
                };

                // Parse scaling factor
                let (factor, rem) = rem.split_at(6);
                let factor = factor.trim();
                let scaling = factor
                    .parse::<u16>()
                    .or(Err(parse_int_error!("SYS / SCALE FACTOR", factor)))?;

                // parse end of line
                let (_num, remainder) = rem.split_at(3);

                let mut items = remainder.split_ascii_whitespace();
                while let Some(observable_str) = items.next() {
                    let observable = Observable::from_str(observable_str)?;

                    // latch scaling value
                    if rinex_type == Type::DORIS {
                        doris.with_scaling(observable, scaling);
                    } else {
                        observation.with_scaling(constell, observable, scaling);
                    }
                }
            } else if marker.contains("SENSOR MOD/TYPE/ACC") {
                if let Ok(sensor) = meteo::sensor::Sensor::from_str(content) {
                    meteo.sensors.push(sensor)
                }
            } else if marker.contains("SENSOR POS XYZ/H") {
                /*
                 * Meteo: sensor position information
                 */
                let (x, rem) = content.split_at(14);
                let (y, rem) = rem.split_at(14);
                let (z, rem) = rem.split_at(14);
                let (h, phys) = rem.split_at(14);

                let phys = phys.trim();
                let observable = Observable::from_str(phys)?;

                let x = x.trim();
                let x = f64::from_str(x).or(Err(ParsingError::CoordinatesParsing(
                    String::from("SENSOR POS X"),
                    x.to_string(),
                )))?;

                let y = y.trim();
                let y = f64::from_str(y).or(Err(ParsingError::CoordinatesParsing(
                    String::from("SENSOR POS Y"),
                    y.to_string(),
                )))?;

                let z = z.trim();
                let z = f64::from_str(z).or(Err(ParsingError::CoordinatesParsing(
                    String::from("SENSOR POS Z"),
                    z.to_string(),
                )))?;

                let h = h.trim();
                let h = f64::from_str(h).or(Err(ParsingError::CoordinatesParsing(
                    String::from("SENSOR POS H"),
                    h.to_string(),
                )))?;

                for sensor in meteo.sensors.iter_mut() {
                    if sensor.observable == observable {
                        *sensor = sensor.with_position((x, y, z, h))
                    }
                }
            } else if marker.contains("LEAP SECOND") {
                let leap_str = content.split_at(40).0.trim();
                if let Ok(lleap) = leap::Leap::from_str(leap_str) {
                    leap = Some(lleap)
                }
            } else if marker.contains("DOI") {
                let (content, _) = content.split_at(40); //  TODO: confirm please
                doi = Some(content.trim().to_string())
            } else if marker.contains("MERGED FILE") {
                //TODO V > 3
                // nb# of merged files
            } else if marker.contains("STATION INFORMATION") {
                let url = content.split_at(40).0; //TODO confirm please
                station_url = url.trim().to_string()
            } else if marker.contains("LICENSE OF USE") {
                let lic = content.split_at(40).0; //TODO confirm please
                license = Some(lic.trim().to_string())
            } else if marker.contains("WAVELENGTH FACT L1/2") {
                //TODO
            } else if marker.contains("APPROX POSITION XYZ") {
                // station base coordinates
                let items: Vec<&str> = content.split_ascii_whitespace().collect();
                let x = items[0].trim();
                let x = f64::from_str(x).or(Err(ParsingError::CoordinatesParsing(
                    String::from("APPROX POSITION X"),
                    x.to_string(),
                )))?;

                let y = items[1].trim();
                let y = f64::from_str(y).or(Err(ParsingError::CoordinatesParsing(
                    String::from("APPROX POSITION Y"),
                    y.to_string(),
                )))?;

                let z = items[2].trim();
                let z = f64::from_str(z).or(Err(ParsingError::CoordinatesParsing(
                    String::from("APPROX POSITION Z"),
                    z.to_string(),
                )))?;

                ground_position = Some(GroundPosition::from_ecef_wgs84((x, y, z)));
            } else if marker.contains("ANT # / TYPE") {
                let (model, rem) = content.split_at(20);
                let (sn, _) = rem.split_at(20);
                if let Some(a) = &mut rcvr_antenna {
                    *a = a.with_model(model.trim()).with_serial_number(sn.trim());
                } else {
                    rcvr_antenna = Some(
                        Antenna::default()
                            .with_model(model.trim())
                            .with_serial_number(sn.trim()),
                    );
                }
            } else if marker.contains("ANTENNA: DELTA X/Y/Z") {
                // Antenna Base/Reference Coordinates
                let items: Vec<&str> = content.split_ascii_whitespace().collect();

                let x = items[0].trim();
                let x = f64::from_str(x).or(Err(ParsingError::CoordinatesParsing(
                    String::from("ANTENNA DELTA X"),
                    x.to_string(),
                )))?;

                let y = items[1].trim();
                let y = f64::from_str(y).or(Err(ParsingError::CoordinatesParsing(
                    String::from("ANTENNA DELTA Y"),
                    y.to_string(),
                )))?;

                let z = items[2].trim();
                let z = f64::from_str(z).or(Err(ParsingError::CoordinatesParsing(
                    String::from("ANTENNA DELTA Z"),
                    z.to_string(),
                )))?;

                if let Some(ant) = &mut rcvr_antenna {
                    *ant = ant.with_base_coordinates((x, y, z));
                } else {
                    rcvr_antenna = Some(Antenna::default().with_base_coordinates((x, y, z)));
                }
            } else if marker.contains("ANTENNA: DELTA H/E/N") {
                // Antenna H/E/N eccentricity components
                let (h, rem) = content.split_at(15);
                let (e, rem) = rem.split_at(15);
                let (n, _) = rem.split_at(15);
                if let Ok(h) = f64::from_str(h.trim()) {
                    if let Ok(e) = f64::from_str(e.trim()) {
                        if let Ok(n) = f64::from_str(n.trim()) {
                            if let Some(a) = &mut rcvr_antenna {
                                *a = a
                                    .with_height(h)
                                    .with_eastern_component(e)
                                    .with_northern_component(n);
                            } else {
                                rcvr_antenna = Some(
                                    Antenna::default()
                                        .with_height(h)
                                        .with_eastern_component(e)
                                        .with_northern_component(n),
                                );
                            }
                        }
                    }
                }
            } else if marker.contains("ANTENNA: B.SIGHT XYZ") {
                //TODO
            } else if marker.contains("ANTENNA: ZERODIR XYZ") {
                //TODO
            } else if marker.contains("ANTENNA: PHASECENTER") {
                //TODO
            } else if marker.contains("CENTER OF MASS: XYZ") {
                //TODO
            } else if marker.contains("RCV CLOCK OFFS APPL") {
                let value = content.split_at(20).0.trim();
                let n = i32::from_str_radix(value, 10)
                    .or(Err(parse_int_error!("RCV CLOCK OFFS APPL", value)))?;

                observation.clock_offset_applied = n > 0;
            } else if marker.contains("# OF SATELLITES") {
                // ---> we don't need this info,
                //     user can determine it by analyzing the record
            } else if marker.contains("PRN / # OF OBS") {
                // ---> we don't need this info,
                //     user can determine it by analyzing the record
            } else if marker.contains("SYS / PHASE SHIFT") {
                //TODO
            } else if marker.contains("SYS / PVCS APPLIED") {
                // RINEX::ClockData specific
                // + satellite system (G/R/E/C/I/J/S)
                // + programe name to apply Phase Center Variation
                // + source of corrections (url)
                // <o repeated for each satellite system
                // <o blank field when no corrections applied
            } else if marker.contains("TIME OF FIRST OBS") {
                let mut time_of_first_obs = Self::parse_time_of_obs(content)?;
                match constellation {
                    Some(Constellation::Mixed) | None => {},
                    Some(c) => {
                        // in case of OLD RINEX : fixed constellation
                        //  use that information, as it may be omitted in the TIME OF OBS header
                        time_of_first_obs.time_scale = c
                            .timescale()
                            .ok_or(ParsingError::TimescaleParsing(c.to_string()))?;
                    },
                }
                if rinex_type == Type::DORIS {
                    doris.time_of_first_obs = Some(time_of_first_obs);
                } else {
                    observation = observation.with_time_of_first_obs(time_of_first_obs);
                }
            } else if marker.contains("TIME OF LAST OBS") {
                let mut time_of_last_obs = Self::parse_time_of_obs(content)?;
                match constellation {
                    Some(Constellation::Mixed) | None => {},
                    Some(c) => {
                        // in case of OLD RINEX : fixed constellation
                        //  use that information, as it may be omitted in the TIME OF OBS header
                        time_of_last_obs.time_scale = c
                            .timescale()
                            .ok_or(ParsingError::TimescaleParsing(c.to_string()))?;
                    },
                }
                if rinex_type == Type::DORIS {
                    doris.time_of_last_obs = Some(time_of_last_obs);
                } else {
                    observation = observation.with_time_of_last_obs(time_of_last_obs);
                }
            } else if marker.contains("TYPES OF OBS") {
                // these observations can serve both Observation & Meteo RINEX
                let (_, content) = content.split_at(6);
                for i in 0..content.len() / 6 {
                    let obscode = &content[i * 6..std::cmp::min((i + 1) * 6, content.len())].trim();
                    if let Ok(observable) = Observable::from_str(obscode) {
                        match constellation {
                            Some(Constellation::Mixed) => {
                                lazy_static! {
                                    static ref KNOWN_CONSTELLS: [Constellation; 6] = [
                                        Constellation::GPS,
                                        Constellation::Glonass,
                                        Constellation::Galileo,
                                        Constellation::BeiDou,
                                        Constellation::QZSS,
                                        Constellation::SBAS,
                                    ];
                                }
                                for c in KNOWN_CONSTELLS.iter() {
                                    if let Some(codes) = observation.codes.get_mut(c) {
                                        codes.push(observable.clone());
                                    } else {
                                        observation.codes.insert(*c, vec![observable.clone()]);
                                    }
                                }
                            },
                            Some(c) => {
                                if let Some(codes) = observation.codes.get_mut(&c) {
                                    codes.push(observable.clone());
                                } else {
                                    observation.codes.insert(c, vec![observable.clone()]);
                                }
                            },
                            _ => {
                                if rinex_type == Type::MeteoData {
                                    meteo.codes.push(observable);
                                } else {
                                    panic!("can't have \"TYPES OF OBS\" when GNSS definition is missing");
                                }
                            },
                        }
                    }
                }
            } else if marker.contains("SYS / # / OBS TYPES") {
                let (possible_counter, content) = content.split_at(6);
                if !possible_counter.is_empty() {
                    let code = &possible_counter[..1];
                    if let Ok(c) = Constellation::from_str(code) {
                        current_constell = Some(c);
                    }
                }

                if let Some(constell) = current_constell {
                    // system correctly identified
                    for i in 0..content.len() / 4 {
                        let obscode =
                            &content[i * 4..std::cmp::min((i + 1) * 4, content.len())].trim();
                        if let Ok(observable) = Observable::from_str(obscode) {
                            if !obscode.is_empty() {
                                if let Some(codes) = observation.codes.get_mut(&constell) {
                                    codes.push(observable);
                                } else {
                                    observation.codes.insert(constell, vec![observable]);
                                }
                            }
                        }
                    }
                }
            } else if marker.contains("ANALYSIS CENTER") {
                let (code, agency) = content.split_at(3);
                clock = clock.igs(code.trim());
                clock = clock.full_name(agency.trim());
            } else if marker.contains("ANALYSIS CLK REF") {
                let ck = WorkClock::parse(version, content);
                clock = clock.work_clock(ck);
            } else if marker.contains("# / TYPES OF DATA") {
                let (n, r) = content.split_at(6);
                let n = n.trim();
                let n = n
                    .parse::<u8>()
                    .or(Err(parse_int_error!("# / TYPES OF DATA", n)))?;

                let mut rem = r;
                for _ in 0..n {
                    let (code, r) = rem.split_at(6);
                    if let Ok(c) = ClockProfileType::from_str(code.trim()) {
                        clock.codes.push(c);
                    }
                    rem = r;
                }
            } else if marker.contains("STATION NAME / NUM") {
                let (name, domes) = content.split_at(4);
                clock = clock.site(name.trim());
                if let Ok(domes) = Domes::from_str(domes.trim()) {
                    clock = clock.domes(domes);
                }
            } else if marker.contains("STATION CLK REF") {
                clock = clock.refclock(content.trim());
            } else if marker.contains("SIGNAL STRENGHT UNIT") {
                //TODO
            } else if marker.contains("INTERVAL") {
                let intv_str = content.split_at(20).0.trim();
                if let Ok(interval) = f64::from_str(intv_str) {
                    if interval > 0.0 {
                        // INTERVAL = '0' may exist, in case
                        // of Varying TEC map intervals
                        sampling_interval =
                            Some(Duration::from_f64(interval, hifitime::Unit::Second));
                    }
                }
            } else if marker.contains("COSPAR NUMBER") {
                cospar = Some(COSPAR::from_str(content.trim())?);
            } else if marker.contains("GLONASS SLOT / FRQ #") {
                //TODO
                // This should be used when dealing with Glonass carriers

                let slots = content.split_at(4).1.trim();
                for i in 0..num_integer::div_ceil(slots.len(), 7) {
                    let svnn = &slots[i * 7..i * 7 + 4];
                    let chx = &slots[i * 7 + 4..std::cmp::min(i * 7 + 4 + 3, slots.len())];
                    if let Ok(svnn) = SV::from_str(svnn.trim()) {
                        if let Ok(chx) = chx.trim().parse::<i8>() {
                            glo_channels.insert(svnn, chx);
                        }
                    }
                }
            } else if marker.contains("GLONASS COD/PHS/BIS") {
                //TODO
                // This will help RTK solving against GLONASS SV
            } else if marker.contains("ION ALPHA") {
                //TODO
                //0.7451D-08 -0.1490D-07 -0.5960D-07  0.1192D-06          ION ALPHA
            } else if marker.contains("ION BETA") {
                //TODO
                //0.9011D+05 -0.6554D+05 -0.1311D+06  0.4588D+06          ION BETA
            } else if marker.contains("IONOSPHERIC CORR") {
                /*
                 * RINEX < 4 IONOSPHERIC Correction
                 * we still use the IonMessage (V4 compatible),
                 * the record will just contain a single model for the entire day course
                 */
                if let Ok(model) = IonMessage::from_rinex3_header(content) {
                    // The Klobuchar model needs two lines to be entirely described.
                    if let Some(kb_model) = model.as_klobuchar() {
                        let correction_type = content.split_at(5).0.trim();
                        if correction_type.ends_with('B') {
                            let alpha = ionod_correction.unwrap().as_klobuchar().unwrap().alpha;
                            let (beta, region) = (kb_model.beta, kb_model.region);
                            ionod_correction = Some(IonMessage::KlobucharModel(KbModel {
                                alpha,
                                beta,
                                region,
                            }));
                        } else {
                            ionod_correction = Some(IonMessage::KlobucharModel(*kb_model));
                        }
                    } else {
                        // The NequickG model fits on a single line.
                        // The BDGIM does not exist until RINEX4
                        ionod_correction = Some(model);
                    }
                }
            } else if marker.contains("TIME SYSTEM CORR") {
                // GPUT 0.2793967723E-08 0.000000000E+00 147456 1395
                /*
                 * V3 Time System correction description
                 */
                //if let Ok((ts, ts, corr)) = gnss_time::decode_time_system_corr(content) {
                //    time_corrections.insert(ts, (ts, corr));
                //}
            } else if marker.contains("TIME SYSTEM ID") {
                let timescale = content.trim();
                let ts = TimeScale::from_str(timescale)
                    .or(Err(ParsingError::TimescaleParsing(timescale.to_string())))?;
                clock = clock.timescale(ts);
            } else if marker.contains("DELTA-UTC") {
                //TODO
                //0.931322574615D-09 0.355271367880D-14   233472     1930 DELTA-UTC: A0,A1,T,W
            } else if marker.contains("DESCRIPTION") {
                // IONEX description
                // <o
                //   if "DESCRIPTION" is to be encountered in other RINEX
                //   we can safely test RinexType here because its already been determined
                ionex = ionex.with_description(content.trim())
            } else if marker.contains("OBSERVABLES USED") {
                // IONEX observables
                ionex = ionex.with_observables(content.trim())
            } else if marker.contains("ELEVATION CUTOFF") {
                if let Ok(f) = f32::from_str(content.trim()) {
                    ionex = ionex.with_elevation_cutoff(f);
                }
            } else if marker.contains("BASE RADIUS") {
                if let Ok(f) = f32::from_str(content.trim()) {
                    ionex = ionex.with_base_radius(f);
                }
            } else if marker.contains("MAPPING FUCTION") {
                if let Ok(mf) = ionex::MappingFunction::from_str(content.trim()) {
                    ionex = ionex.with_mapping_function(mf);
                }
            } else if marker.contains("# OF STATIONS") {
                // IONEX
                if let Ok(u) = content.trim().parse::<u32>() {
                    ionex = ionex.with_nb_stations(u)
                }
            } else if marker.contains("# OF SATELLITES") {
                // IONEX
                if let Ok(u) = content.trim().parse::<u32>() {
                    ionex = ionex.with_nb_satellites(u)
                }
            /*
             * Initial TEC map scaling
             */
            } else if marker.contains("EXPONENT") {
                if let Ok(e) = content.trim().parse::<i8>() {
                    ionex = ionex.with_exponent(e);
                }

            /*
             * Ionex Grid Definition
             */
            } else if marker.contains("HGT1 / HGT2 / DHGT") {
                let items: Vec<&str> = content.split_ascii_whitespace().collect();
                if items.len() == 3 {
                    let start = items[0].trim();
                    let start = f64::from_str(start).or(Err(parse_float_error!(
                        "ionex (alt) grid first coordinates",
                        start
                    )))?;

                    let end = items[1].trim();
                    let end = f64::from_str(end).or(Err(parse_float_error!(
                        "ionex (alt) grid last coordinates",
                        end
                    )))?;

                    let spacing = items[2].trim();
                    let spacing = f64::from_str(spacing).or(Err(parse_float_error!(
                        "ionex (alt) grid coordinates spacing",
                        spacing
                    )))?;

                    let grid = match spacing == 0.0 {
                        true => {
                            // special case, 2D fixed altitude
                            Linspace {
                                // avoid verifying the Linspace in this case
                                start,
                                end,
                                spacing: 0.0,
                            }
                        },
                        _ => Linspace::new(start, end, spacing)?,
                    };

                    ionex = ionex.with_altitude_grid(grid);
                } else {
                    return Err(grid_format_error!("HGT1 / HGT2 / DGHT", content));
                }
            } else if marker.contains("LAT1 / LAT2 / DLAT") {
                let items: Vec<&str> = content.split_ascii_whitespace().collect();
                if items.len() == 3 {
                    let start = items[0].trim();
                    let start = f64::from_str(start).or(Err(parse_float_error!(
                        "ionex (lat) grid first coordinates",
                        start
                    )))?;

                    let end = items[1].trim();
                    let end = f64::from_str(end).or(Err(parse_float_error!(
                        "ionex (lat) grid last coordinates",
                        end
                    )))?;

                    let spacing = items[2].trim();
                    let spacing = f64::from_str(spacing).or(Err(parse_float_error!(
                        "ionex (lat) grid coordinates spacing",
                        spacing
                    )))?;

                    ionex = ionex.with_latitude_grid(Linspace::new(start, end, spacing)?);
                } else {
                    return Err(grid_format_error!("LAT1 / LAT2 / DLAT", content));
                }
            } else if marker.contains("LON1 / LON2 / DLON") {
                let items: Vec<&str> = content.split_ascii_whitespace().collect();
                if items.len() == 3 {
                    let start = items[0].trim();
                    let start = f64::from_str(start).or(Err(parse_float_error!(
                        "ionex (lon) grid first coordinates",
                        start
                    )))?;

                    let end = items[1].trim();
                    let end = f64::from_str(end).or(Err(parse_float_error!(
                        "ionex (lon) grid last coordinates",
                        end
                    )))?;

                    let spacing = items[2].trim();
                    let spacing = f64::from_str(spacing).or(Err(parse_float_error!(
                        "ionex (lon) grid coordinates spacing",
                        spacing
                    )))?;

                    ionex = ionex.with_longitude_grid(Linspace::new(start, end, spacing)?);
                } else {
                    return Err(grid_format_error!("LON1 / LON2 / DLON", content));
                }
            } else if marker.contains("PRN / BIAS / RMS") {
                // differential PR code analysis
                //TODO
            } else if marker.contains("L2 / L1 DATE OFFSET") {
                // DORIS special case
                let content = content[1..].trim();
                let l2l1_date_offset = content
                    .parse::<f64>()
                    .or(Err(parse_float_error!("doris l2/l1 date offset", content)))?;

                doris.l2_l1_date_offset = Duration::from_microseconds(l2l1_date_offset);
            } else if marker.contains("STATION REFERENCE") {
                // DORIS special case
                let station = DorisStation::from_str(content.trim())?;
                doris.stations.push(station);
            } else if marker.contains("TIME REF STATION") {
                // DORIS special case (TODO)
            }
        }

        Ok(Header {
            version,
            rinex_type,
            constellation,
            comments,
            program,
            run_by,
            date,
            geodetic_marker,
            agency,
            observer,
            license,
            doi,
            station_url,
            rcvr,
            cospar,
            glo_channels,
            leap,
            ground_position,
            ionod_correction,
            dcb_compensations,
            pcv_compensations,
            wavelengths: None,
            gps_utc_delta: None,
            sampling_interval,
            rcvr_antenna,
            sv_antenna,
            // RINEX specific
            obs: {
                if rinex_type == Type::ObservationData {
                    Some(observation)
                } else {
                    None
                }
            },
            meteo: {
                if rinex_type == Type::MeteoData {
                    Some(meteo)
                } else {
                    None
                }
            },
            clock: {
                if rinex_type == Type::ClockData {
                    Some(clock)
                } else {
                    None
                }
            },
            ionex: {
                if rinex_type == Type::IonosphereMaps {
                    Some(ionex)
                } else {
                    None
                }
            },
            antex: {
                if rinex_type == Type::AntennaData {
                    Some(antex)
                } else {
                    None
                }
            },
            doris: {
                if rinex_type == Type::DORIS {
                    Some(doris)
                } else {
                    None
                }
            },
        })
    }

    /// Returns true if self is a `Compressed RINEX`
    pub fn is_crinex(&self) -> bool {
        if let Some(obs) = &self.obs {
            obs.crinex.is_some()
        } else {
            false
        }
    }

    /// Creates a Basic Header structure
    /// for Mixed Constellation Navigation RINEX
    pub fn basic_nav() -> Self {
        Self::default()
            .with_type(Type::NavigationData)
            .with_constellation(Constellation::Mixed)
    }

    /// Creates a Basic Header structure
    /// for Mixed Constellation Observation RINEX
    pub fn basic_obs() -> Self {
        Self::default()
            .with_type(Type::ObservationData)
            .with_constellation(Constellation::Mixed)
    }

    /// Creates Basic Header structure
    /// for Compact RINEX with Mixed Constellation context
    pub fn basic_crinex() -> Self {
        Self::default()
            .with_type(Type::ObservationData)
            .with_constellation(Constellation::Mixed)
            .with_crinex(Crinex::default())
    }

    /// Returns Header structure with specific RINEX revision
    pub fn with_version(&self, version: Version) -> Self {
        let mut s = self.clone();
        s.version = version;
        s
    }

    /// Returns Header structure with desired RINEX type
    pub fn with_type(&self, t: Type) -> Self {
        let mut s = self.clone();
        s.rinex_type = t;
        s
    }

    /// Adds general information to Self
    pub fn with_general_infos(&self, program: &str, run_by: &str, agency: &str) -> Self {
        let mut s = self.clone();
        s.program = program.to_string();
        s.run_by = run_by.to_string();
        s.agency = agency.to_string();
        s
    }

    /// Adds crinex generation attributes to self,
    /// has no effect if this is not an Observation Data header.
    pub fn with_crinex(&self, c: Crinex) -> Self {
        let mut s = self.clone();
        if let Some(ref mut obs) = s.obs {
            obs.crinex = Some(c)
        }
        s
    }

    /// Adds receiver information to self
    pub fn with_receiver(&self, r: Rcvr) -> Self {
        let mut s = self.clone();
        s.rcvr = Some(r);
        s
    }

    /// Sets Receiver Antenna information
    pub fn with_receiver_antenna(&self, a: Antenna) -> Self {
        let mut s = self.clone();
        s.rcvr_antenna = Some(a);
        s
    }

    /// Adds desired constellation to Self
    pub fn with_constellation(&self, c: Constellation) -> Self {
        let mut s = self.clone();
        s.constellation = Some(c);
        s
    }

    /// adds comments to Self
    pub fn with_comments(&self, c: Vec<String>) -> Self {
        let mut s = self.clone();
        s.comments = c.clone();
        s
    }

    pub fn with_observation_fields(&self, fields: observation::HeaderFields) -> Self {
        let mut s = self.clone();
        s.obs = Some(fields);
        s
    }

    fn parse_time_of_obs(content: &str) -> Result<Epoch, ParsingError> {
        let (_, rem) = content.split_at(2);
        let (y, rem) = rem.split_at(4);
        let (m, rem) = rem.split_at(6);
        let (d, rem) = rem.split_at(6);
        let (hh, rem) = rem.split_at(6);
        let (mm, rem) = rem.split_at(6);
        let (ss, rem) = rem.split_at(5);
        let (_dot, rem) = rem.split_at(1);
        let (ns, rem) = rem.split_at(8);

        // println!("Y \"{}\" M \"{}\" D \"{}\" HH \"{}\" MM \"{}\" SS \"{}\" NS \"{}\"", y, m, d, hh, mm, ss, ns); // DEBUG
        let y = y
            .trim()
            .parse::<u32>()
            .map_err(|_| ParsingError::DateTimeParsing(String::from("year"), y.to_string()))?;

        let m = m
            .trim()
            .parse::<u8>()
            .map_err(|_| ParsingError::DateTimeParsing(String::from("months"), m.to_string()))?;

        let d = d
            .trim()
            .parse::<u8>()
            .map_err(|_| ParsingError::DateTimeParsing(String::from("days"), d.to_string()))?;

        let hh = hh
            .trim()
            .parse::<u8>()
            .map_err(|_| ParsingError::DateTimeParsing(String::from("hours"), hh.to_string()))?;

        let mm = mm
            .trim()
            .parse::<u8>()
            .map_err(|_| ParsingError::DateTimeParsing(String::from("minutes"), mm.to_string()))?;

        let ss = ss
            .trim()
            .parse::<u8>()
            .map_err(|_| ParsingError::DateTimeParsing(String::from("seconds"), ss.to_string()))?;

        let ns = ns
            .trim()
            .parse::<u32>()
            .map_err(|_| ParsingError::DateTimeParsing(String::from("nanos"), ns.to_string()))?;

        /*
         * We set TAI as "default" Timescale.
         * Timescale might be omitted in Old RINEX formats,
         * In this case, we exit with "TAI" and handle that externally.
         */
        let mut ts = TimeScale::TAI;
        let rem = rem.trim();

        /*
         * Handles DORIS measurement special case,
         * offset from TAI, that we will convert back to TAI later
         */
        if !rem.is_empty() && rem != "DOR" {
            ts = TimeScale::from_str(rem.trim()).map_err(|_| {
                ParsingError::DateTimeParsing(String::from("timescale"), rem.to_string())
            })?;
        }

        Epoch::from_str(&format!(
            "{:04}-{:02}-{:02}T{:02}:{:02}:{:02}.{:08} {}",
            y, m, d, hh, mm, ss, ns, ts
        ))
        .map_err(|_| ParsingError::DateTimeParsing(String::from("timescale"), rem.to_string()))
    }

    /*
     * Format VERSION/TYPE field
     */
    pub(crate) fn fmt_rinex_version_type(&self, f: &mut std::fmt::Formatter) -> std::fmt::Result {
        let major = self.version.major;
        let minor = self.version.minor;
        match self.rinex_type {
            Type::NavigationData => match self.constellation {
                Some(Constellation::Glonass) => {
                    writeln!(
                        f,
                        "{}",
                        fmt_rinex(
                            &format!("{:6}.{:02}           G: GLONASS NAV DATA", major, minor),
                            "RINEX VERSION / TYPE"
                        )
                    )
                },
                Some(c) => {
                    writeln!(
                        f,
                        "{}",
                        fmt_rinex(
                            &format!(
                                "{:6}.{:02}           NAVIGATION DATA     {:X<20}",
                                major, minor, c
                            ),
                            "RINEX VERSION / TYPE"
                        )
                    )
                },
                _ => panic!("constellation must be specified when formatting a NavigationData"),
            },
            Type::ObservationData => match self.constellation {
                Some(c) => {
                    writeln!(
                        f,
                        "{}",
                        fmt_rinex(
                            &format!(
                                "{:6}.{:02}           OBSERVATION DATA    {:x<20}",
                                major, minor, c
                            ),
                            "RINEX VERSION / TYPE"
                        )
                    )
                },
                _ => panic!("constellation must be specified when formatting ObservationData"),
            },
            Type::MeteoData => {
                writeln!(
                    f,
                    "{}",
                    fmt_rinex(
                        &format!("{:6}.{:02}           METEOROLOGICAL DATA", major, minor),
                        "RINEX VERSION / TYPE"
                    )
                )
            },
            Type::ClockData => {
                writeln!(
                    f,
                    "{}",
                    fmt_rinex(
                        &format!("{:6}.{:02}           CLOCK DATA", major, minor),
                        "RINEX VERSION / TYPE"
                    )
                )
            },
            Type::DORIS => todo!("doris formatting"),
            Type::AntennaData => todo!("antex formatting"),
            Type::IonosphereMaps => todo!("ionex formatting"),
        }
    }
    /*
     * Format rinex type dependent stuff
     */
    pub(crate) fn fmt_rinex_dependent(&self, f: &mut std::fmt::Formatter) -> std::fmt::Result {
        match self.rinex_type {
            Type::ObservationData => self.fmt_observation_rinex(f),
            Type::MeteoData => self.fmt_meteo_rinex(f),
            Type::NavigationData => Ok(()),
            Type::ClockData => self.fmt_clock_rinex(f),
            Type::IonosphereMaps => self.fmt_ionex(f),
            Type::AntennaData => Ok(()), // FIXME
            Type::DORIS => Ok(()),       // FIXME
        }
    }
    /*
     * Clock Data fields formatting
     */
    fn fmt_clock_rinex(&self, f: &mut std::fmt::Formatter) -> std::fmt::Result {
        if let Some(clock) = &self.clock {
            // Types of data: observables equivalent
            let mut descriptor = String::new();
            descriptor.push_str(&format!("{:6}", clock.codes.len()));
            for (i, observable) in clock.codes.iter().enumerate() {
                if (i % 9) == 0 && i > 0 {
                    descriptor.push_str("      "); // TAB
                }
                descriptor.push_str(&format!("{:6}", observable));
            }
            writeln!(f, "{}", fmt_rinex(&descriptor, "# / TYPES OF DATA"))?;

            // possible timescale
            if let Some(ts) = clock.timescale {
                writeln!(
                    f,
                    "{}",
                    fmt_rinex(&format!("   {:x}", ts), "TIME SYSTEM ID")
                )?;
            }
            // TODO: missing fields
            //if let Some(agency) = &clock.agency {
            //    writeln!(
            //        f,
            //        "{}",
            //        fmt_rinex(
            //            &format!("{:<5} {}", agency.code, agency.name),
            //            "ANALYSIS CENTER"
            //        )
            //    )?;
            //}
        }
        Ok(())
    }
    /*
     * IONEX fields formatting
     */
    fn fmt_ionex(&self, f: &mut std::fmt::Formatter) -> std::fmt::Result {
        if let Some(ionex) = &self.ionex {
            writeln!(
                f,
                "{}",
                fmt_rinex(&format!("{:6}", ionex.map_dimension), "MAP DIMENSION")
            )?;
            // h grid
            let (start, end, spacing) = (
                ionex.grid.height.start,
                ionex.grid.height.end,
                ionex.grid.height.spacing,
            );
            writeln!(
                f,
                "{}",
                fmt_rinex(
                    &format!("{} {} {}", start, end, spacing),
                    "HGT1 / HGT2 / DHGT"
                )
            )?;
            // lat grid
            let (start, end, spacing) = (
                ionex.grid.latitude.start,
                ionex.grid.latitude.end,
                ionex.grid.latitude.spacing,
            );
            writeln!(
                f,
                "{}",
                fmt_rinex(
                    &format!("{} {} {}", start, end, spacing),
                    "LAT1 / LAT2 / DLAT"
                )
            )?;
            // lon grid
            let (start, end, spacing) = (
                ionex.grid.longitude.start,
                ionex.grid.longitude.end,
                ionex.grid.longitude.spacing,
            );
            writeln!(
                f,
                "{}",
                fmt_rinex(
                    &format!("{} {} {}", start, end, spacing),
                    "LON1 / LON2 / DLON"
                )
            )?;
            // elevation cutoff
            writeln!(
                f,
                "{}",
                fmt_rinex(&format!("{}", ionex.elevation_cutoff), "ELEVATION CUTOFF")
            )?;
            // mapping func
            if let Some(func) = &ionex.mapping {
                writeln!(
                    f,
                    "{}",
                    fmt_rinex(&format!("{:?}", func), "MAPPING FUNCTION")
                )?;
            } else {
                writeln!(f, "{}", fmt_rinex("NONE", "MAPPING FUNCTION"))?;
            }
            // time of first map
            writeln!(f, "{}", fmt_rinex("TODO", "EPOCH OF FIRST MAP"))?;
            // time of last map
            writeln!(f, "{}", fmt_rinex("TODO", "EPOCH OF LAST MAP"))?;
        }
        Ok(())
    }
    /*
     * Meteo Data fields formatting
     */
    fn fmt_meteo_rinex(&self, f: &mut std::fmt::Formatter) -> std::fmt::Result {
        if let Some(meteo) = &self.meteo {
            /*
             * List of observables
             */
            let mut descriptor = String::new();
            descriptor.push_str(&format!("{:6}", meteo.codes.len()));
            for (i, observable) in meteo.codes.iter().enumerate() {
                if (i % 9) == 0 && i > 0 {
                    descriptor.push_str("      "); // TAB
                }
                descriptor.push_str(&format!("    {}", observable));
            }
            writeln!(f, "{}", fmt_rinex(&descriptor, "# / TYPES OF OBSERV"))?;
            for sensor in &meteo.sensors {
                write!(f, "{}", sensor)?;
            }
        }
        Ok(())
    }
    /*
     * Observation Data fields formatting
     */
    fn fmt_observation_rinex(&self, f: &mut std::fmt::Formatter) -> std::fmt::Result {
        if let Some(obs) = &self.obs {
            if let Some(e) = obs.time_of_first_obs {
                let (y, m, d, hh, mm, ss, nanos) =
                    (e + e.leap_seconds(true).unwrap_or(0.0) * Unit::Second).to_gregorian_utc();
                writeln!(
                    f,
                    "{}",
                    fmt_rinex(
                        &format!(
                            "  {:04}    {:02}    {:02}    {:02}    {:02}   {:02}.{:07}     {:x}",
                            y, m, d, hh, mm, ss, nanos, e.time_scale
                        ),
                        "TIME OF FIRST OBS"
                    )
                )?;
            }
            if let Some(e) = obs.time_of_last_obs {
                let (y, m, d, hh, mm, ss, nanos) =
                    (e + e.leap_seconds(true).unwrap_or(0.0) * Unit::Second).to_gregorian_utc();
                writeln!(
                    f,
                    "{}",
                    fmt_rinex(
                        &format!(
                            "  {:04}    {:02}    {:02}    {:02}    {:02}   {:02}.{:07}     {:x}",
                            y, m, d, hh, mm, ss, nanos, e.time_scale
                        ),
                        "TIME OF LAST OBS"
                    )
                )?;
            }
            /*
             * Form the observables list
             */
            match self.version.major {
                1 | 2 => {
                    /*
                     * List of observables
                     */
                    let mut descriptor = String::new();
                    if let Some((_constell, observables)) = obs.codes.iter().next() {
                        descriptor.push_str(&format!("{:6}", observables.len()));
                        for (i, observable) in observables.iter().enumerate() {
                            if (i % 9) == 0 && i > 0 {
                                descriptor.push_str("      "); // TAB
                            }
                            descriptor.push_str(&format!("    {}", observable));
                        }
                        writeln!(f, "{}", fmt_rinex(&descriptor, "# / TYPES OF OBSERV"))?;
                    }
                },
                _ => {
                    /*
                     * List of observables
                     */
                    for (constell, observables) in &obs.codes {
                        let mut descriptor = String::new();
                        descriptor.push_str(&format!("{:x}{:5}", constell, observables.len()));
                        for (i, observable) in observables.iter().enumerate() {
                            if (i % 13) == 0 && (i > 0) {
                                descriptor.push_str("        "); // TAB
                            }
                            descriptor.push_str(&format!(" {}", observable)); // TAB
                        }
                        writeln!(f, "{}", fmt_rinex(&descriptor, "SYS / # / OBS TYPES"))?;
                    }
                },
            }
            // must take place after list of observables:
            //  TODO DCBS compensations
            //  TODO PCVs compensations
        }
        Ok(())
    }
    /*
     * Format all comments
     */
    pub(crate) fn fmt_comments(&self, f: &mut std::fmt::Formatter) -> std::fmt::Result {
        for comment in self.comments.iter() {
            writeln!(f, "{}", fmt_comment(comment))?;
        }
        Ok(())
    }
}

impl std::fmt::Display for Header {
    /// `Header` formatter, mainly for RINEX file production purposes
    fn fmt(&self, f: &mut std::fmt::Formatter) -> std::fmt::Result {
        // start with CRINEX attributes, if need be
        if let Some(obs) = &self.obs {
            if let Some(crinex) = &obs.crinex {
                writeln!(f, "{}", crinex)?;
            }
        }

        self.fmt_rinex_version_type(f)?;
        self.fmt_comments(f)?;

        // PGM / RUN BY / DATE
        writeln!(
            f,
            "{}",
            fmt_rinex(
                &format!("{:<20}{:<20}{:<20}", self.program, self.run_by, self.date),
                "PGM / RUN BY / DATE"
            )
        )?;

        // OBSERVER / AGENCY
        writeln!(
            f,
            "{}",
            fmt_rinex(
                &format!("{:<20}{}", self.observer, self.agency),
                "OBSERVER /AGENCY"
            )
        )?;

        if let Some(marker) = &self.geodetic_marker {
            writeln!(f, "{}", fmt_rinex(&marker.name, "MARKER NAME"))?;
            if let Some(number) = marker.number() {
                writeln!(f, "{}", fmt_rinex(&number, "MARKER NUMBER"))?;
            }
        }

        // APRIORI POS
        if let Some(position) = self.ground_position {
            writeln!(
                f,
                "{}",
                fmt_rinex(&format!("{:X}", position), "APPROX POSITION XYZ")
            )?;
        }

        // ANT
        if let Some(antenna) = &self.rcvr_antenna {
            writeln!(
                f,
                "{}",
                fmt_rinex(
                    &format!("{:<20}{}", antenna.model, antenna.sn),
                    "ANT # / TYPE"
                )
            )?;
            if let Some(coords) = &antenna.coords {
                writeln!(
                    f,
                    "{}",
                    fmt_rinex(
                        &format!("{:14.4}{:14.4}{:14.4}", coords.0, coords.1, coords.2),
                        "APPROX POSITION XYZ"
                    )
                )?;
            }
            writeln!(
                f,
                "{}",
                fmt_rinex(
                    &format!(
                        "{:14.4}{:14.4}{:14.4}",
                        antenna.height.unwrap_or(0.0),
                        antenna.eastern.unwrap_or(0.0),
                        antenna.northern.unwrap_or(0.0)
                    ),
                    "ANTENNA: DELTA H/E/N"
                )
            )?;
        }
        // RCVR
        if let Some(rcvr) = &self.rcvr {
            writeln!(
                f,
                "{}",
                fmt_rinex(
                    &format!("{:<20}{:<20}{}", rcvr.sn, rcvr.model, rcvr.firmware),
                    "REC # / TYPE / VERS"
                )
            )?;
        }
        // INTERVAL
        if let Some(interval) = &self.sampling_interval {
            writeln!(
                f,
                "{}",
                fmt_rinex(&format!("{:6}", interval.to_seconds()), "INTERVAL")
            )?;
        }

        // LEAP
        if let Some(leap) = &self.leap {
            let mut line = String::new();
            line.push_str(&format!("{:6}", leap.leap));
            if let Some(delta) = &leap.delta_tls {
                line.push_str(&format!("{:6}", delta));
                line.push_str(&format!("{:6}", leap.week.unwrap_or(0)));
                line.push_str(&format!("{:6}", leap.day.unwrap_or(0)));
                if let Some(timescale) = &leap.timescale {
                    line.push_str(&format!("{:<10}", timescale));
                } else {
                    line.push_str(&format!("{:<10}", ""));
                }
            }
            line.push_str(&format!(
                "{:>width$}",
                "LEAP SECONDS\n",
                width = 73 - line.len()
            ));
            write!(f, "{}", line)?
        }

        // RINEX Type dependent header
        self.fmt_rinex_dependent(f)?;

        //TODO
        // things that could be nice to squeeze in:
        // [+] SBAS contained (detailed vehicles)
        // [+] RINEX 3 -> 2 observables conversion (see OBS/V2/rovn as an example)
        writeln!(f, "{}", fmt_rinex("", "END OF HEADER"))
    }
}

impl Header {
    /*
     * Macro to be used when marking Self as Merged file
     */
    fn merge_comment(timestamp: Epoch) -> String {
        let (y, m, d, hh, mm, ss, _) = timestamp.to_gregorian_utc();
        format!(
            "rustrnx-{:<11} FILE MERGE          {}{}{} {}{}{} {:x}",
            env!("CARGO_PKG_VERSION"),
            y,
            m,
            d,
            hh,
            mm,
            ss,
            timestamp.time_scale
        )
    }
}

impl Merge for Header {
    /// Merges `rhs` into `Self` without mutable access, at the expense of memcopies
    fn merge(&self, rhs: &Self) -> Result<Self, MergeError> {
        if self.rinex_type != rhs.rinex_type {
            return Err(MergeError::FileTypeMismatch);
        }
        let mut lhs = self.clone();
        lhs.merge_mut(rhs)?;
        Ok(lhs)
    }
    /// Merges `rhs` into `Self` in place
    fn merge_mut(&mut self, rhs: &Self) -> Result<(), MergeError> {
        if self.rinex_type != rhs.rinex_type {
            return Err(MergeError::FileTypeMismatch);
        }

        let (a_cst, b_cst) = (self.constellation, rhs.constellation);
        if a_cst != b_cst {
            // <=> Constellation "upgrade"
            self.constellation = Some(Constellation::Mixed)
        }

        // retain oldest revision
        let (a_rev, b_rev) = (self.version, rhs.version);
        self.version = std::cmp::min(a_rev, b_rev);

        // sampling interval special case
        match self.sampling_interval {
            None => {
                if rhs.sampling_interval.is_some() {
                    self.sampling_interval = rhs.sampling_interval;
                }
            },
            Some(lhs) => {
                if let Some(rhs) = rhs.sampling_interval {
                    self.sampling_interval = Some(std::cmp::min(lhs, rhs));
                }
            },
        }

        merge_mut_vec(&mut self.comments, &rhs.comments);
        merge_mut_option(&mut self.geodetic_marker, &rhs.geodetic_marker);
        merge_mut_option(&mut self.license, &rhs.license);
        merge_mut_option(&mut self.doi, &rhs.doi);
        merge_mut_option(&mut self.leap, &rhs.leap);
        merge_mut_option(&mut self.gps_utc_delta, &rhs.gps_utc_delta);
        merge_mut_option(&mut self.rcvr, &rhs.rcvr);
        merge_mut_option(&mut self.cospar, &rhs.cospar);
        merge_mut_option(&mut self.rcvr_antenna, &rhs.rcvr_antenna);
        merge_mut_option(&mut self.sv_antenna, &rhs.sv_antenna);
        merge_mut_option(&mut self.ground_position, &rhs.ground_position);
        merge_mut_option(&mut self.wavelengths, &rhs.wavelengths);
        merge_mut_option(&mut self.gps_utc_delta, &rhs.gps_utc_delta);

        // DCBS compensation is preserved, only if both A&B both have it
        if self.dcb_compensations.is_empty() || rhs.dcb_compensations.is_empty() {
            self.dcb_compensations.clear(); // drop everything
        } else {
            let rhs_constellations: Vec<_> = rhs
                .dcb_compensations
                .iter()
                .map(|dcb| dcb.constellation)
                .collect();
            self.dcb_compensations
                .iter_mut()
                .filter(|dcb| rhs_constellations.contains(&dcb.constellation))
                .count();
        }

        // PCV compensation : same logic
        // only preserve compensations present in both A & B
        if self.pcv_compensations.is_empty() || rhs.pcv_compensations.is_empty() {
            self.pcv_compensations.clear(); // drop everything
        } else {
            let rhs_constellations: Vec<_> = rhs
                .pcv_compensations
                .iter()
                .map(|pcv| pcv.constellation)
                .collect();
            self.dcb_compensations
                .iter_mut()
                .filter(|pcv| rhs_constellations.contains(&pcv.constellation))
                .count();
        }

        // TODO: merge::merge_mut(&mut self.glo_channels, &rhs.glo_channels);

        // RINEX specific operation
        if let Some(lhs) = &mut self.antex {
            if let Some(rhs) = &rhs.antex {
                // ANTEX records can only be merged together
                // if they have the same type of inner phase data
                let mut mixed_antex = lhs.pcv_type.is_relative() && !rhs.pcv_type.is_relative();
                mixed_antex |= !lhs.pcv_type.is_relative() && rhs.pcv_type.is_relative();
                if mixed_antex {
                    return Err(MergeError::AntexAbsoluteRelativeMismatch);
                }
                //TODO: merge_mut_option(&mut lhs.reference_sn, &rhs.reference_sn);
            }
        }
        if let Some(lhs) = &mut self.clock {
            if let Some(rhs) = &rhs.clock {
                merge_mut_unique_vec(&mut lhs.codes, &rhs.codes);
                merge_mut_option(&mut lhs.igs, &rhs.igs);
                merge_mut_option(&mut lhs.site, &rhs.site);
                merge_mut_option(&mut lhs.domes, &rhs.domes);
                merge_mut_option(&mut lhs.full_name, &rhs.full_name);
                merge_mut_option(&mut lhs.ref_clock, &rhs.ref_clock);
                merge_mut_option(&mut lhs.timescale, &rhs.timescale);
            }
        }
        if let Some(lhs) = &mut self.obs {
            if let Some(rhs) = &rhs.obs {
                merge_mut_option(&mut lhs.crinex, &rhs.crinex);
                merge_mut_unique_map2d(&mut lhs.codes, &rhs.codes);
                merge_time_of_first_obs(&mut lhs.time_of_first_obs, &rhs.time_of_first_obs);
                merge_time_of_last_obs(&mut lhs.time_of_last_obs, &rhs.time_of_last_obs);
                // TODO: lhs.clock_offset_applied |= rhs.clock_offset_applied;
            }
        }
        if let Some(lhs) = &mut self.meteo {
            if let Some(rhs) = &rhs.meteo {
                merge_mut_unique_vec(&mut lhs.codes, &rhs.codes);
                merge_mut_unique_vec(&mut lhs.sensors, &rhs.sensors);
            }
        }
        if let Some(lhs) = &mut self.doris {
            if let Some(rhs) = &rhs.doris {
                merge_time_of_first_obs(&mut lhs.time_of_first_obs, &rhs.time_of_first_obs);
                merge_time_of_last_obs(&mut lhs.time_of_last_obs, &rhs.time_of_last_obs);
                merge_mut_unique_vec(&mut lhs.stations, &rhs.stations);
                merge_mut_unique_vec(&mut lhs.observables, &rhs.observables);
                //TODO: merge_scaling();
                //merge_mut_unique_map2d(&mut lhs.scaling, &rhs.scaling);
                lhs.l2_l1_date_offset = std::cmp::max(lhs.l2_l1_date_offset, rhs.l2_l1_date_offset);
            }
        }
        if let Some(lhs) = &mut self.ionex {
            if let Some(rhs) = &rhs.ionex {
                if lhs.reference != rhs.reference {
                    return Err(MergeError::IonexReferenceMismatch);
                }
                if lhs.grid != rhs.grid {
                    return Err(MergeError::IonexMapGridMismatch);
                }
                if lhs.map_dimension != rhs.map_dimension {
                    return Err(MergeError::IonexMapDimensionsMismatch);
                }
                if lhs.base_radius != rhs.base_radius {
                    return Err(MergeError::IonexBaseRadiusMismatch);
                }

                //TODO: this is not enough, need to take into account and rescale..
                lhs.exponent = std::cmp::min(lhs.exponent, rhs.exponent);

                merge_mut_option(&mut lhs.description, &rhs.description);
                merge_mut_option(&mut lhs.mapping, &rhs.mapping);
                if lhs.elevation_cutoff == 0.0 {
                    // means "unknown"
                    lhs.elevation_cutoff = rhs.elevation_cutoff; // => overwrite in this case
                }
                merge_mut_option(&mut lhs.observables, &rhs.observables);
                lhs.nb_stations = std::cmp::max(lhs.nb_stations, rhs.nb_stations);
                lhs.nb_satellites = std::cmp::max(lhs.nb_satellites, rhs.nb_satellites);
                for (b, dcb) in &rhs.dcbs {
                    lhs.dcbs.insert(b.clone(), *dcb);
                }
            }
        }
        // add special comment
        let now = Epoch::now()?;
        let merge_comment = Self::merge_comment(now);
        self.comments.push(merge_comment);
        Ok(())
    }
}

#[cfg(feature = "qc")]
use horrorshow::{helper::doctype, RenderBox};

#[cfg(feature = "qc")]
use rinex_qc_traits::HtmlReport;

#[cfg(feature = "qc")]
impl HtmlReport for Header {
    fn to_html(&self) -> String {
        format!(
            "{}",
            html! {
                : doctype::HTML;
                html {
                    head {
                        meta(content="text/html", charset="utf-8");
                        meta(name="viewport", content="width=device-width, initial-scale=1");
                        link(rel="stylesheet", href="https:////cdn.jsdelivr.net/npm/bulma@0.9.4/css/bulma.min.css");
                        title {
                            : "RINEX Header analysis"
                        }
                    }
                    body {
                        : self.to_inline_html()
                    }
                }
            }
        )
    }
    fn to_inline_html(&self) -> Box<dyn RenderBox + '_> {
        box_html! {
            tr {
                th {
                    : "Antenna"
                }
                @ if let Some(antenna) = &self.rcvr_antenna {
                    td {
                        : antenna.to_inline_html()
                    }
                } else {
                    td {
                        : "No information"
                    }
                }
            }
            tr {
                th {
                    : "Receiver"
                }
                @ if let Some(rcvr) = &self.rcvr {
                    td {
                        : rcvr.to_inline_html()
                    }
                } else {
                    td {
                        : "No information"
                    }
                }
            }
        }
    }
}

#[cfg(test)]
mod test {
    use super::parse_formatted_month;
    #[test]
    fn formatted_month_parser() {
        for (desc, expected) in [("Jan", 1), ("Feb", 2), ("Mar", 3), ("Nov", 11), ("Dec", 12)] {
            let month = parse_formatted_month(desc);
            assert!(month.is_ok(), "failed to parse month from \"{}\"", desc);
            let month = month.unwrap();
            assert_eq!(
                month, expected,
                "failed to parse correct month number from \"{}\"",
                desc
            );
        }
    }
}<|MERGE_RESOLUTION|>--- conflicted
+++ resolved
@@ -457,8 +457,7 @@
                 let type_str = type_str.trim();
                 let constell_str = constell_str.trim();
 
-<<<<<<< HEAD
-                // DORIS special type
+                // File type identification
                 if type_str == "O" && constell_str == "D" {
                     rinex_type = Type::DORIS;
                 } else {
@@ -468,28 +467,6 @@
                 // Determine (file) Constellation
                 //  1. NAV SPECIAL CASE
                 //  2. OTHER
-                if type_str.contains("GLONASS") {
-                    // old GLONASS NAV : no constellation field
-                    constellation = Some(Constellation::Glonass);
-                } else if type_str.contains("GPS NAV DATA") {
-                    constellation = Some(Constellation::GPS);
-                } else if type_str.contains("IRNSS NAV DATA") {
-                    constellation = Some(Constellation::IRNSS);
-                } else if type_str.contains("GNSS NAV DATA") {
-                    constellation = Some(Constellation::Mixed);
-                } else if type_str.contains("METEOROLOGICAL DATA") {
-                    // these files are not tied to a constellation system,
-                    // therefore, do not have this field
-                } else {
-                    // regular files
-                    if let Ok(constell) = Constellation::from_str(constell_str.trim()) {
-                        constellation = Some(constell);
-                    }
-=======
-                // File type identification
-                rinex_type = Type::from_str(type_str)?;
-
-                // Constellation identification
                 match rinex_type {
                     Type::NavigationData => {
                         if type_str.contains("GLONASS") {
@@ -513,8 +490,8 @@
                             }
                         }
                     },
-                    Type::MeteoData => {
-                        // no constellation associated to it
+                    Type::MeteoData | Type::DORIS => {
+                        // no constellation associated to them
                     },
                     _ => {
                         // any other
@@ -523,7 +500,6 @@
                             constellation = Some(c);
                         }
                     },
->>>>>>> 0519cf28
                 }
                 /*
                  * Parse version descriptor
