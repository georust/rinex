<<<<<<< HEAD
#[cfg(feature = "serde")]
use serde::Serialize;

use super::{
    antex, clock,
    clock::{ClockKey, ClockProfile},
    error::{FormattingError, ParsingError},
    header,
    header::Header,
    ionex, is_rinex_comment,
    merge::{Error as MergeError, Merge},
    meteo, navigation,
    navigation::record::parse_epoch as parse_nav_epoch,
    observation,
    prelude::Duration,
    reader::BufferedReader,
    split::{Error as SplitError, Split},
=======
use super::{
    antex, clock,
    clock::{ClockKey, ClockProfile},
    hatanaka::{Compressor, Decompressor},
    header, ionex, is_rinex_comment, meteo, navigation,
    navigation::record::parse_epoch as parse_nav_epoch,
    observation::{
        is_new_epoch as is_new_observation_epoch, parse_epoch as parse_observation_epoch,
        Record as ObservationRecord,
    },
    reader::BufferedReader,
>>>>>>> fcbc00b3
    types::Type,
    writer::BufferedWriter,
    *,
};

<<<<<<< HEAD
use std::{
    collections::BTreeMap,
    io::{BufRead, Read, Write},
};
=======
use std::io::BufRead;
use thiserror::Error;

#[cfg(feature = "log")]
use log::error;

#[cfg(feature = "serde")]
use serde::Serialize;

#[cfg(feature = "qc")]
use qc_traits::{Merge, MergeError, Split};
>>>>>>> fcbc00b3

#[derive(Clone, Debug, PartialEq)]
#[cfg_attr(feature = "serde", derive(Serialize))]
pub enum Record {
    /// ATX record, see [antex::record::Record]
    AntexRecord(antex::Record),
    /// Clock record, see [clock::record::Record]
    ClockRecord(clock::Record),
    /// IONEX (Ionosphere maps) record, see [ionex::record::Record]
    IonexRecord(ionex::Record),
    /// Meteo record, see [meteo::record::Record]
    MeteoRecord(meteo::Record),
    /// Navigation record, see [navigation::record::Record]
    NavRecord(navigation::Record),
    /// Observation record [ObservationRecord]
    ObsRecord(ObservationRecord),
    /// DORIS RINEX, special DORIS measurements wraped as observations
    DorisRecord(doris::Record),
}

/// Record comments are high level informations, sorted by epoch
/// (timestamp) of appearance. We deduce the "associated" timestamp from the
/// previosuly parsed epoch, when parsing the record.
pub type Comments = BTreeMap<Epoch, Vec<String>>;

impl Record {
    /// Unwraps self as ANTEX record
    pub fn as_antex(&self) -> Option<&antex::Record> {
        match self {
            Record::AntexRecord(r) => Some(r),
            _ => None,
        }
    }
    /// Unwraps self as mutable reference to ANTEX record
    pub fn as_mut_antex(&mut self) -> Option<&mut antex::Record> {
        match self {
            Record::AntexRecord(r) => Some(r),
            _ => None,
        }
    }
    /// Unwraps self as CLK record
    pub fn as_clock(&self) -> Option<&clock::Record> {
        match self {
            Record::ClockRecord(r) => Some(r),
            _ => None,
        }
    }
    /// Unwraps self as mutable CLK record
    pub fn as_mut_clock(&mut self) -> Option<&mut clock::Record> {
        match self {
            Record::ClockRecord(r) => Some(r),
            _ => None,
        }
    }
    /// Unwraps self as IONEX record
    pub fn as_ionex(&self) -> Option<&ionex::Record> {
        match self {
            Record::IonexRecord(r) => Some(r),
            _ => None,
        }
    }
    /// Unwraps self as mutable IONEX record
    pub fn as_mut_ionex(&mut self) -> Option<&mut ionex::Record> {
        match self {
            Record::IonexRecord(r) => Some(r),
            _ => None,
        }
    }
    /// Unwraps self as MET record
    pub fn as_meteo(&self) -> Option<&meteo::Record> {
        match self {
            Record::MeteoRecord(r) => Some(r),
            _ => None,
        }
    }
    /// Returns mutable reference to Meteo record
    pub fn as_mut_meteo(&mut self) -> Option<&mut meteo::Record> {
        match self {
            Record::MeteoRecord(r) => Some(r),
            _ => None,
        }
    }
    /// Unwraps self as NAV record
    pub fn as_nav(&self) -> Option<&navigation::Record> {
        match self {
            Record::NavRecord(r) => Some(r),
            _ => None,
        }
    }
    /// Returns mutable reference to Navigation record
    pub fn as_mut_nav(&mut self) -> Option<&mut navigation::Record> {
        match self {
            Record::NavRecord(r) => Some(r),
            _ => None,
        }
    }
    /// Unwraps self as OBS record
    pub fn as_obs(&self) -> Option<&ObservationRecord> {
        match self {
            Record::ObsRecord(r) => Some(r),
            _ => None,
        }
    }
    /// Returns mutable reference to Observation record
    pub fn as_mut_obs(&mut self) -> Option<&mut ObservationRecord> {
        match self {
            Record::ObsRecord(r) => Some(r),
            _ => None,
        }
    }
    /// Unwraps self as DORIS record
    pub fn as_doris(&self) -> Option<&doris::Record> {
        match self {
            Record::DorisRecord(r) => Some(r),
            _ => None,
        }
    }
    /// Unwraps self as mutable reference to DORIS record
    pub fn as_mut_doris(&mut self) -> Option<&mut doris::Record> {
        match self {
            Record::DorisRecord(r) => Some(r),
            _ => None,
        }
    }
    /// Streams into given file writer
    pub fn to_file<W: Write>(
        &self,
        header: &header::Header,
<<<<<<< HEAD
        writer: &mut BufferedWriter<W>,
    ) -> Result<(), FormattingError> {
=======
        writer: &mut BufferedWriter,
    ) -> Result<(), Error> {
        let major = header.version.major;
        let constell = header.constellation;

>>>>>>> fcbc00b3
        match &header.rinex_type {
            Type::MeteoData => {
                let record = self.as_meteo().unwrap();
                for (epoch, data) in record.iter() {
                    if let Ok(epoch) = meteo::record::fmt_epoch(epoch, data, header) {
                        let _ = write!(writer, "{}", epoch);
                    }
                }
            },
            Type::ObservationData => {
                let record = self.as_obs().unwrap();
                let obs_fields = &header.obs.as_ref().unwrap();
<<<<<<< HEAD
                for ((epoch, flag), (clock_offset, data)) in record.iter() {
                    let epoch =
                        observation::record::fmt_epoch(*epoch, *flag, clock_offset, data, header);
                    if obs_fields.crinex.is_some() {
                        // let major = header.version.major;
                        // let constell = &header.constellation.as_ref().unwrap();
                        for line in epoch.lines() {
                            let line = line.to_owned() + "\n"; // helps the following .lines() iterator
                                                               // embedded in compression method
                                                               //if let Ok(compressed) =
                                                               //    compressor.compress(major, &obs_fields.codes, constell, &line)
                                                               //{
                                                               //    // println!("compressed \"{}\"", compressed); // DEBUG
                                                               //    writeln!(writer, "{}", compressed)?;
                                                               //}
                        }
                    } else {
                        writeln!(writer, "{}", epoch)?;
                    }
=======
                let mut compressor = Compressor::default();

                let unique_keys = record.keys().unique();

                // browse record by timeline
                for key in unique_keys {
                    // // Grab clock observation, if it exists
                    // let clock = record
                    //     .iter()
                    //     .filter_map(|(k, v)| {
                    //         if k == key {
                    //             if let Some(clk) = v.as_clock() {
                    //                 Some(clk)
                    //             } else {
                    //                 None
                    //             }
                    //         } else {
                    //             None
                    //         }
                    //     })
                    //     .reduce(|k, _| k);

                    // // Grab all signal observations
                    // let signals = record
                    //     .iter()
                    //     .filter_map(|(k, v)| {
                    //         if k == key {
                    //             if let Some(sig) = v.as_signal() {
                    //                 Some(sig)
                    //             } else {
                    //                 None
                    //             }
                    //         } else {
                    //             None
                    //         }
                    //     })
                    //     .collect::<Vec<_>>();

                    // // format
                    // let formatted = format_observations(major, header, key, clock, signals);

                    // // compress (if need be)
                    // if obs_fields.crinex.is_some() {
                    //     //TODO rework: compress should work on entire Epoch content (or byte wise)
                    //     // for line in formatted.lines() {
                    //     //     let line = line.to_owned() + "\n"; // Compressor uses Lines Iterator
                    //     //     if let Ok(compressed) = compressor.compress(
                    //     //         major,
                    //     //         &obs_fields.codes,
                    //     //         constell,
                    //     //         &line
                    //     //     ) {
                    //     //         writeln!(writer, "{}", compressed)?;
                    //     //     }
                    //     // }
                    // } else {
                    //     writeln!(writer, "{}", formatted)?;
                    // }
>>>>>>> fcbc00b3
                }
            },
            Type::NavigationData => {
                let record = self.as_nav().unwrap();
                for (epoch, frames) in record.iter() {
                    if let Ok(epoch) = navigation::record::fmt_epoch(epoch, frames, header) {
                        let _ = write!(writer, "{}", epoch);
                    }
                }
            },
            Type::ClockData => {
                if let Some(rec) = self.as_clock() {
                    for (epoch, keys) in rec {
                        for (key, prof) in keys {
                            let _ =
                                write!(writer, "{}", clock::record::fmt_epoch(epoch, key, prof));
                        }
                    }
                }
            },
            Type::IonosphereMaps => {
                if let Some(_r) = self.as_ionex() {
                    //for (index, (epoch, (_map, _, _))) in r.iter().enumerate() {
                    //    let _ = write!(writer, "{:6}                                                      START OF TEC MAP", index);
                    //    let _ = write!(
                    //        writer,
                    //        "{}                        EPOCH OF CURRENT MAP",
                    //        epoch::format(*epoch, None, Type::IonosphereMaps, 1)
                    //    );
                    //    let _ = write!(writer, "{:6}                                                      END OF TEC MAP", index);
                    //}
                    // /*
                    //  * not efficient browsing, but matches provided examples and common formatting.
                    //  * RMS and Height maps are passed after TEC maps.
                    //  */
                    //for (index, (epoch, (_, _map, _))) in r.iter().enumerate() {
                    //    let _ = write!(writer, "{:6}                                                      START OF RMS MAP", index);
                    //    let _ = write!(
                    //        writer,
                    //        "{}                        EPOCH OF CURRENT MAP",
                    //        epoch::format(*epoch, None, Type::IonosphereMaps, 1)
                    //    );
                    //    let _ = write!(writer, "{:6}                                                      END OF RMS MAP", index);
                    //}
                    //for (index, (epoch, (_, _, _map))) in r.iter().enumerate() {
                    //    let _ = write!(writer, "{:6}                                                      START OF HEIGHT MAP", index);
                    //    let _ = write!(
                    //        writer,
                    //        "{}                        EPOCH OF CURRENT MAP",
                    //        epoch::format(*epoch, None, Type::IonosphereMaps, 1)
                    //    );
                    //    let _ = write!(writer, "{:6}                                                      END OF HEIGHT MAP", index);
                    //}
                }
            },
            _ => panic!("record type not supported yet"),
        }
        Ok(())
    }
}

impl Default for Record {
    fn default() -> Record {
        Record::NavRecord(navigation::Record::new())
    }
}

/// Returns true if given line matches the start   
/// of a new epoch, inside a RINEX record.
pub fn is_new_epoch(line: &str, header: &header::Header) -> bool {
    if is_rinex_comment(line) {
        return false;
    }
    match &header.rinex_type {
        Type::AntennaData => antex::record::is_new_epoch(line),
        Type::ClockData => clock::record::is_new_epoch(line),
        Type::IonosphereMaps => {
            ionex::record::is_new_tec_plane(line) || ionex::record::is_new_rms_plane(line)
        },
        Type::NavigationData => navigation::record::is_new_epoch(line, header.version),
        Type::ObservationData => is_new_observation_epoch(line, header.version),
        Type::MeteoData => meteo::record::is_new_epoch(line, header.version),
        Type::DORIS => doris::record::is_new_epoch(line),
    }
}

/// Builds [Record] from [Read]able interface.
pub fn parse_record<const M: usize, R: Read>(
    reader: &mut BufferedReader<M, R>,
    header: &mut Header,
) -> Result<(Record, Comments), ParsingError> {
    let mut first_epoch = true;
    let content = String::default();
    let mut epoch_content = String::with_capacity(6 * 64);

    // to manage `record` comments
    let mut comments: Comments = Comments::new();
    let mut comment_ts = Epoch::default();
    let mut comment_content: Vec<String> = Vec::with_capacity(4);

<<<<<<< HEAD
    // record
    let mut atx_rec = antex::Record::new(); // ATX
    let mut nav_rec = navigation::Record::new(); // NAV
    let mut obs_rec = observation::Record::new(); // OBS
    let mut met_rec = meteo::Record::new(); // MET
    let mut clk_rec = clock::Record::new(); // CLK
    let mut dor_rec = doris::Record::new(); // DORIS
=======
    let mut decompressor = Decompressor::new();
>>>>>>> fcbc00b3

    // ANTEX
    let mut atx_rec = antex::Record::new();
    // NAV
    let mut nav_rec = navigation::Record::new();
    // OBS
    let mut obs_rec = ObservationRecord::new();
    let mut observations = Observations::default();

    // MET
    let mut met_rec = meteo::Record::new();
    // CLK
    let mut clk_rec = clock::Record::new();
    // DORIS
    let mut dor_rec = doris::Record::new();

    // OBSERVATION case: timescale is either defined by
    //    [+] TIME OF FIRST header field
    //    [+] TIME OF LAST header field (flexibility, actually invalid according to specs)
    //    [+] GNSS system in case of single GNSS old RINEX
    let mut obs_ts = TimeScale::default();

    if let Some(obs) = &header.obs {
        match header.constellation {
            Some(Constellation::Mixed) | None => {
<<<<<<< HEAD
                let time_of_first_obs = obs
                    .time_of_first_obs
                    .ok_or(ParsingError::BadObsBadTimescaleDefinition)?;
                obs_ts = time_of_first_obs.time_scale;
=======
                if let Some(t) = obs.timeof_first_obs {
                    obs_ts = t.time_scale;
                } else {
                    let t = obs
                        .timeof_last_obs
                        .ok_or(Error::ObservationDataTimescaleIdentification)?;
                    obs_ts = t.time_scale;
                }
>>>>>>> fcbc00b3
            },
            Some(constellation) => {
                obs_ts = constellation
                    .timescale()
                    .ok_or(ParsingError::BadObsBadTimescaleDefinition)?;
            },
        }
    }
    // Clock RINEX TimeScale definition.
    //   Modern revisions define it in header directly.
    //   Old revisions are once again badly defined and most likely not thought out.
    //   We default to GPST to "match" the case where this file is multi constellation
    //      and it seems that clocks steered to GPST is the most common case.
    //      For example NASA/CDDIS.com
    //   In mono constellation, we adapt to that timescale.
    let mut clk_ts = TimeScale::GPST;
    if let Some(clk) = &header.clock {
        if let Some(ts) = clk.timescale {
            clk_ts = ts;
        } else {
            if let Some(constellation) = &header.constellation {
                if let Some(ts) = constellation.timescale() {
                    clk_ts = ts;
                }
            }
        }
    }
    // IONEX case
    //  Default map type is TEC, it will come with identified Epoch
    //  but others may exist:
    //    in this case we used the previously identified Epoch
    //    and attach other kinds of maps
    let mut ionx_rec = ionex::Record::new();
    let mut ionex_rms_plane = false;

    for l in reader.lines() {
        // iterates one line at a time
        let line = l.unwrap();
        // COMMENTS special case
        // --> store
        // ---> append later with epoch.timestamp attached to it
        if is_rinex_comment(&line) {
            let comment = line.split_at(60).0.trim_end();
            comment_content.push(comment.to_string());
            continue;
        }
        // IONEX exponent-->data scaling use update regularly
        //  and used in TEC map parsing
        if line.contains("EXPONENT") {
            if let Some(ionex) = header.ionex.as_mut() {
                let content = line.split_at(60).0;
                if let Ok(e) = content.trim().parse::<i8>() {
                    *ionex = ionex.with_exponent(e); // scaling update
                }
            }
        }

        for line in content.lines() {
            // in case of CRINEX -> RINEX < 3 being recovered,
            // we have more than 1 ligne to process
            let new_epoch = is_new_epoch(line, header);
            ionex_rms_plane = ionex::record::is_new_rms_plane(line);

            if new_epoch && !first_epoch {
                match &header.rinex_type {
                    Type::NavigationData => {
                        let constellation = &header.constellation.unwrap();
                        if let Ok((e, fr)) =
                            parse_nav_epoch(header.version, *constellation, &epoch_content)
                        {
                            nav_rec
                                .entry(e)
                                .and_modify(|frames| frames.push(fr.clone()))
                                .or_insert_with(|| vec![fr.clone()]);
                            comment_ts = e; // for comments classification & management
                        }
                    },
                    Type::ObservationData => {
                        match parse_observation_epoch(
                            header,
                            &epoch_content,
                            obs_ts,
                            &mut observations,
                        ) {
                            Ok(key) => {
                                obs_rec.insert(key, observations.clone());
                                observations.signals.clear(); // for next time, avoids re-alloc
                                comment_ts = key.epoch; // for temporal comment indexing
                            },
                            #[cfg(feature = "log")]
                            Err(e) => {
                                error!("parsing: {}", e);
                            },
                            #[cfg(not(feature = "log"))]
                            Err(_) => {},
                        }
                    },
                    Type::DORIS => {
                        if let Ok((e, map)) = doris::record::parse_epoch(header, &epoch_content) {
                            dor_rec.insert(e, map);
                        }
                    },
                    Type::MeteoData => {
                        if let Ok((e, map)) = meteo::record::parse_epoch(header, &epoch_content) {
                            met_rec.insert(e, map);
                            comment_ts = e; // for comments classification & management
                        }
                    },
                    Type::ClockData => {
                        if let Ok((epoch, key, profile)) =
                            clock::record::parse_epoch(header.version, &epoch_content, clk_ts)
                        {
                            if let Some(e) = clk_rec.get_mut(&epoch) {
                                e.insert(key, profile);
                            } else {
                                let mut inner: BTreeMap<ClockKey, ClockProfile> = BTreeMap::new();
                                inner.insert(key, profile);
                                clk_rec.insert(epoch, inner);
                            }
                            comment_ts = epoch; // for comments classification & management
                        }
                    },
                    Type::AntennaData => {
                        let (antenna, content) =
                            antex::record::parse_antenna(&epoch_content).unwrap();
                        atx_rec.push((antenna, content));
                    },
                    Type::IonosphereMaps => {
                        if let Ok((epoch, altitude, plane)) =
                            ionex::record::parse_plane(&epoch_content, header, ionex_rms_plane)
                        {
                            if ionex_rms_plane {
                                if let Some(rec_plane) = ionx_rec.get_mut(&(epoch, altitude)) {
                                    // provide RMS value for the entire plane
                                    for ((_, rec_tec), (_, tec)) in
                                        rec_plane.iter_mut().zip(plane.iter())
                                    {
                                        rec_tec.rms = tec.rms;
                                    }
                                } else {
                                    // insert RMS values
                                    ionx_rec.insert((epoch, altitude), plane);
                                }
                            } else if let Some(rec_plane) = ionx_rec.get_mut(&(epoch, altitude)) {
                                // provide TEC value for the entire plane
                                for ((_, rec_tec), (_, tec)) in
                                    rec_plane.iter_mut().zip(plane.iter())
                                {
                                    rec_tec.tec = tec.tec;
                                }
                            } else {
                                // insert TEC values
                                ionx_rec.insert((epoch, altitude), plane);
                            }
                        }
                    },
                }

                // new comments ?
                if !comment_content.is_empty() {
                    comments.insert(comment_ts, comment_content.clone());
                    comment_content.clear() // reset
                }
            } //is_new_epoch() +!first

            if new_epoch {
                if !first_epoch {
                    epoch_content.clear()
                }
                first_epoch = false;
            }
            // epoch content builder
            epoch_content.push_str(&(line.to_owned() + "\n"));
        }
    }

    // --> try to build an epoch out of current residues
    // this covers
    //   + final epoch (last epoch in record)
    //   + comments parsing with empty record (empty file body)
    match &header.rinex_type {
        Type::NavigationData => {
            let constellation = &header.constellation.unwrap();
            if let Ok((e, fr)) = parse_nav_epoch(header.version, *constellation, &epoch_content) {
                nav_rec
                    .entry(e)
                    .and_modify(|current| current.push(fr.clone()))
                    .or_insert_with(|| vec![fr.clone()]);
                comment_ts = e; // for comments classification & management
            }
        },
        Type::ObservationData => {
            match parse_observation_epoch(header, &epoch_content, obs_ts, &mut observations) {
                Ok(key) => {
                    obs_rec.insert(key, observations.clone());
                    observations.signals.clear(); // for next time, avoids re-alloc
                    comment_ts = key.epoch; // for temporal comment storage
                },
                #[cfg(not(feature = "log"))]
                Err(_) => {},
                #[cfg(feature = "log")]
                Err(e) => {
                    // notify (debugger) non vital problems (slight/temporary formatting issues
                    error!("parsing: {}", e);
                },
            }
        },
        Type::DORIS => {
            if let Ok((e, map)) = doris::record::parse_epoch(header, &epoch_content) {
                dor_rec.insert(e, map);
            }
        },
        Type::MeteoData => {
            if let Ok((e, map)) = meteo::record::parse_epoch(header, &epoch_content) {
                met_rec.insert(e, map);
                comment_ts = e; // for comments classification + management
            }
        },
        Type::ClockData => {
            if let Ok((epoch, key, profile)) =
                clock::record::parse_epoch(header.version, &epoch_content, clk_ts)
            {
                if let Some(e) = clk_rec.get_mut(&epoch) {
                    e.insert(key, profile);
                } else {
                    let mut inner: BTreeMap<ClockKey, ClockProfile> = BTreeMap::new();
                    inner.insert(key, profile);
                    clk_rec.insert(epoch, inner);
                }
                comment_ts = epoch; // for comments classification & management
            }
        },
        Type::IonosphereMaps => {
            if let Ok((epoch, altitude, plane)) =
                ionex::record::parse_plane(&epoch_content, header, ionex_rms_plane)
            {
                if ionex_rms_plane {
                    if let Some(rec_plane) = ionx_rec.get_mut(&(epoch, altitude)) {
                        // provide RMS value for the entire plane
                        for ((_, rec_tec), (_, tec)) in rec_plane.iter_mut().zip(plane.iter()) {
                            rec_tec.rms = tec.rms;
                        }
                    } else {
                        // insert RMS values
                        ionx_rec.insert((epoch, altitude), plane);
                    }
                } else if let Some(rec_plane) = ionx_rec.get_mut(&(epoch, altitude)) {
                    // provide TEC value for the entire plane
                    for ((_, rec_tec), (_, tec)) in rec_plane.iter_mut().zip(plane.iter()) {
                        rec_tec.tec = tec.tec;
                    }
                } else {
                    // insert TEC values
                    ionx_rec.insert((epoch, altitude), plane);
                }
            }
        },
        Type::AntennaData => {
            //if let Ok((antenna, content)) = antex::record::parse_antenna(&epoch_content) {
            //    atx_rec.push((antenna, content));
            //}
            let (antenna, content) = antex::record::parse_antenna(&epoch_content).unwrap();
            atx_rec.push((antenna, content));
        },
    }
    // new comments ?
    if !comment_content.is_empty() {
        comments.insert(comment_ts, comment_content.clone());
    }
    // wrap record
    let record = match &header.rinex_type {
        Type::AntennaData => Record::AntexRecord(atx_rec),
        Type::ClockData => Record::ClockRecord(clk_rec),
        Type::IonosphereMaps => Record::IonexRecord(ionx_rec),
        Type::MeteoData => Record::MeteoRecord(met_rec),
        Type::NavigationData => Record::NavRecord(nav_rec),
        Type::ObservationData => Record::ObsRecord(obs_rec),
        Type::DORIS => Record::DorisRecord(dor_rec),
    };
    Ok((record, comments))
<<<<<<< HEAD
}

impl Merge for Record {
    /// Merges `rhs` into `Self` without mutable access at the expense of more memcopies
    fn merge(&self, rhs: &Self) -> Result<Self, MergeError> {
        let mut lhs = self.clone();
        lhs.merge_mut(rhs)?;
        Ok(lhs)
    }
    /// Merges `rhs` into `Self`
    fn merge_mut(&mut self, rhs: &Self) -> Result<(), MergeError> {
        if let Some(lhs) = self.as_mut_nav() {
            if let Some(rhs) = rhs.as_nav() {
                lhs.merge_mut(rhs)?;
            }
        } else if let Some(lhs) = self.as_mut_obs() {
            if let Some(rhs) = rhs.as_obs() {
                lhs.merge_mut(rhs)?;
            }
        } else if let Some(lhs) = self.as_mut_meteo() {
            if let Some(rhs) = rhs.as_meteo() {
                lhs.merge_mut(rhs)?;
            }
        /*} else if let Some(lhs) = self.as_mut_ionex() {
        if let Some(rhs) = rhs.as_ionex() {
            lhs.merge_mut(&rhs)?;
        }*/
        } else if let Some(lhs) = self.as_mut_antex() {
            if let Some(rhs) = rhs.as_antex() {
                lhs.merge_mut(rhs)?;
            }
        } else if let Some(lhs) = self.as_mut_clock() {
            if let Some(rhs) = rhs.as_clock() {
                lhs.merge_mut(rhs)?;
            }
        }
        Ok(())
    }
}

impl Split for Record {
    fn split(&self, epoch: Epoch) -> Result<(Self, Self), SplitError> {
        if let Some(r) = self.as_obs() {
            let (r0, r1) = r.split(epoch)?;
            Ok((Self::ObsRecord(r0), Self::ObsRecord(r1)))
        } else if let Some(r) = self.as_nav() {
            let (r0, r1) = r.split(epoch)?;
            Ok((Self::NavRecord(r0), Self::NavRecord(r1)))
        } else if let Some(r) = self.as_meteo() {
            let (r0, r1) = r.split(epoch)?;
            Ok((Self::MeteoRecord(r0), Self::MeteoRecord(r1)))
        } else if let Some(r) = self.as_ionex() {
            let (r0, r1) = r.split(epoch)?;
            Ok((Self::IonexRecord(r0), Self::IonexRecord(r1)))
        } else if let Some(r) = self.as_clock() {
            let (r0, r1) = r.split(epoch)?;
            Ok((Self::ClockRecord(r0), Self::ClockRecord(r1)))
        } else {
            Err(split::Error::NoEpochIteration)
        }
    }
    fn split_dt(&self, _dt: Duration) -> Result<Vec<Self>, SplitError> {
        Ok(Vec::new())
    }
=======
>>>>>>> fcbc00b3
}<|MERGE_RESOLUTION|>--- conflicted
+++ resolved
@@ -1,22 +1,3 @@
-<<<<<<< HEAD
-#[cfg(feature = "serde")]
-use serde::Serialize;
-
-use super::{
-    antex, clock,
-    clock::{ClockKey, ClockProfile},
-    error::{FormattingError, ParsingError},
-    header,
-    header::Header,
-    ionex, is_rinex_comment,
-    merge::{Error as MergeError, Merge},
-    meteo, navigation,
-    navigation::record::parse_epoch as parse_nav_epoch,
-    observation,
-    prelude::Duration,
-    reader::BufferedReader,
-    split::{Error as SplitError, Split},
-=======
 use super::{
     antex, clock,
     clock::{ClockKey, ClockProfile},
@@ -28,18 +9,11 @@
         Record as ObservationRecord,
     },
     reader::BufferedReader,
->>>>>>> fcbc00b3
     types::Type,
     writer::BufferedWriter,
     *,
 };
 
-<<<<<<< HEAD
-use std::{
-    collections::BTreeMap,
-    io::{BufRead, Read, Write},
-};
-=======
 use std::io::BufRead;
 use thiserror::Error;
 
@@ -51,7 +25,6 @@
 
 #[cfg(feature = "qc")]
 use qc_traits::{Merge, MergeError, Split};
->>>>>>> fcbc00b3
 
 #[derive(Clone, Debug, PartialEq)]
 #[cfg_attr(feature = "serde", derive(Serialize))]
@@ -180,16 +153,11 @@
     pub fn to_file<W: Write>(
         &self,
         header: &header::Header,
-<<<<<<< HEAD
         writer: &mut BufferedWriter<W>,
     ) -> Result<(), FormattingError> {
-=======
-        writer: &mut BufferedWriter,
-    ) -> Result<(), Error> {
         let major = header.version.major;
         let constell = header.constellation;
 
->>>>>>> fcbc00b3
         match &header.rinex_type {
             Type::MeteoData => {
                 let record = self.as_meteo().unwrap();
@@ -202,87 +170,6 @@
             Type::ObservationData => {
                 let record = self.as_obs().unwrap();
                 let obs_fields = &header.obs.as_ref().unwrap();
-<<<<<<< HEAD
-                for ((epoch, flag), (clock_offset, data)) in record.iter() {
-                    let epoch =
-                        observation::record::fmt_epoch(*epoch, *flag, clock_offset, data, header);
-                    if obs_fields.crinex.is_some() {
-                        // let major = header.version.major;
-                        // let constell = &header.constellation.as_ref().unwrap();
-                        for line in epoch.lines() {
-                            let line = line.to_owned() + "\n"; // helps the following .lines() iterator
-                                                               // embedded in compression method
-                                                               //if let Ok(compressed) =
-                                                               //    compressor.compress(major, &obs_fields.codes, constell, &line)
-                                                               //{
-                                                               //    // println!("compressed \"{}\"", compressed); // DEBUG
-                                                               //    writeln!(writer, "{}", compressed)?;
-                                                               //}
-                        }
-                    } else {
-                        writeln!(writer, "{}", epoch)?;
-                    }
-=======
-                let mut compressor = Compressor::default();
-
-                let unique_keys = record.keys().unique();
-
-                // browse record by timeline
-                for key in unique_keys {
-                    // // Grab clock observation, if it exists
-                    // let clock = record
-                    //     .iter()
-                    //     .filter_map(|(k, v)| {
-                    //         if k == key {
-                    //             if let Some(clk) = v.as_clock() {
-                    //                 Some(clk)
-                    //             } else {
-                    //                 None
-                    //             }
-                    //         } else {
-                    //             None
-                    //         }
-                    //     })
-                    //     .reduce(|k, _| k);
-
-                    // // Grab all signal observations
-                    // let signals = record
-                    //     .iter()
-                    //     .filter_map(|(k, v)| {
-                    //         if k == key {
-                    //             if let Some(sig) = v.as_signal() {
-                    //                 Some(sig)
-                    //             } else {
-                    //                 None
-                    //             }
-                    //         } else {
-                    //             None
-                    //         }
-                    //     })
-                    //     .collect::<Vec<_>>();
-
-                    // // format
-                    // let formatted = format_observations(major, header, key, clock, signals);
-
-                    // // compress (if need be)
-                    // if obs_fields.crinex.is_some() {
-                    //     //TODO rework: compress should work on entire Epoch content (or byte wise)
-                    //     // for line in formatted.lines() {
-                    //     //     let line = line.to_owned() + "\n"; // Compressor uses Lines Iterator
-                    //     //     if let Ok(compressed) = compressor.compress(
-                    //     //         major,
-                    //     //         &obs_fields.codes,
-                    //     //         constell,
-                    //     //         &line
-                    //     //     ) {
-                    //     //         writeln!(writer, "{}", compressed)?;
-                    //     //     }
-                    //     // }
-                    // } else {
-                    //     writeln!(writer, "{}", formatted)?;
-                    // }
->>>>>>> fcbc00b3
-                }
             },
             Type::NavigationData => {
                 let record = self.as_nav().unwrap();
@@ -382,18 +269,6 @@
     let mut comment_ts = Epoch::default();
     let mut comment_content: Vec<String> = Vec::with_capacity(4);
 
-<<<<<<< HEAD
-    // record
-    let mut atx_rec = antex::Record::new(); // ATX
-    let mut nav_rec = navigation::Record::new(); // NAV
-    let mut obs_rec = observation::Record::new(); // OBS
-    let mut met_rec = meteo::Record::new(); // MET
-    let mut clk_rec = clock::Record::new(); // CLK
-    let mut dor_rec = doris::Record::new(); // DORIS
-=======
-    let mut decompressor = Decompressor::new();
->>>>>>> fcbc00b3
-
     // ANTEX
     let mut atx_rec = antex::Record::new();
     // NAV
@@ -418,12 +293,6 @@
     if let Some(obs) = &header.obs {
         match header.constellation {
             Some(Constellation::Mixed) | None => {
-<<<<<<< HEAD
-                let time_of_first_obs = obs
-                    .time_of_first_obs
-                    .ok_or(ParsingError::BadObsBadTimescaleDefinition)?;
-                obs_ts = time_of_first_obs.time_scale;
-=======
                 if let Some(t) = obs.timeof_first_obs {
                     obs_ts = t.time_scale;
                 } else {
@@ -432,7 +301,6 @@
                         .ok_or(Error::ObservationDataTimescaleIdentification)?;
                     obs_ts = t.time_scale;
                 }
->>>>>>> fcbc00b3
             },
             Some(constellation) => {
                 obs_ts = constellation
@@ -713,71 +581,4 @@
         Type::DORIS => Record::DorisRecord(dor_rec),
     };
     Ok((record, comments))
-<<<<<<< HEAD
-}
-
-impl Merge for Record {
-    /// Merges `rhs` into `Self` without mutable access at the expense of more memcopies
-    fn merge(&self, rhs: &Self) -> Result<Self, MergeError> {
-        let mut lhs = self.clone();
-        lhs.merge_mut(rhs)?;
-        Ok(lhs)
-    }
-    /// Merges `rhs` into `Self`
-    fn merge_mut(&mut self, rhs: &Self) -> Result<(), MergeError> {
-        if let Some(lhs) = self.as_mut_nav() {
-            if let Some(rhs) = rhs.as_nav() {
-                lhs.merge_mut(rhs)?;
-            }
-        } else if let Some(lhs) = self.as_mut_obs() {
-            if let Some(rhs) = rhs.as_obs() {
-                lhs.merge_mut(rhs)?;
-            }
-        } else if let Some(lhs) = self.as_mut_meteo() {
-            if let Some(rhs) = rhs.as_meteo() {
-                lhs.merge_mut(rhs)?;
-            }
-        /*} else if let Some(lhs) = self.as_mut_ionex() {
-        if let Some(rhs) = rhs.as_ionex() {
-            lhs.merge_mut(&rhs)?;
-        }*/
-        } else if let Some(lhs) = self.as_mut_antex() {
-            if let Some(rhs) = rhs.as_antex() {
-                lhs.merge_mut(rhs)?;
-            }
-        } else if let Some(lhs) = self.as_mut_clock() {
-            if let Some(rhs) = rhs.as_clock() {
-                lhs.merge_mut(rhs)?;
-            }
-        }
-        Ok(())
-    }
-}
-
-impl Split for Record {
-    fn split(&self, epoch: Epoch) -> Result<(Self, Self), SplitError> {
-        if let Some(r) = self.as_obs() {
-            let (r0, r1) = r.split(epoch)?;
-            Ok((Self::ObsRecord(r0), Self::ObsRecord(r1)))
-        } else if let Some(r) = self.as_nav() {
-            let (r0, r1) = r.split(epoch)?;
-            Ok((Self::NavRecord(r0), Self::NavRecord(r1)))
-        } else if let Some(r) = self.as_meteo() {
-            let (r0, r1) = r.split(epoch)?;
-            Ok((Self::MeteoRecord(r0), Self::MeteoRecord(r1)))
-        } else if let Some(r) = self.as_ionex() {
-            let (r0, r1) = r.split(epoch)?;
-            Ok((Self::IonexRecord(r0), Self::IonexRecord(r1)))
-        } else if let Some(r) = self.as_clock() {
-            let (r0, r1) = r.split(epoch)?;
-            Ok((Self::ClockRecord(r0), Self::ClockRecord(r1)))
-        } else {
-            Err(split::Error::NoEpochIteration)
-        }
-    }
-    fn split_dt(&self, _dt: Duration) -> Result<Vec<Self>, SplitError> {
-        Ok(Vec::new())
-    }
-=======
->>>>>>> fcbc00b3
 }