use thiserror::Error;

use std::{collections::BTreeMap, str::FromStr};

<<<<<<< HEAD
use crate::{
    epoch::parse_in_timescale as parse_epoch_in_timescale,
    merge::{Error as MergeError, Merge},
    prelude::{Duration, Epoch, ParsingError, TimeScale, Version, SV},
    split::{Error as SplitError, Split},
};
=======
use crate::{epoch, prelude::SV, prelude::*, version::Version};
>>>>>>> fcbc00b3

#[cfg(feature = "processing")]
use qc_traits::{DecimationFilter, DecimationFilterType, FilterItem, MaskFilter, MaskOperand};

/// [`ClockKey`] describes each [`ClockProfile`] at a specific [Epoch].
#[derive(Error, PartialEq, Eq, Hash, Clone, Debug, PartialOrd, Ord)]
#[cfg_attr(feature = "serde", derive(Serialize, Deserialize))]
pub struct ClockKey {
    /// Type of Clock
    pub clock_type: ClockType,
    /// Type of attached measurement
    pub profile_type: ClockProfileType,
}

impl std::fmt::Display for ClockKey {
    fn fmt(&self, f: &mut std::fmt::Formatter) -> std::fmt::Result {
        write!(f, "clock-type: {}", self.clock_type)?;
        write!(f, "profile-type: {}", self.profile_type)
    }
}

/// Type of clock we're dealing with.
#[derive(Debug, Clone, PartialEq, Eq, Hash, PartialOrd, Ord)]
#[cfg_attr(feature = "serde", derive(Serialize, Deserialize))]
pub enum ClockType {
    /// SV Clock (on board)
    SV(SV),
    /// Ground station Clock
    Station(String),
}

impl Default for ClockType {
    fn default() -> Self {
        Self::Station(String::from("Unknown"))
    }
}

impl ClockType {
    /// Unwraps self as a `satellite vehicle`
    pub fn as_sv(&self) -> Option<SV> {
        match self {
            Self::SV(s) => Some(*s),
            _ => None,
        }
    }
    /// Unwraps self as a `station` identification code
    pub fn as_station(&self) -> Option<String> {
        match self {
            Self::Station(s) => Some(s.clone()),
            _ => None,
        }
    }
}

impl std::fmt::Display for ClockType {
    fn fmt(&self, f: &mut std::fmt::Formatter) -> std::fmt::Result {
        if let Some(sv) = self.as_sv() {
            f.write_str(&sv.to_string())?
        } else if let Some(station) = self.as_station() {
            f.write_str(&station)?
        }
        Ok(())
    }
}

/// Clock Profile is the actual measurement or estimate
/// at a specified Epoch.
#[derive(Clone, Debug, PartialEq, Default)]
#[cfg_attr(feature = "serde", derive(Serialize))]
pub struct ClockProfile {
    /// Clock bias [s]
    pub bias: f64,
    /// Clock bias deviation
    pub bias_dev: Option<f64>,
    /// Clock drift [s/s]
    pub drift: Option<f64>,
    /// Clock drift deviation
    pub drift_dev: Option<f64>,
    /// Clock drift change [s/s^2]
    pub drift_change: Option<f64>,
    /// Clock drift change deviation
    pub drift_change_dev: Option<f64>,
}

/// Clock data observables
#[derive(Debug, PartialEq, Eq, Hash, PartialOrd, Ord, Clone)]
#[cfg_attr(feature = "serde", derive(Serialize, Deserialize))]
pub enum ClockProfileType {
    /// Data analysis results for receiver clocks
    /// derived from a set of network receivers and satellites
    AR,
    /// Data analysis results for satellites clocks
    /// derived from a set of network receivers and satellites
    AS,
    /// Calibration measurements for a single GNSS receiver
    CR,
    /// Discontinuity measurements for a single GNSS receiver
    DR,
    /// Broadcast SV clocks monitor measurements
    MS,
}

impl std::str::FromStr for ClockProfileType {
    type Err = ParsingError;
    fn from_str(s: &str) -> Result<Self, Self::Err> {
        match s.trim().to_lowercase().as_str() {
            "ar" => Ok(Self::AR),
            "as" => Ok(Self::AS),
            "cr" => Ok(Self::CR),
            "dr" => Ok(Self::DR),
            "ms" => Ok(Self::MS),
            _ => Err(ParsingError::ClockProfileType),
        }
    }
}

impl std::fmt::Display for ClockProfileType {
    fn fmt(&self, f: &mut std::fmt::Formatter) -> std::fmt::Result {
        match self {
            Self::AR => f.write_str("AR"),
            Self::AS => f.write_str("AS"),
            Self::CR => f.write_str("CR"),
            Self::DR => f.write_str("DR"),
            Self::MS => f.write_str("MS"),
        }
    }
}

/// Clock RINEX record content.
pub type Record = BTreeMap<Epoch, BTreeMap<ClockKey, ClockProfile>>;

pub(crate) fn is_new_epoch(line: &str) -> bool {
    // first 2 bytes match a ClockProfileType code
    if line.len() < 3 {
        false
    } else {
        let content = &line[..2];
        ClockProfileType::from_str(content).is_ok()
    }
}

/// Builds `RINEX` record entry for `Clocks` data files.   
/// Returns identified `epoch` to sort data efficiently.  
/// Returns 2D data as described in `record` definition
pub(crate) fn parse_epoch(
    version: Version,
    content: &str,
    ts: TimeScale,
) -> Result<(Epoch, ClockKey, ClockProfile), ParsingError> {
    let mut lines = content.lines();
    let line = lines.next().unwrap();
    const LIMIT: Version = Version { major: 3, minor: 4 };
    let (dtype, mut rem) = line.split_at(3);
    let profile_type = ClockProfileType::from_str(dtype.trim())?;

    let clock_type = match version < LIMIT {
        true => {
            // old revision
            let (system_str, r) = rem.split_at(5);
            rem = r;
            if let Ok(svnn) = SV::from_str(system_str.trim()) {
                ClockType::SV(svnn)
            } else {
                ClockType::Station(system_str.trim().to_string())
            }
        },
        false => {
            // modern revision
            let (system_str, r) = rem.split_at(4);
            if let Ok(svnn) = SV::from_str(system_str.trim()) {
                let (_, r) = r.split_at(6);
                rem = r;
                ClockType::SV(svnn)
            } else {
                let mut content = system_str.to_owned();
                let (remainder, r) = r.split_at(6);
                rem = r;
                content.push_str(remainder);
                ClockType::Station(content.trim().to_string())
            }
        },
    };

    // Epoch: Y on 4 digits, even on RINEX2
    const OFFSET: usize = "yyyy mm dd hh mm sssssssssss".len();

    let (epoch, rem) = rem.split_at(OFFSET);
    let epoch = parse_epoch_in_timescale(epoch.trim(), ts)?;

    // nb of data fields
    let (_n, rem) = rem.split_at(4);

    // data fields
    let mut profile = ClockProfile::default();

    for (index, item) in rem.split_ascii_whitespace().enumerate() {
        match index {
            0 => {
                profile.bias = item
                    .trim()
                    .parse::<f64>()
                    .map_err(|_| ParsingError::ClockProfile)?;
            },
            1 => {
                profile.bias_dev = Some(
                    item.trim()
                        .parse::<f64>()
                        .map_err(|_| ParsingError::ClockProfile)?,
                );
            },
            _ => {},
        }
    }
    for line in lines {
        for (index, item) in line.split_ascii_whitespace().enumerate() {
            match index {
                0 => {
                    profile.drift = Some(
                        item.trim()
                            .parse::<f64>()
                            .map_err(|_| ParsingError::ClockProfile)?,
                    );
                },
                1 => {
                    profile.drift_dev = Some(
                        item.trim()
                            .parse::<f64>()
                            .map_err(|_| ParsingError::ClockProfile)?,
                    );
                },
                2 => {
                    profile.drift_change = Some(
                        item.trim()
                            .parse::<f64>()
                            .map_err(|_| ParsingError::ClockProfile)?,
                    );
                },
                3 => {
                    profile.drift_change_dev = Some(
                        item.trim()
                            .parse::<f64>()
                            .map_err(|_| ParsingError::ClockProfile)?,
                    );
                },
                _ => {},
            }
        }
    }
    Ok((
        epoch,
        ClockKey {
            clock_type,
            profile_type,
        },
        profile,
    ))
}

/// Writes epoch into stream
pub(crate) fn fmt_epoch(epoch: &Epoch, key: &ClockKey, prof: &ClockProfile) -> String {
    let mut lines = String::with_capacity(60);
    let (y, m, d, hh, mm, ss, _) = epoch.to_gregorian_utc();

    let mut n = 1;
    if prof.drift.is_some() {
        n += 1;
    }
    if prof.drift_dev.is_some() {
        n += 1;
    }
    if prof.drift_change.is_some() {
        n += 1;
    }
    if prof.drift_change_dev.is_some() {
        n += 1;
    }

    lines.push_str(&format!(
        "{} {}  {} {:02} {:02} {:02} {:02} {:02}.000000  {}   {:.12E}",
        key.profile_type, key.clock_type, y, m, d, hh, mm, ss, n, prof.bias
    ));

    if let Some(sigma) = prof.bias_dev {
        lines.push_str(&format!("{:.13E} ", sigma));
    }
    lines.push('\n');
    if let Some(drift) = prof.drift {
        lines.push_str(&format!("   {:.13E} ", drift));
        if let Some(sigma) = prof.drift_dev {
            lines.push_str(&format!("{:.13E} ", sigma));
        }
        if let Some(drift_change) = prof.drift_change {
            lines.push_str(&format!("{:.13E} ", drift_change));
        }
        if let Some(sigma) = prof.drift_change_dev {
            lines.push_str(&format!("{:.13E} ", sigma));
        }
        lines.push('\n');
    }
    lines
}

<<<<<<< HEAD
use crate::merge::merge_mut_option;

impl Merge for Record {
    /// Merges `rhs` into `Self` without mutable access at the expense of more memcopies
    fn merge(&self, rhs: &Self) -> Result<Self, MergeError> {
        let mut lhs = self.clone();
        lhs.merge_mut(rhs)?;
        Ok(lhs)
    }
    /// Merges `rhs` into `Self`
    fn merge_mut(&mut self, rhs: &Self) -> Result<(), MergeError> {
        for (rhs_epoch, rhs_content) in rhs.iter() {
            if let Some(lhs_content) = self.get_mut(rhs_epoch) {
                for (rhs_key, rhs_prof) in rhs_content.iter() {
                    if let Some(lhs_prof) = lhs_content.get_mut(rhs_key) {
                        // enhance only, if possible
                        merge_mut_option(&mut lhs_prof.drift, &rhs_prof.drift);
                        merge_mut_option(&mut lhs_prof.drift_dev, &rhs_prof.drift_dev);
                        merge_mut_option(&mut lhs_prof.drift_change, &rhs_prof.drift_change);
                        merge_mut_option(
                            &mut lhs_prof.drift_change_dev,
                            &rhs_prof.drift_change_dev,
                        );
                    } else {
                        lhs_content.insert(rhs_key.clone(), rhs_prof.clone());
                    }
                }
            } else {
                self.insert(*rhs_epoch, rhs_content.clone());
            }
        }
        Ok(())
    }
}

impl Split for Record {
    fn split(&self, epoch: Epoch) -> Result<(Self, Self), SplitError> {
        let r0 = self
            .iter()
            .flat_map(|(k, v)| {
                if k <= &epoch {
                    Some((*k, v.clone()))
                } else {
                    None
                }
            })
            .collect();
        let r1 = self
            .iter()
            .flat_map(|(k, v)| {
                if k > &epoch {
                    Some((*k, v.clone()))
                } else {
                    None
                }
            })
            .collect();
        Ok((r0, r1))
    }
    fn split_dt(&self, _duration: Duration) -> Result<Vec<Self>, SplitError> {
        Ok(Vec::new())
    }
}

=======
>>>>>>> fcbc00b3
#[cfg(feature = "processing")]
pub(crate) fn clock_mask_mut(rec: &mut Record, mask: &MaskFilter) {
    match mask.operand {
        MaskOperand::Equals => match &mask.item {
            FilterItem::EpochItem(epoch) => rec.retain(|e, _| *e == *epoch),
            FilterItem::ConstellationItem(mask) => {
                rec.retain(|_, data| {
                    data.retain(|sysclk, _| {
                        if let Some(sv) = sysclk.clock_type.as_sv() {
                            mask.contains(&sv.constellation)
                        } else {
                            false
                        }
                    });
                    !data.is_empty()
                });
            },
            _ => {}, // FilterItem::
        },
        MaskOperand::NotEquals => match &mask.item {
            FilterItem::EpochItem(epoch) => rec.retain(|e, _| *e != *epoch),
            _ => {}, // FilterItem::
        },
        MaskOperand::GreaterEquals => match &mask.item {
            FilterItem::EpochItem(epoch) => rec.retain(|e, _| *e >= *epoch),
            _ => {}, // FilterItem::
        },
        MaskOperand::GreaterThan => match &mask.item {
            FilterItem::EpochItem(epoch) => rec.retain(|e, _| *e > *epoch),
            _ => {}, // FilterItem::
        },
        MaskOperand::LowerEquals => match &mask.item {
            FilterItem::EpochItem(epoch) => rec.retain(|e, _| *e <= *epoch),
            _ => {}, // FilterItem::
        },
        MaskOperand::LowerThan => match &mask.item {
            FilterItem::EpochItem(epoch) => rec.retain(|e, _| *e < *epoch),
            _ => {}, // FilterItem::
        },
    }
}

#[cfg(feature = "processing")]
pub(crate) fn clock_decim_mut(rec: &mut Record, f: &DecimationFilter) {
    if f.item.is_some() {
        todo!("targetted decimation not supported yet");
    }
    match f.filter {
        DecimationFilterType::Modulo(r) => {
            let mut i = 0;
            rec.retain(|_, _| {
                let retained = (i % r) == 0;
                i += 1;
                retained
            });
        },
        DecimationFilterType::Duration(interval) => {
            let mut last_retained = Option::<Epoch>::None;
            rec.retain(|e, _| {
                if let Some(last) = last_retained {
                    let dt = *e - last;
                    if dt >= interval {
                        last_retained = Some(*e);
                        true
                    } else {
                        false
                    }
                } else {
                    last_retained = Some(*e);
                    true // always retain 1st epoch
                }
            });
        },
    }
}

#[cfg(test)]
mod test {
    use super::*;
    use crate::prelude::SV;
    use crate::version::Version;
    use std::str::FromStr;
    #[test]
    fn test_is_new_epoch() {
        let c = "AR AREQ 1994 07 14 20 59  0.000000  6   -0.123456789012E+00 -0.123456789012E+01";
        assert!(is_new_epoch(c));
        let c = "RA AREQ 1994 07 14 20 59  0.000000  6   -0.123456789012E+00 -0.123456789012E+01";
        assert!(!is_new_epoch(c));
        let c = "DR AREQ 1994 07 14 20 59  0.000000  6   -0.123456789012E+00 -0.123456789012E+01";
        assert!(is_new_epoch(c));
        let c = "CR AREQ 1994 07 14 20 59  0.000000  6   -0.123456789012E+00 -0.123456789012E+01";
        assert!(is_new_epoch(c));
        let c = "AS AREQ 1994 07 14 20 59  0.000000  6   -0.123456789012E+00 -0.123456789012E+01";
        assert!(is_new_epoch(c));
        let c = "CR USNO 1995 07 14 20 59 50.000000  2    0.123456789012E+00  -0.123456789012E-01";
        assert!(is_new_epoch(c));
        let c = "AS G16  1994 07 14 20 59  0.000000  2   -0.123456789012E+00 -0.123456789012E+01";
        assert!(is_new_epoch(c));
        let c = "A  G16  1994 07 14 20 59  0.000000  2   -0.123456789012E+00 -0.123456789012E+01";
        assert!(!is_new_epoch(c));
        let c = "z";
        assert!(!is_new_epoch(c));
    }
    #[test]
    fn parse_clk_v2_epoch() {
        for (descriptor, epoch, key, profile) in [
            (
                "AS R20  2019 01 08 00 03 30.000000  1   -0.364887538519E-03",
                Epoch::from_str("2019-01-08T00:03:30 GPST").unwrap(),
                ClockKey {
                    clock_type: ClockType::SV(SV::from_str("R20").unwrap()),
                    profile_type: ClockProfileType::AS,
                },
                ClockProfile {
                    bias: -0.364887538519E-03,
                    bias_dev: None,
                    drift: None,
                    drift_change: None,
                    drift_dev: None,
                    drift_change_dev: None,
                },
            ),
            (
                "AS R18  2019 01 08 10 00  0.000000  2    0.294804625338E-04  0.835484069663E-11",
                Epoch::from_str("2019-01-08T10:00:00 GPST").unwrap(),
                ClockKey {
                    clock_type: ClockType::SV(SV::from_str("R18").unwrap()),
                    profile_type: ClockProfileType::AS,
                },
                ClockProfile {
                    bias: 0.294804625338E-04,
                    bias_dev: Some(0.835484069663E-11),
                    drift: None,
                    drift_dev: None,
                    drift_change: None,
                    drift_change_dev: None,
                },
            ),
            (
                "AR PIE1 2019 01 08 00 04  0.000000  1   -0.434275035628E-03",
                Epoch::from_str("2019-01-08T00:04:00 GPST").unwrap(),
                ClockKey {
                    clock_type: ClockType::Station("PIE1".to_string()),
                    profile_type: ClockProfileType::AR,
                },
                ClockProfile {
                    bias: -0.434275035628E-03,
                    bias_dev: None,
                    drift: None,
                    drift_dev: None,
                    drift_change: None,
                    drift_change_dev: None,
                },
            ),
            (
                "AR IMPZ 2019 01 08 00 00  0.000000  2   -0.331415119107E-07  0.350626190546E-10",
                Epoch::from_str("2019-01-08T00:00:00 GPST").unwrap(),
                ClockKey {
                    clock_type: ClockType::Station("IMPZ".to_string()),
                    profile_type: ClockProfileType::AR,
                },
                ClockProfile {
                    bias: -0.331415119107E-07,
                    bias_dev: Some(0.350626190546E-10),
                    drift: None,
                    drift_dev: None,
                    drift_change: None,
                    drift_change_dev: None,
                },
            ),
        ] {
            let (parsed_e, parsed_k, parsed_prof) =
                parse_epoch(Version { minor: 0, major: 2 }, descriptor, TimeScale::GPST)
                    .unwrap_or_else(|_| panic!("failed to parse \"{}\"", descriptor));

            assert_eq!(parsed_e, epoch, "parsed wrong epoch");
            assert_eq!(parsed_k, key, "parsed wrong clock id");
            assert_eq!(parsed_prof, profile, "parsed wrong clock data");
        }
    }
    #[test]
    fn parse_clk_v3_epoch() {
        for (descriptor, epoch, key, profile) in [
            (
                "AR AREQ 1994 07 14 20 59  0.000000  6   -0.123456789012E+00 -0.123456789012E+01
    -0.123456789012E+02 -0.123456789012E+03 -0.123456789012E+04 -0.123456789012E+05",
                Epoch::from_str("1994-07-14T20:59:00 GPST").unwrap(),
                ClockKey {
                    clock_type: ClockType::Station("AREQ".to_string()),
                    profile_type: ClockProfileType::AR,
                },
                ClockProfile {
                    bias: -0.123456789012E+00,
                    bias_dev: Some(-0.123456789012E+01),
                    drift: Some(-0.123456789012E+02),
                    drift_dev: Some(-0.123456789012E+03),
                    drift_change: Some(-0.123456789012E+04),
                    drift_change_dev: Some(-0.123456789012E+05),
                },
            ),
            (
                "AS G16  1994 07 14 20 59  0.000000  2   -0.123456789012E+00 -0.123456789012E+01",
                Epoch::from_str("1994-07-14T20:59:00 GPST").unwrap(),
                ClockKey {
                    clock_type: ClockType::SV(SV::from_str("G16").unwrap()),
                    profile_type: ClockProfileType::AS,
                },
                ClockProfile {
                    bias: -0.123456789012E+00,
                    bias_dev: Some(-0.123456789012E+01),
                    drift: None,
                    drift_dev: None,
                    drift_change: None,
                    drift_change_dev: None,
                },
            ),
            (
                "CR USNO 1994 07 14 20 59  0.000000  2   -0.123456789012E+00 -0.123456789012E+01",
                Epoch::from_str("1994-07-14T20:59:00 GPST").unwrap(),
                ClockKey {
                    clock_type: ClockType::Station("USNO".to_string()),
                    profile_type: ClockProfileType::CR,
                },
                ClockProfile {
                    bias: -0.123456789012E+00,
                    bias_dev: Some(-0.123456789012E+01),
                    drift: None,
                    drift_dev: None,
                    drift_change: None,
                    drift_change_dev: None,
                },
            ),
            (
                "DR USNO 1994 07 14 20 59  0.000000  2   -0.123456789012E+00 -0.123456789012E+01
    -0.123456789012E-03 -0.123456789012E-04",
                Epoch::from_str("1994-07-14T20:59:00 GPST").unwrap(),
                ClockKey {
                    clock_type: ClockType::Station("USNO".to_string()),
                    profile_type: ClockProfileType::DR,
                },
                ClockProfile {
                    bias: -0.123456789012E+00,
                    bias_dev: Some(-0.123456789012E+01),
                    drift: Some(-0.123456789012E-03),
                    drift_dev: Some(-0.123456789012E-04),
                    drift_change: None,
                    drift_change_dev: None,
                },
            ),
        ] {
            let (parsed_e, parsed_k, parsed_prof) =
                parse_epoch(Version { minor: 0, major: 2 }, descriptor, TimeScale::GPST)
                    .unwrap_or_else(|_| panic!("failed to parse \"{}\"", descriptor));

            assert_eq!(parsed_e, epoch, "parsed wrong epoch");
            assert_eq!(parsed_k, key, "parsed wrong clock id");
            assert_eq!(parsed_prof, profile, "parsed wrong clock data");
        }
    }
}<|MERGE_RESOLUTION|>--- conflicted
+++ resolved
@@ -2,16 +2,12 @@
 
 use std::{collections::BTreeMap, str::FromStr};
 
-<<<<<<< HEAD
 use crate::{
     epoch::parse_in_timescale as parse_epoch_in_timescale,
-    merge::{Error as MergeError, Merge},
-    prelude::{Duration, Epoch, ParsingError, TimeScale, Version, SV},
-    split::{Error as SplitError, Split},
+    
+    prelude::{Epoch, ParsingError, TimeScale, Version, SV},
+    
 };
-=======
-use crate::{epoch, prelude::SV, prelude::*, version::Version};
->>>>>>> fcbc00b3
 
 #[cfg(feature = "processing")]
 use qc_traits::{DecimationFilter, DecimationFilterType, FilterItem, MaskFilter, MaskOperand};
@@ -314,73 +310,6 @@
     lines
 }
 
-<<<<<<< HEAD
-use crate::merge::merge_mut_option;
-
-impl Merge for Record {
-    /// Merges `rhs` into `Self` without mutable access at the expense of more memcopies
-    fn merge(&self, rhs: &Self) -> Result<Self, MergeError> {
-        let mut lhs = self.clone();
-        lhs.merge_mut(rhs)?;
-        Ok(lhs)
-    }
-    /// Merges `rhs` into `Self`
-    fn merge_mut(&mut self, rhs: &Self) -> Result<(), MergeError> {
-        for (rhs_epoch, rhs_content) in rhs.iter() {
-            if let Some(lhs_content) = self.get_mut(rhs_epoch) {
-                for (rhs_key, rhs_prof) in rhs_content.iter() {
-                    if let Some(lhs_prof) = lhs_content.get_mut(rhs_key) {
-                        // enhance only, if possible
-                        merge_mut_option(&mut lhs_prof.drift, &rhs_prof.drift);
-                        merge_mut_option(&mut lhs_prof.drift_dev, &rhs_prof.drift_dev);
-                        merge_mut_option(&mut lhs_prof.drift_change, &rhs_prof.drift_change);
-                        merge_mut_option(
-                            &mut lhs_prof.drift_change_dev,
-                            &rhs_prof.drift_change_dev,
-                        );
-                    } else {
-                        lhs_content.insert(rhs_key.clone(), rhs_prof.clone());
-                    }
-                }
-            } else {
-                self.insert(*rhs_epoch, rhs_content.clone());
-            }
-        }
-        Ok(())
-    }
-}
-
-impl Split for Record {
-    fn split(&self, epoch: Epoch) -> Result<(Self, Self), SplitError> {
-        let r0 = self
-            .iter()
-            .flat_map(|(k, v)| {
-                if k <= &epoch {
-                    Some((*k, v.clone()))
-                } else {
-                    None
-                }
-            })
-            .collect();
-        let r1 = self
-            .iter()
-            .flat_map(|(k, v)| {
-                if k > &epoch {
-                    Some((*k, v.clone()))
-                } else {
-                    None
-                }
-            })
-            .collect();
-        Ok((r0, r1))
-    }
-    fn split_dt(&self, _duration: Duration) -> Result<Vec<Self>, SplitError> {
-        Ok(Vec::new())
-    }
-}
-
-=======
->>>>>>> fcbc00b3
 #[cfg(feature = "processing")]
 pub(crate) fn clock_mask_mut(rec: &mut Record, mask: &MaskFilter) {
     match mask.operand {
