use super::{
    orbits::{closest_revision, NAV_ORBITS},
    OrbitItem,
};
use crate::{epoch, prelude::*, sv, version::Version};
use hifitime::{Unit, GPST_REF_EPOCH};
use std::collections::HashMap;
use std::str::FromStr;
use thiserror::Error;

#[cfg(feature = "pyo3")]
use pyo3::prelude::*;

/// Parsing errors
#[derive(Debug, Error)]
pub enum Error {
    #[error("missing data")]
    MissingData,
    #[error("data base revision error")]
    DataBaseRevisionError,
    #[error("failed to parse data")]
    ParseFloatError(#[from] std::num::ParseFloatError),
    #[error("failed to parse data")]
    ParseIntError(#[from] std::num::ParseIntError),
    #[error("failed to parse epoch")]
    EpochError(#[from] epoch::Error),
    #[error("failed to identify sat vehicule")]
    ParseSvError(#[from] sv::Error),
}

/// Most common Navigation Frame content.
/// ```
/// use rinex::prelude::*;
/// use rinex::navigation::*;
/// let rnx = Rinex::from_file("../test_resources/NAV/V2/amel0010.21g")
///     .unwrap();
/// let record = rnx.record.as_nav()
///     .unwrap();
/// // reference station (ground position) must be given somehow
/// // to permit Sv position determination (see down below).
/// // Usually this is contained in the file header (header.coords),
/// // but that is not the case for this file
/// let ref_pos = (1.0_f64, 2.0_f64, 3.0_f64);
/// for (epoch, classes) in record {
///     for (class, frames) in classes {
///         for fr in frames {
///             let (msg_type, sv, ephemeris) = fr.as_eph()
///                 .unwrap(); // Until RINEX4, Ephemeris frames were the only
///                     // existing frames. So you're fine with this naive assumption
///             assert_eq!(*msg_type, MsgType::LNAV); // LNAV for Legacy NAV
///                 // is the only existing value up until RINEX4.
///                 // msg_type is truly only exploited in RINEX4 anyways.
///             // Ephemeris come with Sv embedded clock estimates
///             // Sv Clock offset, or clock bias [s]
///             // Sv Clock Drift (d(offset)/dt) [s.s¯¹]
///             // Sv Clock Drift Rate (d(drift)/dt) [s.s¯²]
///             let (clk_offset, clk_drift, clk_drift_r) = ephemeris.clock_data();
///             // Navigation Data
///             let sv_pos = ephemeris.sat_pos_ecef(*epoch);
///             if let Some((el, azi)) = ephemeris.sat_elev_azim(*epoch, ref_pos) {
///                 // elevation angle [°]
///                 // azimuth angle [°]
///             }
///             // Orbits data (raw) access
///             let orbits = &ephemeris.orbits;
///             for (field, data) in orbits {
///                 // Field is a high level description.
///                 // Data is an [navigation::OrbitItem]
///                 // Most data is to be interprated as floating point value
///                 if field.eq("satPosX") {
///                     let x = data.as_f64();
///                 }
///                 // Some high level enums exist, like Sv Health enums
///                 if field.eq("health") {
///                     if let Some(h) = data.as_glo_health() {
///                         assert_eq!(h, GloHealth::Healthy);
///                     }
///                 }
///                 // Another way to do this would be:
///                 if let Some(h) = data.as_glo_health() {
///                     assert_eq!(h, GloHealth::Healthy);
///                 }
///             }
///             // index orbits directly, if you know what you're doing
///             if let Some(x) = orbits.get("satPosX") {
///                 if let Some(x) = x.as_f64() {
///                     // these are Glonass Orbit Fields
///                     let x = x.sqrt();
///                 }
///             }
///         }
///     }
/// }
/// ```
<<<<<<< HEAD
#[derive(Clone, Debug)]
#[derive(PartialEq)]
#[cfg_attr(feature = "pyo3", pyclass)]
=======
#[derive(Clone, Debug, PartialEq)]
>>>>>>> a1bed4c0
#[cfg_attr(feature = "serde", derive(Serialize))]
pub struct Ephemeris {
    /// Clock bias [s]
    pub clock_bias: f64,
    /// Clock Drift [s/s]
    pub clock_drift: f64,
    /// Clock Drift Rate [s/s^2]
    pub clock_drift_rate: f64,
    /// Orbits are revision and constellation dependent,
    /// sorted by key and content, described in navigation::database
    pub orbits: HashMap<String, OrbitItem>,
}

impl Default for Ephemeris {
    fn default() -> Self {
        Self {
            clock_bias: 0.0_f64,
            clock_drift: 0.0_f64,
            clock_drift_rate: 0.0_f64,
            orbits: HashMap::new(),
        }
    }
}

/// Kepler parameters
#[derive(Clone, Debug)]
pub struct Kepler {
    /// sqrt(semi major axis) [sqrt(m)]
    pub a: f64,
    /// Eccentricity [n.a]
    pub e: f64,
    /// Inclination angle at reference time [semicircles]
    pub i_0: f64,
    /// Longitude of ascending node at reference time [semicircles]
    pub omega_0: f64,
    /// Mean anomaly at reference time [semicircles]
    pub m_0: f64,
    /// argument of perigee [semicircles]
    pub omega: f64,
    /// time of issue of ephemeris
    pub toe: f64,
}

impl Kepler {
    /// Eearth mass * Gravitationnal field constant [m^3/s^2]
    pub const EARTH_GM_CONSTANT: f64 = 3.986004418E14_f64;
    /// Earth rotation rate in WGS84 frame [rad]
    pub const EARTH_OMEGA_E_WGS84: f64 = 7.2921151467E-5;
}

/// Perturbation parameters
#[derive(Clone, Debug)]
pub struct Perturbations {
    /// Mean motion difference from computed value [semicircles.s-1]
    pub dn: f64,
    /// Inclination rate of change [semicircles.s-1]
    pub i_dot: f64,
    /// Right ascension rate of change [semicircles.s^-1]
    pub omega_dot: f64,
    /// Amplitude of sine harmonic correction term of the argument
    /// of latitude [rad]
    pub cus: f64,
    /// Amplitude of cosine harmonic correction term of the argument
    /// of latitude [rad]
    pub cuc: f64,
    /// Amplitude of sine harmonic correction term of the angle of inclination [rad]
    pub cis: f64,
    /// Amplitude of cosine harmonic correction term of the angle of inclination [rad]
    pub cic: f64,
    /// Amplitude of sine harmonic correction term of the orbit radius [m]
    pub crs: f64,
    /// Amplitude of cosine harmonic correction term of the orbit radius [m]
    pub crc: f64,
}

#[cfg_attr(feature = "pyo3", pymethods)]
impl Ephemeris {
    /// Retrieve all clock biases (bias, drift, drift_rate) at once
    pub fn clock_data(&self) -> (f64, f64, f64) {
        (self.clock_bias, self.clock_drift, self.clock_drift_rate)
    }
<<<<<<< HEAD
	

    /// Computes elevation angle. Useful macro so the user
    /// does not have to either care for the Orbit field identification,
    /// or involved computations
    pub fn elevation_angle(&self) -> Option<f64> {
        if let Some(e) = self.orbits.get("e") {
            e.as_f64()
        } else {
            // Orbit field was either missing
            // but what about glonass ??
            None
        }
    }
}

impl Ephemeris {
=======

    /// Retrieves orbit data as f64 value, if possible
    pub fn get_orbit_f64(&self, field: &str) -> Option<f64> {
        if let Some(v) = self.orbits.get(field) {
            v.as_f64()
        } else {
            None
        }
    }

    /// Tries to retrieve week counter
    pub fn get_weeks(&self) -> Option<u32> {
        //TODO:
        // cast/scalings per constellation ??
        if let Some(v) = self.orbits.get("gpsWeek") {
            if let Some(f) = v.as_f64() {
                return Some(f.round() as u32);
            }
        } else if let Some(v) = self.orbits.get("bdtWeek") {
            if let Some(f) = v.as_f64() {
                return Some(f.round() as u32);
            }
        } else if let Some(v) = self.orbits.get("galWeek") {
            if let Some(f) = v.as_f64() {
                return Some(f.round() as u32);
            }
        }
        None
    }

    /// Retrieves Keplerian parameters
    pub fn kepler(&self) -> Option<Kepler> {
        if let Some(sqrt_a) = self.get_orbit_f64("sqrta") {
            if let Some(e) = self.get_orbit_f64("e") {
                if let Some(i_0) = self.get_orbit_f64("i0") {
                    if let Some(omega_0) = self.get_orbit_f64("omega0") {
                        if let Some(m_0) = self.get_orbit_f64("m0") {
                            if let Some(omega) = self.get_orbit_f64("omega") {
                                if let Some(toe) = self.get_orbit_f64("toe") {
                                    return Some(Kepler {
                                        a: sqrt_a.powf(2.0),
                                        e,
                                        i_0,
                                        omega_0,
                                        m_0,
                                        omega,
                                        toe,
                                    });
                                }
                            }
                        }
                    }
                }
            }
        }
        None
    }

    /// Retrieves Perturbations
    pub fn perturbations(&self) -> Option<Perturbations> {
        if let Some(cuc) = self.get_orbit_f64("cuc") {
            if let Some(cus) = self.get_orbit_f64("cus") {
                if let Some(cic) = self.get_orbit_f64("cic") {
                    if let Some(cis) = self.get_orbit_f64("cis") {
                        if let Some(crc) = self.get_orbit_f64("crc") {
                            if let Some(crs) = self.get_orbit_f64("crs") {
                                if let Some(dn) = self.get_orbit_f64("deltaN") {
                                    if let Some(i_dot) = self.get_orbit_f64("idot") {
                                        if let Some(omega_dot) = self.get_orbit_f64("omegaDot") {
                                            return Some(Perturbations {
                                                dn,
                                                i_dot,
                                                omega_dot,
                                                cuc,
                                                cus,
                                                cic,
                                                cis,
                                                crc,
                                                crs,
                                            });
                                        }
                                    }
                                }
                            }
                        }
                    }
                }
            }
        }
        None
    }

    /// Returns satellite position vector, in ECEF
    pub fn sat_pos_ecef(&self, epoch: Epoch) -> Option<(f64, f64, f64)> {
        if let Some(pos_x) = self.get_orbit_f64("satPosX") {
            if let Some(pos_y) = self.get_orbit_f64("satPosY") {
                if let Some(pos_z) = self.get_orbit_f64("satPosZ") {
                    //TODO PZ90
                    //     add check for SBAS
                    return Some((pos_x, pos_y, pos_z));
                }
            }
        }
        self.kepler2ecef(epoch)
    }

    /// Returns satellite instantaneous speed estimate, in ECEF
    pub fn sat_speed_ecef(
        &self,
        epoch: Epoch,
        prev_pos: (f64, f64, f64),
        prev_epoch: Epoch,
    ) -> Option<(f64, f64, f64)> {
        if let Some(vel_x) = self.get_orbit_f64("velX") {
            if let Some(vel_y) = self.get_orbit_f64("velY") {
                if let Some(vel_z) = self.get_orbit_f64("velZ") {
                    //TODO PZ90
                    //     add check for SBAS
                    return Some((vel_x, vel_y, vel_z));
                }
            }
        }
        if let Some((pos_x, pos_y, pos_z)) = self.kepler2ecef(epoch) {
            let dt = (epoch - prev_epoch).to_unit(Unit::Second);
            let dx = (pos_x - prev_pos.0) / dt;
            let dy = (pos_y - prev_pos.1) / dt;
            let dz = (pos_z - prev_pos.2) / dt;
            return Some((dx, dy, dz));
        }
        None
    }

    /// Returns satellite instantaneous acelleration estimate, in ECEF
    pub fn sat_accel_ecef(
        &self,
        epoch: Epoch,
        prev_pos: (f64, f64, f64),
        prev_speed: (f64, f64, f64),
        prev_epoch: Epoch,
    ) -> Option<(f64, f64, f64)> {
        if let Some(accel_x) = self.get_orbit_f64("accelX") {
            if let Some(accel_y) = self.get_orbit_f64("accelY") {
                if let Some(accel_z) = self.get_orbit_f64("accelZ") {
                    //TODO PZ90
                    //     add check for SBAS
                    return Some((accel_x, accel_y, accel_z));
                }
            }
        }
        if let Some((dx, dy, dz)) = self.sat_speed_ecef(epoch, prev_speed, prev_epoch) {
            let dt = (epoch - prev_epoch).to_unit(Unit::Second);
            let ddx = (dx - prev_speed.0) / dt;
            let ddy = (dy - prev_speed.1) / dt;
            let ddz = (dz - prev_speed.2) / dt;
            return Some((ddx, ddy, ddz));
        }
        None
    }

    /// Manual calculations of satellite position vector, in ECEF.
    /// `epoch`: orbit epoch
    pub fn kepler2ecef(&self, epoch: Epoch) -> Option<(f64, f64, f64)> {
        let kepler = self.kepler()?;
        let perturbations = self.perturbations()?;

        let weeks = self.get_weeks()?;
        let t0 = GPST_REF_EPOCH + Duration::from_days((weeks * 7).into());
        let toe = t0 + Duration::from_seconds(kepler.toe as f64);
        let t_k = (epoch - toe).to_seconds();

        let n0 = (Kepler::EARTH_GM_CONSTANT / kepler.a.powf(3.0)).sqrt();
        let n = n0 + perturbations.dn;
        let m_k = kepler.m_0 + n * t_k;
        let e_k = m_k + kepler.e * m_k.sin();
        let nu_k = ((1.0 - kepler.e.powf(2.0)).sqrt() * e_k.sin()).atan2(e_k.cos() - kepler.e);
        let phi_k = nu_k + kepler.omega;

        let du_k =
            perturbations.cuc * (2.0 * phi_k).cos() + perturbations.cus * (2.0 * phi_k).sin();
        let u_k = phi_k + du_k;

        let di_k =
            perturbations.cic * (2.0 * phi_k).cos() + perturbations.cis * (2.0 * phi_k).sin();
        let i_k = kepler.i_0 + perturbations.i_dot * t_k + di_k;

        let dr_k =
            perturbations.crc * (2.0 * phi_k).cos() + perturbations.crs * (2.0 * phi_k).sin();
        let r_k = kepler.a * (1.0 - kepler.e * e_k.cos()) + dr_k;

        let omega_k = kepler.omega_0
            + (perturbations.omega_dot - Kepler::EARTH_OMEGA_E_WGS84) * t_k
            - Kepler::EARTH_OMEGA_E_WGS84 * kepler.toe;
        let xp_k = r_k * u_k.cos();
        let yp_k = r_k * u_k.sin();

        let x_k = xp_k * omega_k.cos() - yp_k * omega_k.sin() * i_k.cos();
        let y_k = xp_k * omega_k.sin() + yp_k * omega_k.cos() * i_k.cos();
        let z_k = yp_k * i_k.sin();

        Some((x_k, y_k, z_k))
    }

    /// Computes satellite position in (latitude, longitude, altitude) ddeg
    pub fn sat_geodetic(&self, epoch: Epoch) -> Option<(f64, f64, f64)> {
        let (x_k, y_k, z_k) = self.sat_pos_ecef(epoch)?;
        let (lat, lon, alt) = map_3d::ecef2geodetic(x_k, y_k, z_k, map_3d::Ellipsoid::WGS84);
        Some((map_3d::rad2deg(lat), map_3d::rad2deg(lon), alt))
    }

    /// Computes and returns vehicle elevation and azimuth angles in degrees
    pub fn sat_elev_azim(&self, epoch: Epoch, ref_pos: (f64, f64, f64)) -> Option<(f64, f64)> {
        let (sv_x, sv_y, sv_z) = self.sat_pos_ecef(epoch)?;
        let (ref_x, ref_y, ref_z) = ref_pos;
        let (sv_lat, sv_lon, sv_alt) =
            map_3d::ecef2geodetic(sv_x, sv_y, sv_z, map_3d::Ellipsoid::WGS84);
        // pseudo range
        let a_i = (sv_x - ref_x, sv_y - ref_y, sv_z - ref_z);
        let norm = (a_i.0.powf(2.0) + a_i.1.powf(2.0) + a_i.2.powf(2.0)).sqrt();
        let a_i = (a_i.0 / norm, a_i.1 / norm, a_i.2 / norm); // normalize
                                                              // dot product
        let ecef2enu = (
            (-sv_lon.sin(), sv_lon.cos(), 0.0_f64),
            (
                -sv_lon.cos() * sv_lat.sin(),
                -sv_lon.sin() * sv_lat.sin(),
                sv_lat.cos(),
            ),
            (
                sv_lon.cos() * sv_lat.cos(),
                sv_lon.sin() * sv_lat.cos(),
                sv_lat.sin(),
            ),
        );
        let a_enu = (
            ecef2enu.0 .0 * a_i.0 + ecef2enu.0 .1 * a_i.1 + ecef2enu.0 .2 * a_i.2,
            ecef2enu.1 .0 * a_i.0 + ecef2enu.1 .1 * a_i.1 + ecef2enu.1 .2 * a_i.2,
            ecef2enu.2 .0 * a_i.0 + ecef2enu.2 .1 * a_i.1 + ecef2enu.2 .2 * a_i.2,
        );
        let elev = a_enu.2.asin();
        let mut azim = map_3d::rad2deg(a_enu.0.atan2(a_enu.1));
        if azim < 0.0 {
            azim += 360.0;
        }
        Some((map_3d::rad2deg(elev), azim))
    }

>>>>>>> a1bed4c0
    /// Parses ephemeris from given line iterator
    pub fn parse_v2v3(
        version: Version,
        constellation: Constellation,
        mut lines: std::str::Lines<'_>,
    ) -> Result<(Epoch, Sv, Self), Error> {
        let line = match lines.next() {
            Some(l) => l,
            _ => return Err(Error::MissingData),
        };

        let svnn_offset: usize = match version.major < 3 {
            true => 3,
            false => 4,
        };
        let date_offset: usize = match version.major < 3 {
            true => 19,
            false => 19,
        };

        let (svnn, rem) = line.split_at(svnn_offset);
        let (date, rem) = rem.split_at(date_offset);
<<<<<<< HEAD
		let (epoch, _) = epoch::parse(date.trim())?;
		let (clk_bias, rem) = rem.split_at(19);
		let (clk_dr, clk_drr) = rem.split_at(19);
        
		let sv : Sv = match version.major {
			1|2 => {
				match constellation {
					Constellation::Mixed => { // not sure that even exists
						Sv::from_str(svnn.trim())?
					},
					_ => {
						Sv {
							constellation, // constellation.clone(),
							prn: u8::from_str_radix(svnn.trim(), 10)?,
						}
					},
				}
			},
			3 => Sv::from_str(svnn.trim())?,
			_ => unreachable!(),
		};

		let clock_bias = f64::from_str(clk_bias.replace("D","E").trim())?;
		let clock_drift = f64::from_str(clk_dr.replace("D","E").trim())?;
		let clock_drift_rate = f64::from_str(clk_drr.replace("D","E").trim())?;
		let orbits = parse_orbits(version, sv.constellation, lines)?;
		Ok((epoch,
			sv,
			Self {
				clock_bias,
				clock_drift,
				clock_drift_rate,
				orbits,
			},
		))
	}

	pub fn parse_v4 (mut lines: std::str::Lines<'_>) -> Result<(Epoch, Sv, Self), Error> {
		let line = match lines.next() {
			Some(l) => l,
			_ => return Err(Error::MissingData),
		};

		let (svnn, rem) = line.split_at(4);
		let sv = Sv::from_str(svnn.trim())?;
		let (epoch, rem) = rem.split_at(19);
		let (epoch, _) = epoch::parse(epoch.trim())?;

		let (clk_bias, rem) = rem.split_at(19);
		let (clk_dr, clk_drr) = rem.split_at(19);
		let clock_bias = f64::from_str(clk_bias.replace("D","E").trim())?;
		let clock_drift = f64::from_str(clk_dr.replace("D","E").trim())?;
		let clock_drift_rate = f64::from_str(clk_drr.replace("D","E").trim())?;
		let orbits = parse_orbits(
			Version { major: 4, minor: 0 },
			sv.constellation,
			lines)?;
		Ok((epoch, 
			sv,
			Self {
				clock_bias,
				clock_drift,
				clock_drift_rate,
				orbits,
			},
		))
	}
=======
        let (epoch, _) = epoch::parse(date.trim())?;
        let (clk_bias, rem) = rem.split_at(19);
        let (clk_dr, clk_drr) = rem.split_at(19);

        let sv: Sv = match version.major {
            1 | 2 => {
                match constellation {
                    Constellation::Mixed => {
                        // not sure that even exists
                        Sv::from_str(svnn.trim())?
                    },
                    _ => {
                        Sv {
                            constellation, // constellation.clone(),
                            prn: u8::from_str_radix(svnn.trim(), 10)?,
                        }
                    },
                }
            },
            3 => Sv::from_str(svnn.trim())?,
            _ => unreachable!(),
        };

        let clock_bias = f64::from_str(clk_bias.replace("D", "E").trim())?;
        let clock_drift = f64::from_str(clk_dr.replace("D", "E").trim())?;
        let clock_drift_rate = f64::from_str(clk_drr.replace("D", "E").trim())?;
        let orbits = parse_orbits(version, sv.constellation, lines)?;
        Ok((
            epoch,
            sv,
            Self {
                clock_bias,
                clock_drift,
                clock_drift_rate,
                orbits,
            },
        ))
    }

    pub fn parse_v4(mut lines: std::str::Lines<'_>) -> Result<(Epoch, Sv, Self), Error> {
        let line = match lines.next() {
            Some(l) => l,
            _ => return Err(Error::MissingData),
        };

        let (svnn, rem) = line.split_at(4);
        let sv = Sv::from_str(svnn.trim())?;
        let (epoch, rem) = rem.split_at(19);
        let (epoch, _) = epoch::parse(epoch.trim())?;

        let (clk_bias, rem) = rem.split_at(19);
        let (clk_dr, clk_drr) = rem.split_at(19);
        let clock_bias = f64::from_str(clk_bias.replace("D", "E").trim())?;
        let clock_drift = f64::from_str(clk_dr.replace("D", "E").trim())?;
        let clock_drift_rate = f64::from_str(clk_drr.replace("D", "E").trim())?;
        let orbits = parse_orbits(Version { major: 4, minor: 0 }, sv.constellation, lines)?;
        Ok((
            epoch,
            sv,
            Self {
                clock_bias,
                clock_drift,
                clock_drift_rate,
                orbits,
            },
        ))
    }
>>>>>>> a1bed4c0
}

/// Parses constellation + revision dependent orbits data
fn parse_orbits(
    version: Version,
    constell: Constellation,
    lines: std::str::Lines<'_>,
) -> Result<HashMap<String, OrbitItem>, Error> {
    // locate closest revision in db
    let db_revision = match closest_revision(constell, version) {
        Some(v) => v,
        _ => return Err(Error::DataBaseRevisionError),
    };

    // retrieve db items / fields to parse
    let items: Vec<_> = NAV_ORBITS
        .iter()
        .filter(|r| r.constellation == constell.to_3_letter_code())
        .map(|r| {
            r.revisions
                .iter()
                .filter(|r| // identified db revision
                    u8::from_str_radix(r.major, 10).unwrap() == db_revision.major
                    && u8::from_str_radix(r.minor, 10).unwrap() == db_revision.minor)
                .map(|r| &r.items)
                .flatten()
        })
        .flatten()
        .collect();

    let mut key_index: usize = 0;
    let word_size: usize = 19;
    let mut map: HashMap<String, OrbitItem> = HashMap::new();
    for line in lines {
        // trim first few white spaces
        let mut line: &str = match version.major < 3 {
            true => &line[3..],
            false => &line[4..],
        };
        let nb_missing = 4 - (line.len() / word_size);
        //println!("LINE \"{}\" | NB MISSING {}", line, nb_missing); //DEBUG
        loop {
            if line.len() == 0 {
                key_index += nb_missing as usize;
                break;
            }
            let (content, rem) = line.split_at(std::cmp::min(word_size, line.len()));
            if let Some((key, token)) = items.get(key_index) {
                /*println!(
                    "Key \"{}\" | Token \"{}\" | Content \"{}\"",
                    key,
                    token,
                    content.trim()
                ); //DEBUG*/
                if !key.contains(&"spare") {
                    if let Ok(item) = OrbitItem::new(token, content.trim(), constell) {
                        map.insert(key.to_string(), item);
                    }
                }
            }
            key_index += 1;
            line = rem.clone();
        }
    }
    Ok(map)
}

#[cfg(test)]
mod test {
    use super::*;
    fn build_orbits(
        constellation: Constellation,
        descriptor: Vec<(&str, &str)>,
    ) -> HashMap<String, OrbitItem> {
        let mut map: HashMap<String, OrbitItem> = HashMap::with_capacity(descriptor.len());
        for (key, value) in descriptor.iter() {
            map.insert(
                key.to_string(),
                OrbitItem::new("f64", value, constellation).unwrap(),
            );
        }
        map
    }
    #[test]
    fn gal_orbit() {
        let content =
            "     7.500000000000e+01 1.478125000000e+01 2.945479833915e-09-3.955466341850e-01
     8.065253496170e-07 3.683507675305e-04-3.911554813385e-07 5.440603218079e+03
     3.522000000000e+05-6.519258022308e-08 2.295381450845e+00 7.450580596924e-09
     9.883726443393e-01 3.616875000000e+02 2.551413130998e-01-5.907746081337e-09
     1.839362331110e-10 2.580000000000e+02 2.111000000000e+03                   
     3.120000000000e+00 0.000000000000e+00-1.303851604462e-08 0.000000000000e+00
     3.555400000000e+05";
        let orbits = parse_orbits(Version::new(3, 0), Constellation::Galileo, content.lines());
        assert!(orbits.is_ok());
        let orbits = orbits.unwrap();
        let ephemeris = Ephemeris {
            clock_bias: 0.0,
            clock_drift: 0.0,
            clock_drift_rate: 0.0,
            orbits,
        };
        assert_eq!(ephemeris.get_orbit_f64("iodnav"), Some(7.500000000000e+01));
        assert_eq!(ephemeris.get_orbit_f64("crs"), Some(1.478125000000e+01));
        assert_eq!(ephemeris.get_orbit_f64("deltaN"), Some(2.945479833915e-09));
        assert_eq!(ephemeris.get_orbit_f64("m0"), Some(-3.955466341850e-01));

        assert_eq!(ephemeris.get_orbit_f64("cuc"), Some(8.065253496170e-07));
        assert_eq!(ephemeris.get_orbit_f64("e"), Some(3.683507675305e-04));
        assert_eq!(ephemeris.get_orbit_f64("cus"), Some(-3.911554813385e-07));
        assert_eq!(ephemeris.get_orbit_f64("sqrta"), Some(5.440603218079e+03));

        assert_eq!(ephemeris.get_orbit_f64("toe"), Some(3.522000000000e+05));
        assert_eq!(ephemeris.get_orbit_f64("cic"), Some(-6.519258022308e-08));
        assert_eq!(ephemeris.get_orbit_f64("omega0"), Some(2.295381450845e+00));
        assert_eq!(ephemeris.get_orbit_f64("cis"), Some(7.450580596924e-09));

        assert_eq!(ephemeris.get_orbit_f64("i0"), Some(9.883726443393e-01));
        assert_eq!(ephemeris.get_orbit_f64("crc"), Some(3.616875000000e+02));
        assert_eq!(ephemeris.get_orbit_f64("omega"), Some(2.551413130998e-01));
        assert_eq!(
            ephemeris.get_orbit_f64("omegaDot"),
            Some(-5.907746081337e-09)
        );

        assert_eq!(ephemeris.get_orbit_f64("idot"), Some(1.839362331110e-10));
        assert_eq!(ephemeris.get_orbit_f64("dataSrc"), Some(2.580000000000e+02));
        assert_eq!(ephemeris.get_weeks(), Some(2111));

        assert_eq!(ephemeris.get_orbit_f64("sisa"), Some(3.120000000000e+00));
        //assert_eq!(ephemeris.get_orbit_f64("health"), Some(0.000000000000e+00));
        assert_eq!(
            ephemeris.get_orbit_f64("bgdE5aE1"),
            Some(-1.303851604462e-08)
        );
        assert_eq!(
            ephemeris.get_orbit_f64("bgdE5bE1"),
            Some(0.000000000000e+00)
        );

        assert_eq!(ephemeris.get_orbit_f64("t_tm"), Some(3.555400000000e+05));
    }
    #[test]
    fn bds_orbit() {
        let content =
            "      .100000000000e+01  .118906250000e+02  .105325815814e-08 -.255139531119e+01
      .169500708580e-06  .401772442274e-03  .292365439236e-04  .649346986580e+04
      .432000000000e+06  .105705112219e-06 -.277512444499e+01 -.211410224438e-06
      .607169709798e-01 -.897671875000e+03  .154887266488e+00 -.871464871438e-10
     -.940753471872e-09  .000000000000e+00  .782000000000e+03  .000000000000e+00
      .200000000000e+01  .000000000000e+00 -.599999994133e-09 -.900000000000e-08
      .432000000000e+06  .000000000000e+00 0.000000000000e+00 0.000000000000e+00";
        let orbits = parse_orbits(Version::new(3, 0), Constellation::BeiDou, content.lines());
        assert!(orbits.is_ok());
        let orbits = orbits.unwrap();
        let ephemeris = Ephemeris {
            clock_bias: 0.0,
            clock_drift: 0.0,
            clock_drift_rate: 0.0,
            orbits,
        };
        assert_eq!(ephemeris.get_orbit_f64("aode"), Some(1.0));
        assert_eq!(ephemeris.get_orbit_f64("crs"), Some(1.18906250000e+01));
        assert_eq!(ephemeris.get_orbit_f64("deltaN"), Some(0.105325815814e-08));
        assert_eq!(ephemeris.get_orbit_f64("m0"), Some(-0.255139531119e+01));

        assert_eq!(ephemeris.get_orbit_f64("cuc"), Some(0.169500708580e-06));
        assert_eq!(ephemeris.get_orbit_f64("e"), Some(0.401772442274e-03));
        assert_eq!(ephemeris.get_orbit_f64("cus"), Some(0.292365439236e-04));
        assert_eq!(ephemeris.get_orbit_f64("sqrta"), Some(0.649346986580e+04));

        assert_eq!(ephemeris.get_orbit_f64("toe"), Some(0.432000000000e+06));
        assert_eq!(ephemeris.get_orbit_f64("cic"), Some(0.105705112219e-06));
        assert_eq!(ephemeris.get_orbit_f64("omega0"), Some(-0.277512444499e+01));
        assert_eq!(ephemeris.get_orbit_f64("cis"), Some(-0.211410224438e-06));

        assert_eq!(ephemeris.get_orbit_f64("i0"), Some(0.607169709798e-01));
        assert_eq!(ephemeris.get_orbit_f64("crc"), Some(-0.897671875000e+03));
        assert_eq!(ephemeris.get_orbit_f64("omega"), Some(0.154887266488e+00));
        assert_eq!(
            ephemeris.get_orbit_f64("omegaDot"),
            Some(-0.871464871438e-10)
        );

        assert_eq!(ephemeris.get_orbit_f64("idot"), Some(-0.940753471872e-09));
        assert_eq!(ephemeris.get_weeks(), Some(782));

        assert_eq!(
            ephemeris.get_orbit_f64("svAccuracy"),
            Some(0.200000000000e+01)
        );
        assert_eq!(ephemeris.get_orbit_f64("satH1"), Some(0.0));
        assert_eq!(
            ephemeris.get_orbit_f64("tgd1b1b3"),
            Some(-0.599999994133e-09)
        );
        assert_eq!(
            ephemeris.get_orbit_f64("tgd2b2b3"),
            Some(-0.900000000000e-08)
        );

        assert_eq!(ephemeris.get_orbit_f64("t_tm"), Some(0.432000000000e+06));
        assert_eq!(ephemeris.get_orbit_f64("aodc"), Some(0.0));
    }
    #[test]
    fn test_kepler2ecef() {
        let orbits = build_orbits(
            Constellation::GPS,
            vec![
                ("deltaN", "4.3123e-9"),
                ("gpsWeek", "910"),
                ("toe", "410400"),
                ("e", "4.27323824e-3"),
                ("m0", "2.24295542"),
                ("i0", "0.97477102"),
                ("idot", "-4.23946e-10"),
                ("sqrta", "5.15353571e3"),
                ("cuc", "-6.60121440e-6"),
                ("cus", "5.31412661e-6"),
                ("cic", "9.8720193e-8"),
                ("cis", "-3.9115548e-8"),
                ("crc", "282.28125"),
                ("crs", "-132.71875"),
                ("omega", "-0.88396725"),
                ("omega0", "2.29116688"),
                ("omegaDot", "-8.025691e-9"),
            ],
        );
        let ephemeris = Ephemeris {
            clock_bias: -0.426337239332e-03,
            clock_drift: -0.752518047875e-10,
            clock_drift_rate: 0.000000000000e+00,
            orbits,
        };

        let epoch = Epoch::from_time_of_week(910, 4.0327293e14 as u64, TimeScale::GPST);
        let ref_pos = (-5.67841101e6_f64, -2.49239629e7_f64, 7.05651887e6_f64);
        let xyz = ephemeris.kepler2ecef(epoch);
        let el_azim = ephemeris.sat_elev_azim(epoch, ref_pos);

        assert!(xyz.is_some());
        let (x, y, z) = xyz.unwrap();
        assert!((x - -5678509.38584636).abs() < 1E-6);
        assert!((y - -24923975.356725316).abs() < 1E-6);
        assert!((z - 7056393.437932).abs() < 1E-6);

        assert!(el_azim.is_some());
        let (elev, azim) = el_azim.unwrap();
        assert!(
            (elev - -0.23579324).abs() < 1E-3,
            "elev° failed with |e| = {}",
            (elev - -0.23579324).abs()
        );
        assert!(
            (azim - 215.63240776).abs() < 1E-3,
            "azim° failed with |e| = {}",
            (azim - 215.63240776).abs()
        );

        let orbits = build_orbits(
            Constellation::GPS,
            vec![
                ("deltaN", "3.86730381052e-09"),
                ("gpsWeek", "2190.0"),
                ("toe", "432000.0"),
                ("e", "0.0112139617559"),
                ("m0", "-0.659513670614"),
                ("i0", "0.986440321199"),
                ("idot", "-2.98226721096e-10"),
                ("sqrta", "5153.67701149"),
                ("cuc", "-6.64032995701e-06"),
                ("cus", "7.05942511559e-06"),
                ("cic", "-9.31322574615e-09"),
                ("cis", "2.10478901863e-07"),
                ("crc", "255.375"),
                ("crs", "-126.90625"),
                ("omega", "0.883585650969"),
                ("omega0", "-1.03593017273"),
                ("omegaDot", "-7.99890464975e-09"),
            ],
        );
        let ephemeris = Ephemeris {
            clock_bias: -0.426337239332e-03,
            clock_drift: -0.752518047875e-10,
            clock_drift_rate: 0.000000000000e+00,
            orbits,
        };
        let epoch = Epoch::from_time_of_week(2190, 1324944000 * 1_000_000_000, TimeScale::GPST);
        let xyz = ephemeris.kepler2ecef(epoch);

        assert!(xyz.is_some());
        let (x, y, z) = xyz.unwrap();
        assert!((x - -11840614.01333711).abs() < 1E-6);
        assert!((y - 19224209.93574417).abs() < 1E-6);
        assert!((z - 13435836.30353981).abs() < 1E-6);
    }
}<|MERGE_RESOLUTION|>--- conflicted
+++ resolved
@@ -92,13 +92,8 @@
 ///     }
 /// }
 /// ```
-<<<<<<< HEAD
-#[derive(Clone, Debug)]
-#[derive(PartialEq)]
 #[cfg_attr(feature = "pyo3", pyclass)]
-=======
 #[derive(Clone, Debug, PartialEq)]
->>>>>>> a1bed4c0
 #[cfg_attr(feature = "serde", derive(Serialize))]
 pub struct Ephemeris {
     /// Clock bias [s]
@@ -180,25 +175,6 @@
     pub fn clock_data(&self) -> (f64, f64, f64) {
         (self.clock_bias, self.clock_drift, self.clock_drift_rate)
     }
-<<<<<<< HEAD
-	
-
-    /// Computes elevation angle. Useful macro so the user
-    /// does not have to either care for the Orbit field identification,
-    /// or involved computations
-    pub fn elevation_angle(&self) -> Option<f64> {
-        if let Some(e) = self.orbits.get("e") {
-            e.as_f64()
-        } else {
-            // Orbit field was either missing
-            // but what about glonass ??
-            None
-        }
-    }
-}
-
-impl Ephemeris {
-=======
 
     /// Retrieves orbit data as f64 value, if possible
     pub fn get_orbit_f64(&self, field: &str) -> Option<f64> {
@@ -445,8 +421,8 @@
         Some((map_3d::rad2deg(elev), azim))
     }
 
->>>>>>> a1bed4c0
-    /// Parses ephemeris from given line iterator
+
+/// Parses ephemeris from given line iterator
     pub fn parse_v2v3(
         version: Version,
         constellation: Constellation,
@@ -468,75 +444,6 @@
 
         let (svnn, rem) = line.split_at(svnn_offset);
         let (date, rem) = rem.split_at(date_offset);
-<<<<<<< HEAD
-		let (epoch, _) = epoch::parse(date.trim())?;
-		let (clk_bias, rem) = rem.split_at(19);
-		let (clk_dr, clk_drr) = rem.split_at(19);
-        
-		let sv : Sv = match version.major {
-			1|2 => {
-				match constellation {
-					Constellation::Mixed => { // not sure that even exists
-						Sv::from_str(svnn.trim())?
-					},
-					_ => {
-						Sv {
-							constellation, // constellation.clone(),
-							prn: u8::from_str_radix(svnn.trim(), 10)?,
-						}
-					},
-				}
-			},
-			3 => Sv::from_str(svnn.trim())?,
-			_ => unreachable!(),
-		};
-
-		let clock_bias = f64::from_str(clk_bias.replace("D","E").trim())?;
-		let clock_drift = f64::from_str(clk_dr.replace("D","E").trim())?;
-		let clock_drift_rate = f64::from_str(clk_drr.replace("D","E").trim())?;
-		let orbits = parse_orbits(version, sv.constellation, lines)?;
-		Ok((epoch,
-			sv,
-			Self {
-				clock_bias,
-				clock_drift,
-				clock_drift_rate,
-				orbits,
-			},
-		))
-	}
-
-	pub fn parse_v4 (mut lines: std::str::Lines<'_>) -> Result<(Epoch, Sv, Self), Error> {
-		let line = match lines.next() {
-			Some(l) => l,
-			_ => return Err(Error::MissingData),
-		};
-
-		let (svnn, rem) = line.split_at(4);
-		let sv = Sv::from_str(svnn.trim())?;
-		let (epoch, rem) = rem.split_at(19);
-		let (epoch, _) = epoch::parse(epoch.trim())?;
-
-		let (clk_bias, rem) = rem.split_at(19);
-		let (clk_dr, clk_drr) = rem.split_at(19);
-		let clock_bias = f64::from_str(clk_bias.replace("D","E").trim())?;
-		let clock_drift = f64::from_str(clk_dr.replace("D","E").trim())?;
-		let clock_drift_rate = f64::from_str(clk_drr.replace("D","E").trim())?;
-		let orbits = parse_orbits(
-			Version { major: 4, minor: 0 },
-			sv.constellation,
-			lines)?;
-		Ok((epoch, 
-			sv,
-			Self {
-				clock_bias,
-				clock_drift,
-				clock_drift_rate,
-				orbits,
-			},
-		))
-	}
-=======
         let (epoch, _) = epoch::parse(date.trim())?;
         let (clk_bias, rem) = rem.split_at(19);
         let (clk_dr, clk_drr) = rem.split_at(19);
@@ -604,7 +511,6 @@
             },
         ))
     }
->>>>>>> a1bed4c0
 }
 
 /// Parses constellation + revision dependent orbits data
