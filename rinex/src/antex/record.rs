--- conflicted
+++ resolved
@@ -6,10 +6,6 @@
     merge::{Error as MergeError, Merge},
     prelude::{Carrier, Epoch, ParsingError, COSPAR, SV},
 };
-<<<<<<< HEAD
-=======
-use crate::{carrier, linspace::Linspace, Carrier, Epoch};
->>>>>>> fcbc00b3
 
 #[cfg(feature = "serde")]
 use serde::Serialize;
@@ -344,50 +340,6 @@
     Ok((antenna, inner))
 }
 
-<<<<<<< HEAD
-impl Merge for Record {
-    /// Merges `rhs` into `Self` without mutable access at the expense of more memcopies
-    fn merge(&self, rhs: &Self) -> Result<Self, MergeError> {
-        let mut lhs = self.clone();
-        lhs.merge_mut(rhs)?;
-        Ok(lhs)
-    }
-    /// Merges `rhs` into `Self`
-    fn merge_mut(&mut self, rhs: &Self) -> Result<(), MergeError> {
-        for (antenna, subset) in rhs.iter() {
-            for (carrier, freqdata) in subset.iter() {
-                /*
-                 * determine whether self contains this antenna & signal or not
-                 */
-                let mut has_ant = false;
-                let mut has_signal = false;
-                for (lhs_ant, subset) in self.iter_mut() {
-                    if lhs_ant == antenna {
-                        has_ant |= true;
-                        for (lhs_carrier, _) in subset.iter_mut() {
-                            if lhs_carrier == carrier {
-                                has_signal |= true;
-                                break;
-                            }
-                        }
-                        if !has_signal {
-                            subset.insert(*carrier, freqdata.clone());
-                        }
-                    }
-                }
-                if !has_ant {
-                    let mut inner = HashMap::<Carrier, FrequencyDependentData>::new();
-                    inner.insert(*carrier, freqdata.clone());
-                    self.push((antenna.clone(), inner));
-                }
-            }
-        }
-        Ok(())
-    }
-}
-
-=======
->>>>>>> fcbc00b3
 #[cfg(test)]
 mod test {
     use super::*;
