use super::{epoch, prelude::*, version::Version};

pub mod record;
pub use record::{LliFlags, ObservationData, Record, Ssi};

use std::collections::HashMap;

<<<<<<< HEAD
#[cfg(feature = "pyo3")]
use pyo3::prelude::*;
=======
/// Macro to determine whether this is a Phase observation or not
pub fn is_phase_observation(content: &str) -> bool {
    content.trim().starts_with("L")
}

/// Macro to determine whether this is a Doppler observation or not
pub fn is_doppler_observation(content: &str) -> bool {
    content.trim().starts_with("D")
}

/// Macro to determine whether this is a Pseudo Range observation or not
pub fn is_pseudorange_observation(content: &str) -> bool {
    content.trim().starts_with("C") || content.trim().starts_with("P")
}

/// Macro to determine whether this is an SSI observation or not
pub fn is_ssi_observation(content: &str) -> bool {
    content.trim().starts_with("S")
}

/// Macro to extract observation code
pub fn observation_code(content: &str) -> String {
    let c = content.trim();
    if c.len() > 2 {
        c[1..].to_string()
    } else {
        c[..std::cmp::min(c.len(), 2)].to_string()
    }
}
>>>>>>> a1bed4c0

macro_rules! fmt_month {
    ($m: expr) => {
        match $m {
            1 => "Jan",
            2 => "Feb",
            3 => "Mar",
            4 => "Apr",
            5 => "May",
            6 => "Jun",
            7 => "Jul",
            8 => "Aug",
            9 => "Sep",
            10 => "Oct",
            11 => "Nov",
            _ => "Dec",
        }
    };
}

#[cfg(feature = "serde")]
use serde::Serialize;

/// Describes `Compact RINEX` specific information
<<<<<<< HEAD
#[derive(Clone, Debug)]
#[derive(PartialEq, Eq, PartialOrd)]
#[cfg_attr(feature = "pyo3", pyclass)]
=======
#[derive(Clone, Debug, PartialEq, Eq, PartialOrd)]
>>>>>>> a1bed4c0
#[cfg_attr(feature = "serde", derive(Serialize, Deserialize))]
pub struct Crinex {
    /// Compression program version
    pub version: Version,
    /// Compression program name
    pub prog: String,
    /// Date of compression
    pub date: Epoch,
}

#[cfg_attr(feature = "pyo3", pymethods)]
impl Crinex {
    /// Sets compression algorithm revision
    pub fn with_version(&self, version: Version) -> Self {
        let mut s = self.clone();
        s.version = version;
        s
    }
    /// Sets compression program name
    pub fn with_prog(&self, prog: &str) -> Self {
        let mut s = self.clone();
        s.prog = prog.to_string();
        s
    }
    /// Sets compression date
    pub fn with_date(&self, e: Epoch) -> Self {
        let mut s = self.clone();
        s.date = e;
        s
    }
    #[cfg(feature = "pyo3")]
    #[new]
    fn new_py() -> Self {
        Self::default()
    }
    #[cfg(feature = "pyo3")]
    #[getter]
    fn get_version(&self) -> Version {
        self.version
    }
    #[cfg(feature = "pyo3")]
    #[getter]
    fn get_prog(&self) -> &str {
        &self.prog
    }
    #[cfg(feature = "pyo3")]
    #[getter]
    fn get_date(&self) -> Epoch {
        self.date
    }
}

impl Default for Crinex {
    fn default() -> Self {
        Self {
            version: Version { major: 3, minor: 0 },
            prog: format!("rust-rinex-{}", env!("CARGO_PKG_VERSION")),
            date: epoch::now(),
        }
    }
}

impl std::fmt::Display for Crinex {
    fn fmt(&self, f: &mut std::fmt::Formatter) -> std::fmt::Result {
        let version = self.version.to_string();
        write!(f, "{:<width$}", version, width = 20)?;
        write!(f, "{:<width$}", "COMPACT RINEX FORMAT", width = 20)?;
        write!(
            f,
            "{value:<width$} CRINEX VERS   / TYPE\n",
            value = "",
            width = 19
        )?;
        write!(f, "{:<width$}", self.prog, width = 20)?;
        write!(f, "{:20}", "")?;
        let (y, m, d, hh, mm, _, _) = self.date.to_gregorian_utc();
        let m = fmt_month!(m);
        let date = format!("{:02}-{}-{} {:02}:{:02}", d, m, y - 2000, hh, mm);
        write!(f, "{:<width$}", date, width = 20)?;
        f.write_str("CRINEX PROG / DATE")
    }
}

/// Describes known marker types
/// Observation Record specific header fields
#[derive(Debug, Clone, Default, PartialEq)]
#[cfg_attr(feature = "serde", derive(Serialize, Deserialize))]
pub struct HeaderFields {
    /// Optional CRINEX information,
    /// only present on compressed OBS
    pub crinex: Option<Crinex>,
    /// Observation codes present in this file, by Constellation
    pub codes: HashMap<Constellation, Vec<String>>,
    /// True if epochs & data compensate for local clock drift
    pub clock_offset_applied: bool,
    /// List of constellation for which (Phase and PR)
    /// Differential Code Biases are compensated for
    pub dcb_compensations: Vec<Constellation>,
    /// Optionnal data scalings
    pub scalings: HashMap<Constellation, HashMap<String, f64>>,
}

impl HeaderFields {
    /// Add an optionnal data scaling
    pub fn with_scaling(&self, c: Constellation, observation: &str, scaling: f64) -> Self {
        let mut s = self.clone();
        if let Some(scalings) = s.scalings.get_mut(&c) {
            scalings.insert(observation.to_string(), scaling);
        } else {
            let mut map: HashMap<String, f64> = HashMap::new();
            map.insert(observation.to_string(), scaling);
            s.scalings.insert(c, map);
        }
        s
    }
    /// Returns given scaling to apply for given GNSS system
    /// and given observation. Returns 1.0 by default, so it always applies
    pub fn scaling(&self, c: &Constellation, observation: &String) -> f64 {
        if let Some(scalings) = self.scalings.get(c) {
            if let Some(scaling) = scalings.get(observation) {
                return *scaling;
            }
        }
        1.0
    }

    /// Emphasize that DCB is compensated for
    pub fn with_dcb_compensation(&self, c: Constellation) -> Self {
        let mut s = self.clone();
        s.dcb_compensations.push(c);
        s
    }
    /// Returns true if DCB compensation was applied for given constellation.
    /// If constellation is None: we test against all encountered constellation
    pub fn dcb_compensation(&self, c: Option<Constellation>) -> bool {
        if let Some(c) = c {
            for comp in &self.dcb_compensations {
                if *comp == c {
                    return true;
                }
            }
            false
        } else {
            for (cst, _) in &self.codes {
                // all encountered constellations
                let mut found = false;
                for ccst in &self.dcb_compensations {
                    // all compensated constellations
                    if ccst == cst {
                        found = true;
                        break;
                    }
                }
                if !found {
                    return false;
                }
            }
            true
        }
    }
}

#[cfg(test)]
mod crinex {
    use super::*;
    #[test]
    fn test_fmt_month() {
        assert_eq!(fmt_month!(1), "Jan");
        assert_eq!(fmt_month!(2), "Feb");
        assert_eq!(fmt_month!(3), "Mar");
        assert_eq!(fmt_month!(10), "Oct");
        assert_eq!(fmt_month!(11), "Nov");
        assert_eq!(fmt_month!(12), "Dec");
    }
    #[test]
    fn test_display() {
        let crinex = Crinex::default();
        let now = Epoch::now().unwrap();
        let (y, m, d, hh, mm, _, _) = now.to_gregorian_utc();
        let expected = format!(
            "3.0                 COMPACT RINEX FORMAT                    CRINEX VERS   / TYPE
rust-rinex-{}                        {:02}-{}-{} {:02}:{:02}     CRINEX PROG / DATE",
            env!("CARGO_PKG_VERSION"),
            d,
            fmt_month!(m),
            y - 2000,
            hh,
            mm
        );
        assert_eq!(crinex.to_string(), expected);
    }
    #[test]
    fn test_observables() {
        assert_eq!(is_pseudorange_observation("C1P"), true);
        assert_eq!(is_pseudorange_observation("P1P"), true);
        assert_eq!(is_pseudorange_observation("L1P"), false);
        assert_eq!(is_phase_observation("L1P"), true);
        assert_eq!(is_phase_observation("D1P"), false);
        assert_eq!(is_doppler_observation("D1P"), true);
        assert_eq!(is_doppler_observation("L1P"), false);
        assert_eq!(is_ssi_observation("S1P"), true);
        assert_eq!(is_ssi_observation("L1P"), false);

        assert_eq!(observation_code("C1P"), "1P");
        assert_eq!(observation_code("C1"), "C1");
        assert_eq!(observation_code("L1C"), "1C");
        assert_eq!(observation_code("L1W"), "1W");
        assert_eq!(observation_code("L1"), "L1");
    }
}<|MERGE_RESOLUTION|>--- conflicted
+++ resolved
@@ -5,10 +5,9 @@
 
 use std::collections::HashMap;
 
-<<<<<<< HEAD
 #[cfg(feature = "pyo3")]
 use pyo3::prelude::*;
-=======
+
 /// Macro to determine whether this is a Phase observation or not
 pub fn is_phase_observation(content: &str) -> bool {
     content.trim().starts_with("L")
@@ -38,7 +37,6 @@
         c[..std::cmp::min(c.len(), 2)].to_string()
     }
 }
->>>>>>> a1bed4c0
 
 macro_rules! fmt_month {
     ($m: expr) => {
@@ -63,13 +61,8 @@
 use serde::Serialize;
 
 /// Describes `Compact RINEX` specific information
-<<<<<<< HEAD
-#[derive(Clone, Debug)]
-#[derive(PartialEq, Eq, PartialOrd)]
 #[cfg_attr(feature = "pyo3", pyclass)]
-=======
 #[derive(Clone, Debug, PartialEq, Eq, PartialOrd)]
->>>>>>> a1bed4c0
 #[cfg_attr(feature = "serde", derive(Serialize, Deserialize))]
 pub struct Crinex {
     /// Compression program version
