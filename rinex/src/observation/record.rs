use thiserror::Error;
use std::str::FromStr;
//use chrono::Timelike;
use bitflags::bitflags;
use std::collections::{BTreeMap, HashMap};

use crate::{
    sv, Sv,
    constellation, Constellation,
    epoch,
    Epoch, EpochFlag,
    Header,
    version::Version,
    merge, merge::Merge,
    split, split::Split,
    sampling::Decimation,
};

#[derive(Error, Debug)]
pub enum Error {
    #[error("failed to parse epoch")]
    EpochError(#[from] epoch::Error),
    #[error("failed to parse epoch flag")]
    FlagError(#[from] epoch::flag::Error),
    #[error("failed to identify constellation")]
    ConstellationError(#[from] constellation::Error),
    #[error("failed to parse sv")]
    SvError(#[from] sv::Error),
    #[error("failed to parse integer number")]
    ParseIntError(#[from] std::num::ParseIntError),
    #[error("failed to parse float number")]
    ParseFloatError(#[from] std::num::ParseFloatError),
    #[error("failed to parse vehicules properly (nb_sat mismatch)")]
    EpochParsingError,
    #[error("line is empty")]
    MissingData,
}

#[cfg(feature = "serde")]
use serde::Serialize;

/// `Ssi` describes signals strength
#[repr(u8)]
#[derive(PartialOrd, Ord, PartialEq, Eq, Copy, Clone, Debug)]
#[cfg_attr(feature = "serde", derive(Serialize))]
pub enum Ssi {
    /// Ssi ~= 0 dB/Hz
    DbHz0 = 0,
    /// Ssi < 12 dB/Hz
    DbHz12 = 1,
    /// 12 dB/Hz <= Ssi < 17 dB/Hz
    DbHz12_17 = 2, 
    /// 18 dB/Hz <= Ssi < 23 dB/Hz
    DbHz18_23 = 3, 
    /// 24 dB/Hz <= Ssi < 29 dB/Hz
    DbHz24_29 = 4, 
    /// 30 dB/Hz <= Ssi < 35 dB/Hz
    DbHz30_35 = 5, 
    /// 36 dB/Hz <= Ssi < 41 dB/Hz
    DbHz36_41 = 6, 
    /// 42 dB/Hz <= Ssi < 47 dB/Hz
    DbHz42_47 = 7, 
    /// 48 dB/Hz <= Ssi < 53 dB/Hz
    DbHz48_53 = 8, 
    /// Ssi >= 54 dB/Hz 
    DbHz54 = 9, 
}

impl std::fmt::Display for Ssi {
    fn fmt (&self, f: &mut std::fmt::Formatter) -> std::fmt::Result {
        match self {
            Self::DbHz0 => "0".fmt(f),
            Self::DbHz12 => "1".fmt(f),
            Self::DbHz12_17 => "2".fmt(f),
            Self::DbHz18_23 => "3".fmt(f),
            Self::DbHz24_29 => "4".fmt(f),
            Self::DbHz30_35 => "5".fmt(f),
            Self::DbHz36_41 => "6".fmt(f),
            Self::DbHz42_47 => "7".fmt(f),
            Self::DbHz48_53 => "8".fmt(f),
            Self::DbHz54 => "9".fmt(f),
        }
    }
}

impl Default for Ssi {
    fn default() -> Ssi { Ssi::DbHz54 }
}

impl FromStr for Ssi {
    type Err = std::io::Error;
    fn from_str (code: &str) -> Result<Self, Self::Err> {
        match code {
            "0" => Ok(Ssi::DbHz0),
            "1" => Ok(Ssi::DbHz12),
            "2" => Ok(Ssi::DbHz12_17),
            "3" => Ok(Ssi::DbHz18_23),
            "4" => Ok(Ssi::DbHz24_29),
            "5" => Ok(Ssi::DbHz30_35),
            "6" => Ok(Ssi::DbHz36_41),
            "7" => Ok(Ssi::DbHz42_47),
            "8" => Ok(Ssi::DbHz48_53),
            "9" => Ok(Ssi::DbHz54),
            _ =>  Err(std::io::Error::new(std::io::ErrorKind::InvalidData, "invalid Ssi code")),
        }
    }
}

impl Ssi {
    /// Returns true if `self` is a bad signal level, very poor quality,
    /// measurements should be discarded
    pub fn is_bad (self) -> bool {
        self <= Ssi::DbHz18_23
    }
    /// Returns true if `self` is a weak signal level, poor quality
    pub fn is_weak (self) -> bool {
        self < Ssi::DbHz30_35
    }
    /// Returns true if `self` is a strong signal level, good quality as defined by standard
    pub fn is_strong (self) -> bool {
        self >= Ssi::DbHz30_35
    }
    /// Returns true if `self` is a very strong signal level, very high quality
    pub fn is_excellent (self) -> bool {
        self > Ssi::DbHz42_47
    }
    /// Returns true if `self` matches a strong signal level (defined by standard)
    pub fn is_ok (self) -> bool { self.is_strong() }
}

bitflags! {
    #[cfg_attr(feature = "serde", derive(Serialize))]
    pub struct LliFlags: u8 {
        /// Current epoch is marked Ok or Unknown status 
        const OK_OR_UNKNOWN = 0x00;
        /// Lock lost between previous observation and current observation,
        /// cycle slip is possible
        const LOCK_LOSS = 0x01;
        /// Half cycle slip marker
        const HALF_CYCLE_SLIP = 0x02;
        /// Observing under anti spoofing,
        /// might suffer from decreased SNR - decreased signal quality
        const UNDER_ANTI_SPOOFING = 0x04;
    }
}

#[derive(Copy, Clone, Debug)]
#[derive(PartialEq, PartialOrd)]
#[cfg_attr(feature = "serde", derive(Serialize))]
pub struct ObservationData {
	/// physical measurement
	pub obs: f64,
	/// Lock loss indicator 
	pub lli: Option<LliFlags>,
	/// Signal strength indicator
	pub ssi: Option<Ssi>,
}

impl ObservationData {
	/// Builds new ObservationData structure from given predicates
    pub fn new (obs: f64, lli: Option<LliFlags>, ssi: Option<Ssi>) -> ObservationData {
		ObservationData {
			obs,
			lli,
			ssi,
		}
	}
    /// Returns `true` if self is determined as `ok`.    
    /// self is declared `ok` if LLI and SSI flags are not provided,
    /// because they are considered as unknown/ok if missing by default.   
    /// If LLI exists:    
    ///    + LLI must match the LliFlags::OkOrUnknown flag (strictly)    
    /// if SSI exists:    
    ///    + SSI must match the .is_ok() criteria, refer to API 
    pub fn is_ok (self) -> bool {
        let lli_ok = self.lli.unwrap_or(LliFlags::OK_OR_UNKNOWN) == LliFlags::OK_OR_UNKNOWN;
        let ssi_ok = self.ssi.unwrap_or(Ssi::default()).is_ok();
        lli_ok && ssi_ok
    }

    /// Returns Real Distance, by converting observed pseudo range,
    /// and compensating for distant and local clock offsets.
    /// See [p17-p18 of the RINEX specifications]. It makes only
    /// sense to apply this method on Pseudo Range observations.
    /// - rcvr_offset: receiver clock offset for this epoch, given in file
    /// - sv_offset: sv clock offset
    /// - bias: other (optionnal..) additive biases
    pub fn pr_real_distance (&self, rcvr_offset: f64, sv_offset: f64, biases: f64) -> f64 {
        self.obs + 299_792_458.0_f64 * (rcvr_offset - sv_offset) + biases
    }
}

/// Observation Record content. 
/// Measurements are sorted by [epoch::Epoch].
/// An epoch possibly comprises the receiver clock offset
/// and a list of physical measurements, sorted by Space vehicule and observable.
/// Phase data is offset so they start at 0 (null initial phase).
/// ```
/// use rinex::*;
/// // grab a CRINEX (compressed OBS RINEX)
/// let rnx = Rinex::from_file("../test_resources/CRNX/V3/KUNZ00CZE.crx")
///    .unwrap();
/// // grab record
/// let record = rnx.record.as_obs()
///    .unwrap();
/// // browse epochs
/// for (epoch, (clock_offset, vehicules)) in record.iter() {
///    if let Some(clock_offset) = clock_offset {
///        // got clock offset @ given epoch
///    }
///    for (vehicule, observables) in vehicules.iter() {
///        for (observable, observation) in observables.iter() {
///            /// `observable` is a standard 3 letter string code
///            /// main measurement is `observation.data` (f64)
///            if let Some(lli) = observation.lli {
///                // Sometimes observations have an LLI flag attached to them,
///                // implemented in the form of a `bitflag`,
///                // for convenient binary masking
///
///            }
///            if let Some(ssii) = observation.ssi {
///                // Sometimes observations come with an SSI indicator
///            }
///        }
///    }
/// }
/// ```
pub type Record = BTreeMap<Epoch, 
    (Option<f64>, 
    BTreeMap<sv::Sv, HashMap<String, ObservationData>>)>;

<<<<<<< HEAD
=======

#[derive(Error, Debug)]
/// OBS Data `Record` parsing specific errors
pub enum Error {
    #[error("failed to parse date")]
    ParseDateError(#[from] ParseDateError),
    #[error("failed to parse epoch flag")]
    ParseEpochFlagError(#[from] std::io::Error),
    #[error("failed to identify constellation")]
    ConstellationError(#[from] constellation::Error),
    #[error("failed to parse sv")]
    SvError(#[from] sv::Error),
    #[error("failed to integer number")]
    ParseIntError(#[from] std::num::ParseIntError),
    #[error("failed to float number")]
    ParseFloatError(#[from] std::num::ParseFloatError),
    #[error("failed to parse vehicules properly (n_sat mismatch)")]
    EpochParsingError,
	#[error("line is empty")]
	MissingData,
}

>>>>>>> c6b19d00
/// Returns true if given content matches a new OBSERVATION data epoch
pub fn is_new_epoch (line: &str, v: Version) -> bool {
    let parsed: Vec<&str> = line
        .split_ascii_whitespace()
        .collect();
	if v.major < 3 {
        if line.len() < 30 {
            false
        } else {
            Epoch::from_str(&line[0..29]).is_ok()
        }
    } else {
        // Modern RINEX
        // OBS::V3 behaves like all::V4
        match line.chars().nth(0) {
            Some(c) => {
                c == '>' // epochs always delimited
                    // by this new identifier
            },
            _ => false,
        }
    }
}

/// Builds `Record` entry for `ObservationData`
/// from given epoch content
pub fn parse_epoch (header: &Header, content: &str)
        -> Result<(Epoch, Option<f64>, BTreeMap<sv::Sv, HashMap<String, ObservationData>>), Error> 
{
    let mut lines = content.lines();
    let mut line = match lines.next() {
		Some(l) => l,
		_ => return Err(Error::MissingData),
	};

    // epoch::
    let mut offset : usize = 
        2+1 // Y
        +2+1 // d
        +2+1 // m
        +2+1 // h
        +2+1 // m
        +11; // secs
    
    // V > 2 epoch::year is a 4 digit number
    if header.version.major > 2 {
        offset += 2
    }

    // V > 2 might start with a ">" marker
    if line.starts_with(">") {
        line = line.split_at(1).1.clone();
    }

    let (date, rem) = line.split_at(offset);
    let (flag, rem) = rem.split_at(3);
    let (n_sat, rem) = rem.split_at(3);
    let n_sat = u16::from_str_radix(n_sat.trim(), 10)?;

    let epoch = Epoch::from_str(date)?;
    let flag = EpochFlag::from_str(flag.trim())?;
    let epoch = epoch.with_flag(flag);
	
    // previously identified observables (that we expect)
    let obs = header.obs
        .as_ref()
        .unwrap();
    let observables = &obs.codes;
    
    // grab possible clock offset 
    let offs : Option<&str> = match header.version.major < 2 {
        true => { // RINEX 2
            // clock offsets are last 12 characters
            if line.len() > 60-12 {
                Some(line.split_at(60-12).1.trim())
            } else {
                None
            }
        },
        false => { // RINEX 3
            let min_len : usize = 
                 4+1 // y
                +2+1 // m
                +2+1 // d
                +2+1 // h
                +2+1 // m
                +11+1// s
                +3   // flag
                +3;   // n_sat
            if line.len() > min_len { // RINEX3: clock offset precision was increased
                Some(line.split_at(min_len).1.trim()) // this handles it naturally
            } else {
                None
            }
        },
    };
    let clock_offset : Option<f64> = match offs.is_some() {
        true => {
            if let Ok(f) = f64::from_str(offs.unwrap()) {
                Some(f)
            } else {
                None // parsing failed for some reason
            }
        },
        false => None, // empty field
    };
	
	let data = match header.version.major {
		2 => {
			// grab system descriptions
			//  current line remainder
			//  and possible following lines
			// This remains empty on RINEX3, because we have such information
			// on following lines, which is much more convenient
			let mut systems = String::with_capacity(24*3); //SVNN
			systems.push_str(rem.trim());
            let mut nb_extra_lines: usize = 0;
            if n_sat > 12 && n_sat <= 24 {
                nb_extra_lines = 1;
            } else if n_sat > 24 && n_sat <= 36 {
                nb_extra_lines = 2;
            } else if n_sat > 36 && n_sat <= 48 {
                nb_extra_lines = 3;
            } else if n_sat > 48 && n_sat <= 60 {
                nb_extra_lines = 4;
            } else if n_sat > 60 && n_sat <= 78 {
                nb_extra_lines = 5;
            }
            for _ in 0..nb_extra_lines {
                if let Some(l) = lines.next() {
                    systems.push_str(l.trim());
                } else {
                    return Err(Error::MissingData) ;
                }
			}
			parse_v2(&header, &systems, observables, lines)
		},
		_ => parse_v3(observables, lines),
	};
	Ok((epoch, clock_offset, data))
}

/* 
 * Parses a V2 epoch from given lines iteratoor
 * Vehicule description is contained in the epoch descriptor
 * Each vehicule content is wrapped into several lines
 */
fn parse_v2 (header: &Header, systems: &str, observables: &HashMap<Constellation, Vec<String>>, lines: std::str::Lines<'_>) -> BTreeMap<Sv, HashMap<String, ObservationData>> {
	let svnn_size = 3; // SVNN standard
	let nb_max_observables = 5; // in a single line
	let observable_width = 16; // data + 2 flags + 1 whitespace
	let mut sv_ptr = 0; // svnn pointer
	let mut obs_ptr = 0; // observable pointer
	let mut data: BTreeMap<Sv, HashMap<String, ObservationData>> = BTreeMap::new();
	let mut inner: HashMap<String, ObservationData> = HashMap::with_capacity(5);
    let mut sv: Sv;
    let mut obscodes : &Vec<String>;
    //println!("SYSTEMS \"{}\"", systems); // DEBUG

    // parse first system we're dealing with
    if systems.len() < svnn_size {
		// Can't even parse a single vehicule;
		// epoch descriptor is totally corrupt, stop here
		return data ; 
	}

    let max = std::cmp::min(svnn_size, systems.len()); // covers epoch with a unique vehicule
    let system = &systems[0..max];
    //println!("SYSTEM \"{}\"", system); //DEBUG
    // parse 1st system to work on
    if let Ok(ssv) = Sv::from_str(system) {
        sv = ssv;
    } else {
        // mono constellation context
        if let Ok(prn) = u8::from_str_radix(system.trim(), 10) {
            if let Some(constellation) = header.constellation {
                sv = Sv {
                    constellation,
                    prn,
                }
            } else {
                panic!("faulty RINEX2 constellation /sv definition");
            }
        } else {
            // can't parse 1st vehicule
            return data ;
        }
    }
    sv_ptr += svnn_size; // increment pointer
    // grab observables for this vehicule
    if let Some(observables) = observables.get(&sv.constellation) {
        obscodes = &observables;
    } else {
        // failed to identify observations for this vehicule
        return data ;
    }

	for line in lines { // browse all lines provided
        let line_width = line.len();
        if line_width < 10 {
            //println!("\nEMPTY LINE: \"{}\"", line); //DEBUG
            // line is empty 
            // add maximal amount of vehicules possible
            obs_ptr += std::cmp::min(nb_max_observables, obscodes.len() - obs_ptr);
            // nothing to parse
        } else {
            // not a empty line
            //println!("\nLINE: \"{}\"", line); //DEBUG
            let nb_obs = num_integer::div_ceil(line_width, observable_width) ; // nb observations in this line
            //println!("NB OBS: {}", nb_obs); //DEBUG
            // parse all obs
            for i in 0..nb_obs {
                obs_ptr += 1;
                if obs_ptr > obscodes.len() {
                    // line is abnormally long compared to header definitions
                    //  parsing would fail
                    break ;
                }
                let slice: &str = match i {
                    0 => {
                        &line[0..std::cmp::min(17, line_width)] // manage trimmed single obs
                    },
                    _ => {
                        let start = i*observable_width;
                        let end = std::cmp::min((i+1)*observable_width, line_width); // trimmed lines
                        &line[start..end]
                    },
                };
                //println!("WORK CONTENT \"{}\"", slice); //DEBUG
                //TODO: improve please
                let obs = &slice[0..std::cmp::min(slice.len(), 14)]; // trimmed observations
                //println!("OBS \"{}\"", obs); //DEBUG
                let mut lli: Option<LliFlags> = None;
                let mut ssi: Option<Ssi> = None;
                if let Ok(obs) = f64::from_str(obs.trim()) { // parse obs
                    if slice.len() > 14 {
                        let lli_str = &slice[14..15];
                        if let Ok(u) = u8::from_str_radix(lli_str, 10) {
                            lli  = LliFlags::from_bits(u);
                        }
                        if slice.len() > 15 { 
                            let ssi_str = &slice[15..16];
                            if let Ok(s) = Ssi::from_str(ssi_str) {
                                ssi = Some(s);
                            }
                        }
                    }
                    //println!("{} {:?} {:?} ==> {}", obs, lli, ssi, obscodes[obs_ptr-1]); //DEBUG
                    inner.insert(
                        obscodes[obs_ptr-1].clone(),
                        ObservationData {
                            obs,
                            lli,
                            ssi,
                        });
                }//f64::obs
            } // parsing all observations 
        }

        if obs_ptr >= obscodes.len() {
            // we're done with current vehicule
            // build data
            data.insert(sv, inner.clone());
            inner.clear(); // prepare for next vehicule
            obs_ptr = 0;
            //identify next vehicule
            if sv_ptr >= systems.len() {
                // that was the last vehicule 
                return data;
            }
            // identify next vehicule 
            let start = sv_ptr;
            let end = std::cmp::min(sv_ptr + svnn_size, systems.len()); // trimed epoch description
            let system = &systems[start..end];
            //println!("NEW SYSTEM \"{}\"\n", system); //DEBUG
            if let Ok(ssv) = Sv::from_str(system) {
                sv = ssv;
            } else {
                // mono constellation context
                if let Ok(prn) = u8::from_str_radix(system.trim(), 10) {
                    if let Some(constellation) = header.constellation {
                        sv = Sv {
                            constellation,
                            prn,
                        }
                    } else {
                        panic!("faulty RINEX2 constellation /sv definition");
                    }
                } else {
                    // can't parse vehicule
                    return data ;
                }
            }
            sv_ptr += svnn_size; // increment pointer
            // grab observables for this vehicule
            if let Some(observables) = observables.get(&sv.constellation) {
                obscodes = &observables;
            } else {
                // failed to identify observations for this vehicule
                return data ;
            }
        }
	} // for all lines provided
	data 
}

/* 
 * Parses a V3 epoch from given lines iteratoor
 * Format is much simpler, one vehicule is described in a single line
 */
fn parse_v3 (observables: &HashMap<Constellation, Vec<String>>, lines: std::str::Lines<'_>) -> BTreeMap<Sv, HashMap<String, ObservationData>> {
	let svnn_size = 3; // SVNN standard
	let observable_width = 16; // data + 2 flags
	let mut data: BTreeMap<Sv, HashMap<String, ObservationData>> = BTreeMap::new();
	let mut inner: HashMap<String, ObservationData> = HashMap::with_capacity(5);
	for line in lines { // browse all lines
        let (sv, line) = line.split_at(svnn_size);
        if let Ok(sv) = Sv::from_str(sv) {
            if let Some(obscodes) = observables.get(&sv.constellation) {
                let nb_obs = num_integer::div_ceil(line.len(), observable_width); 
                inner.clear();
                //println!("LINE: \"{}\"", line); //DEBUG
                //println!("SV: \"{}\"", sv); //DEBUG
                //println!("NB OBS: {}", nb_obs); //DEBUG
                let mut rem = line;
                for i in 0..nb_obs {
                    if i > obscodes.len() {
                        break ; // line abnormally long
                            // does not match previous Header definitions
                            // => would not be able to sort data
                    }
                    // avoids overflowing
                    let split_offset = std::cmp::min(observable_width, rem.len());
                    let (content, r) = rem.split_at(split_offset);
                    //println!("content \"{}\" \"{}\"", content, r);
                    rem = r.clone();
                    let content_len = content.len();
                    let mut ssi: Option<Ssi> = None;
                    let mut lli: Option<LliFlags> = None;
                    let obs = &content[0..std::cmp::min(observable_width-2, content_len)];
                    //println!("OBS \"{}\"", obs); //DEBUG
                    if let Ok(obs) = f64::from_str(obs.trim()) {
                        if content_len > observable_width-2 {
                            let lli_str = &content[observable_width-2..observable_width-1];
                            if let Ok(u) = u8::from_str_radix(lli_str, 10) {
                                lli = LliFlags::from_bits(u);
                            }
                        }
                        if content_len > observable_width-1 {
                            let ssi_str = &content[observable_width-1..observable_width];
                            if let Ok(s) = Ssi::from_str(ssi_str) {
                                ssi = Some(s);
                            }
                        }
                        //println!("LLI {:?}", lli); //DEBUG
                        //println!("SSI {:?}", ssi);
                        // build content
                        inner.insert(
                            obscodes[i].clone(),
                            ObservationData {
                                obs,
                                lli,
                                ssi,
                            },
                        );
                    }
                }
                if inner.len() > 0 {
                    data.insert(sv, inner.clone());
                }
            }//got some observables to work with
        } // Sv::from_str failed()
    }//browse all lines
	data 
}

/// Formats one epoch according to standard definitions 
pub fn fmt_epoch (
        epoch: &Epoch,
        clock_offset: &Option<f64>,
        data: &BTreeMap<Sv, HashMap<String, ObservationData>>,
        header: &Header,
    ) -> String {
    if header.version.major < 3 {
        fmt_epoch_v2(epoch, clock_offset, data, header)
    } else {
        fmt_epoch_v3(epoch, clock_offset, data, header)
    }
}

fn fmt_epoch_v3(
        epoch: &Epoch,
        clock_offset: &Option<f64>,
        data: &BTreeMap<Sv, HashMap<String, ObservationData>>,
        header: &Header,
    ) -> String { 
    let mut lines = String::with_capacity(128);
    let obscodes = &header.obs
        .as_ref()
        .unwrap()
        .codes;
    lines.push_str(&format!("> {} {:2}", epoch, data.len()));
    if let Some(data) = clock_offset {
        lines.push_str(&format!("{:13.4}", data)); 
    }
    lines.push_str("\n");
    
    for (sv, data) in data.iter() {
        lines.push_str(&format!("{}", sv.to_string()));
        if let Some(obscodes) = obscodes.get(&sv.constellation) {
            for code in obscodes {
                if let Some(observation) = data.get(code) {
                    lines.push_str(&format!("{:14.3}", observation.obs));
                    if let Some(flag) = observation.lli {
                        lines.push_str(&format!("{}", flag.bits()));
                    } else {
                        lines.push_str(" ");
                    }
                    if let Some(flag) = observation.ssi {
                        lines.push_str(&format!("{}", flag));
                    } else {
                        lines.push_str(" ");
                    }
                } else {
                    lines.push_str(&format!("                "));
                }
            }
        }
        lines.push_str("\n");
    }
    lines
}

fn fmt_epoch_v2(
        epoch: &Epoch,
        clock_offset: &Option<f64>,
        data: &BTreeMap<Sv, HashMap<String, ObservationData>>,
        header: &Header,
    ) -> String { 
    let mut lines = String::with_capacity(128);
    let obscodes = &header.obs
        .as_ref()
        .unwrap()
        .codes;
    lines.push_str(&format!(" {} {:2}", epoch, data.len()));
    let mut index = 0;
    for (sv, _) in data {
        index += 1;
        if (index %13) == 0 {
            if let Some(data) = clock_offset {
                lines.push_str(&format!(" {:9.1}", data));
            } else {
				lines.push_str(&format!("\n                                "));
			}
        }
		lines.push_str(&sv.to_string());
    }
	let obs_per_line = 5;
    // for each vehicule per epoch
    for (sv, observations) in data.iter() {
        // follow list of observables, as described in header section
        // for given constellation 
		if let Some(obscodes) = obscodes.get(&sv.constellation) {
			for (obs_index, obscode) in obscodes.iter().enumerate() {
				if obs_index % obs_per_line == 0 {
                    lines.push_str("\n");
                }
				if let Some(observation) = observations.get(obscode) {
                    let formatted_obs = format!("{:14.3}", observation.obs);
                    let formatted_flags: String = match observation.lli {
                        Some(lli) => {
                            match observation.ssi {
                                Some(ssi) => format!("{}{}", lli.bits(), ssi),
                                _ => format!("{} ", lli.bits()),
                            }
                        },
                        _ => {
                            match observation.ssi {
                                Some(ssi) => format!(" {}", ssi),
                                _ => "  ".to_string(),
                            }
                        },
                    };
                    lines.push_str(&formatted_obs);
                    lines.push_str(&formatted_flags);
				} else {
					// --> data is not provided: BLANK
                    lines.push_str("                ");
				}
			}
		} 
    }
    lines.push_str("\n");
    lines
}

#[cfg(test)]
mod test {
    use super::*;
    #[test]
    fn ssi() {
        let ssi = Ssi::from_str("0").unwrap(); 
        assert_eq!(ssi, Ssi::DbHz0);
        assert_eq!(ssi.is_bad(), true);
        let ssi = Ssi::from_str("9").unwrap(); 
        assert_eq!(ssi.is_excellent(), true);
        let ssi = Ssi::from_str("10"); 
        assert_eq!(ssi.is_err(), true);
    }
    #[test]
    fn new_epoch() {
        assert_eq!(        
            is_new_epoch("95 01 01 00 00 00.0000000  0  7 06 17 21 22 23 28 31",
                Version {
                    major: 2,
                    minor: 0,
                }
            ),
            true
        );
        assert_eq!(        
            is_new_epoch("21700656.31447  16909599.97044          .00041  24479973.67844  24479975.23247",
                Version {
                    major: 2,
                    minor: 0,
                }
            ),
            false
        );
        assert_eq!(        
            is_new_epoch("95 01 01 11 00 00.0000000  0  8 04 16 18 19 22 24 27 29",
                Version {
                    major: 2,
                    minor: 0,
                }
            ),
            true
        );
        assert_eq!(        
            is_new_epoch("95 01 01 11 00 00.0000000  0  8 04 16 18 19 22 24 27 29",
                Version {
                    major: 3,
                    minor: 0,
                }
            ),
            false 
        );
        assert_eq!(        
            is_new_epoch("> 2022 01 09 00 00 30.0000000  0 40",
                Version {
                    major: 3,
                    minor: 0,
                }
            ),
            true 
        );
        assert_eq!(        
            is_new_epoch("> 2022 01 09 00 00 30.0000000  0 40",
                Version {
                    major: 2,
                    minor: 0,
                }
            ),
            false
        );
        assert_eq!(        
            is_new_epoch("G01  22331467.880   117352685.28208        48.950    22331469.28",
                Version {
                    major: 3,
                    minor: 0,
                }
            ),
            false
        );
    }
}

impl Merge<Record> for Record {
    /// Merges `rhs` into `Self` without mutable access at the expense of more memcopies
    fn merge(&self, rhs: &Self) -> Result<Self, merge::Error> {
        let mut lhs = self.clone();
        lhs.merge_mut(rhs)?;
        Ok(lhs)
    }
    /// Merges `rhs` into `Self`
    fn merge_mut(&mut self, rhs: &Self) -> Result<(), merge::Error> {
        for (epoch, (clk_offset, vehicules)) in rhs.iter() {
            if let Some((cclk_offset, vvehicules)) = self.get_mut(epoch) {
                if let Some(clk_offset) = clk_offset {
                    if cclk_offset.is_none() {
                        *cclk_offset = Some(*clk_offset); // clock offset is now provided
                    }
                }
                for (vehicule, observations) in vehicules.iter() {
                    if let Some(oobservations) = vvehicules.get_mut(vehicule) {
                        for (observable, data) in observations.iter() {
                            if let Some(ddata) = oobservations.get_mut(observable) {
                                // observation both provided
                                //  fill missing flags but leave data untouched
                                if let Some(lli) = data.lli {
                                    if ddata.lli.is_none() {
                                        ddata.lli = Some(lli);
                                    }
                                }
                                if let Some(ssi) = data.ssi {
                                    if ddata.ssi.is_none() {
                                        ddata.ssi = Some(ssi);
                                    }
                                }
                            } else { //new observation
                                oobservations.insert(observable.clone(), data.clone());
                            }
                        }
                    } else { // new vehicule
                        vvehicules.insert(*vehicule, observations.clone());
                    }
                }
            } else { // new epoch
                self.insert(*epoch, (*clk_offset, vehicules.clone()));
            }
        }
        Ok(())
    }
}

impl Split<Record> for Record {
    fn split(&self, epoch: Epoch) -> Result<(Self, Self), split::Error> {
        let r0 = self.iter()
            .flat_map(|(k, v)| {
                if k < &epoch {
                    Some((k.clone(), v.clone()))
                } else {
                    None
                }
            })
            .collect();
        let r1 = self.iter()
            .flat_map(|(k, v)| {
                if k >= &epoch {
                    Some((k.clone(), v.clone()))
                } else {
                    None
                }
            })
            .collect();
        Ok((r0, r1))
    }
}

impl Decimation<Record> for Record {
    /// Decimates Self by desired factor
    fn decim_by_ratio_mut(&mut self, r: u32) {
        let mut i = 0;
        self.retain(|_, _| {
            let retained = (i % r) == 0;
            i += 1;
            retained
        });
    }
    /// Copies and Decimates Self by desired factor
    fn decim_by_ratio(&self, r: u32) -> Self {
        let mut s = self.clone();
        s.decim_by_ratio_mut(r);
        s
    }
    /// Decimates Self to fit minimum epoch interval
    fn decim_by_interval_mut(&mut self, interval: chrono::Duration) {
        let mut last_retained: Option<chrono::NaiveDateTime> = None;
        self.retain(|e, _| {
            if last_retained.is_some() {
                let dt = e.date - last_retained.unwrap();
                last_retained = Some(e.date);
                dt > interval
            } else {
                last_retained = Some(e.date);
                true // always retain 1st epoch
            }
        });
    }
    /// Copies and Decimates Self to fit minimum epoch interval
    fn decim_by_interval(&self, interval: chrono::Duration) -> Self {
        let mut s = self.clone();
        s.decim_by_interval_mut(interval);
        s
    }
    fn decim_match_mut(&mut self, rhs: &Self) {
        self.retain(|e, _| rhs.get(e).is_some());
    }
    fn decim_match(&self, rhs: &Self) -> Self {
        let mut s = self.clone();
        s.decim_match_mut(&rhs);
        s
    }
}<|MERGE_RESOLUTION|>--- conflicted
+++ resolved
@@ -15,6 +15,7 @@
     split, split::Split,
     sampling::Decimation,
 };
+use hifitime::Duration;
 
 #[derive(Error, Debug)]
 pub enum Error {
@@ -229,31 +230,6 @@
     (Option<f64>, 
     BTreeMap<sv::Sv, HashMap<String, ObservationData>>)>;
 
-<<<<<<< HEAD
-=======
-
-#[derive(Error, Debug)]
-/// OBS Data `Record` parsing specific errors
-pub enum Error {
-    #[error("failed to parse date")]
-    ParseDateError(#[from] ParseDateError),
-    #[error("failed to parse epoch flag")]
-    ParseEpochFlagError(#[from] std::io::Error),
-    #[error("failed to identify constellation")]
-    ConstellationError(#[from] constellation::Error),
-    #[error("failed to parse sv")]
-    SvError(#[from] sv::Error),
-    #[error("failed to integer number")]
-    ParseIntError(#[from] std::num::ParseIntError),
-    #[error("failed to float number")]
-    ParseFloatError(#[from] std::num::ParseFloatError),
-    #[error("failed to parse vehicules properly (n_sat mismatch)")]
-    EpochParsingError,
-	#[error("line is empty")]
-	MissingData,
-}
-
->>>>>>> c6b19d00
 /// Returns true if given content matches a new OBSERVATION data epoch
 pub fn is_new_epoch (line: &str, v: Version) -> bool {
     let parsed: Vec<&str> = line
@@ -920,21 +896,21 @@
         s
     }
     /// Decimates Self to fit minimum epoch interval
-    fn decim_by_interval_mut(&mut self, interval: chrono::Duration) {
-        let mut last_retained: Option<chrono::NaiveDateTime> = None;
+    fn decim_by_interval_mut(&mut self, interval: Duration) {
+        let mut last_retained: Option<Epoch> = None;
         self.retain(|e, _| {
             if last_retained.is_some() {
-                let dt = e.date - last_retained.unwrap();
-                last_retained = Some(e.date);
+                let dt = *e - last_retained.unwrap();
+                last_retained = Some(*e);
                 dt > interval
             } else {
-                last_retained = Some(e.date);
+                last_retained = Some(*e);
                 true // always retain 1st epoch
             }
         });
     }
     /// Copies and Decimates Self to fit minimum epoch interval
-    fn decim_by_interval(&self, interval: chrono::Duration) -> Self {
+    fn decim_by_interval(&self, interval: Duration) -> Self {
         let mut s = self.clone();
         s.decim_by_interval_mut(interval);
         s
