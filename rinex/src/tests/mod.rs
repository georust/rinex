//! integrated tests
pub mod toolkit;

mod antex;
mod compression;
mod decompression;
mod filename;
<<<<<<< HEAD
mod hatanaka;
mod merge;
=======
>>>>>>> fcbc00b3
mod parsing;
mod production;

#[cfg(feature = "qc")]
mod merge;

#[cfg(feature = "clock")]
mod clock;

#[cfg(feature = "processing")]
mod processing;

#[cfg(feature = "doris")]
mod doris;

#[cfg(feature = "ionex")]
mod ionex;

#[cfg(feature = "meteo")]
mod meteo;

#[cfg(feature = "nav")]
mod nav;

#[cfg(feature = "obs")]
mod obs;<|MERGE_RESOLUTION|>--- conflicted
+++ resolved
@@ -5,11 +5,7 @@
 mod compression;
 mod decompression;
 mod filename;
-<<<<<<< HEAD
 mod hatanaka;
-mod merge;
-=======
->>>>>>> fcbc00b3
 mod parsing;
 mod production;
 
