#[cfg(test)]
mod test {
    use crate::{
        prelude::{GeodeticMarker, Rinex},
        tests::toolkit::{generic_observation_rinex_test, TimeFrame},
    };

    use std::path::Path;

    #[test]
    fn v2_aopr0010_17o() {
        let path = Path::new(env!("CARGO_MANIFEST_DIR"))
            .join("..")
            .join("test_resources")
            .join("OBS")
            .join("V2")
            .join("aopr0010.17o");

        let fullpath = path.to_string_lossy();
<<<<<<< HEAD
        let rinex = Rinex::from_file::<5>(fullpath.as_ref());
        assert!(rinex.is_ok());
        let rinex = rinex.unwrap();
=======
>>>>>>> fcbc00b3

        let dut = Rinex::from_file(fullpath.as_ref()).unwrap();

        generic_observation_rinex_test(
            &dut,
            None,
            "2.10",
            Some("GPS"),
            false,
            "G31, G27, G03, G32, G16, G14, G08, G23, G22, G26, G30, G27, G11, G16, G08, G07, G23, G09, G01, G06, G17, G28, G19",
            "GPS",
            &[("GPS", "L1, L2, C1, P1, P2")],
            Some("2017-01-01T00:00:00 GPST"),
            None,
            Some((2390232.6900, -5564587.6100, 1995022.1400)),
            None,
            None,
            TimeFrame::from_erratic_csv(
                "2017-01-01T00:00:00 GPST,    
                2017-01-01T03:33:40 GPST,
                2017-01-01T06:09:10 GPST",
            ),
            vec![],
            vec![],
        );
    }

    #[test]
    fn v2_npaz3550_21o() {
        let path = Path::new(env!("CARGO_MANIFEST_DIR"))
            .join("..")
            .join("test_resources")
            .join("OBS")
            .join("V2")
            .join("npaz3550.21o");
        let fullpath = path.to_string_lossy();
<<<<<<< HEAD
        let rinex = Rinex::from_file::<5>(fullpath.as_ref());
        assert!(rinex.is_ok());
        let rinex = rinex.unwrap();
=======
        let dut = Rinex::from_file(fullpath.as_ref()).unwrap();
>>>>>>> fcbc00b3

        generic_observation_rinex_test(
            &dut,
            None,
            "2.11",
            Some("MIXED"),
            false,
            "G01, G08, G10, G15, G16, G18, G21, G23, G26, G32, 
            R04, R05, R06, R07, R10, R12, R19, R20, R21, R22",
            "GPS, GLO",
            &[
                ("GPS", "C1, L1, L2, P2, S1, S2"),
                ("GLO", "C1, L1, L2, P2, S1, S2"),
            ],
            Some("2021-12-21T00:00:00 GPST"),
            Some("2021-12-21T23:59:30 GPST"),
            None,
            None,
            None,
            TimeFrame::from_inclusive_csv(
                "2021-12-21T00:00:00 GPST, 2021-12-21T01:04:00 GPST, 30 s",
            ),
            vec![],
            vec![],
        );
    }

    #[test]
    fn v2_rovn0010_21o() {
        let path = Path::new(env!("CARGO_MANIFEST_DIR"))
            .join("..")
            .join("test_resources")
            .join("OBS")
            .join("V2")
            .join("rovn0010.21o");

        let fullpath = path.to_string_lossy();
<<<<<<< HEAD
        let rinex = Rinex::from_file::<5>(fullpath.as_ref());
        assert!(rinex.is_ok());
        let rinex = rinex.unwrap();
=======
        let dut = Rinex::from_file(fullpath.as_ref()).unwrap();

        generic_observation_rinex_test(
            &dut,
            None,
            "2.11",
            Some("MIXED"), 
            false,
            "G01, G03, G07, G08, G10, G13, G14, G15, G16, G18, G20, G21, G22, G23, G24, G26, G27, G28, G30, G32, 
            R01, R02, R03, R04, R08, R09, R10, R15, R16, R17, R18, R19, R20, R24", 
            "GPS, GLO",
            &[
                ("GPS", "C1, C2, C5, L1, L2, L5, P1, P2, S1, S2, S5"),
                ("GLO", "C1, C2, C5, L1, L2, L5, P1, P2, S1, S2, S5"),
            ],
            Some("2021-01-01T00:00:00 GPST"), 
            Some("2021-01-01T23:59:30 GPST"), 
            Some((3859571.8076,  413007.6749, 5044091.5729)),
            Some("Hans van der Marel"),
            Some(GeodeticMarker::default().with_name("ROVN").with_number("13544M001")),
>>>>>>> fcbc00b3

            TimeFrame::from_erratic_csv("
                2021-01-01T00:00:00 GPST,
                2021-01-01T00:00:30 GPST,
                2021-01-01T01:10:00 GPST,
                2021-01-01T02:25:00 GPST,
                2021-01-01T02:25:30 GPST,
                2021-01-01T02:26:00 GPST
            ",
            ),
            vec![],
            vec![],
        );

        assert_eq!(dut.header.agency, "TU Delft for Deltares");
    }
    #[test]
    fn v3_duth0630() {
        let path = Path::new(env!("CARGO_MANIFEST_DIR"))
            .join("..")
            .join("test_resources")
            .join("OBS")
            .join("V3")
            .join("DUTH0630.22O");

        let fullpath = path.to_string_lossy();
<<<<<<< HEAD
        let rinex = Rinex::from_file::<5>(fullpath.as_ref());
        assert!(rinex.is_ok());
        let rinex = rinex.unwrap();
=======
>>>>>>> fcbc00b3

        let dut = Rinex::from_file(fullpath.as_ref()).unwrap();

        generic_observation_rinex_test(
            &dut,
            None,
            "3.02",
            Some("MIXED"),
            false,
            "G03, G01, G04, G06, G09, G17, G19, G21, G22, G26, G31, G32, R01, R02, R08, R09, R10, R17, R23, R24",
            "GPS, GLO",
            &[
                ("GPS", "C1C, L1C, D1C, S1C, C2W, L2W, D2W, S2W"),
                ("GLO", "C1C, L1C, D1C, S1C, C2P, L2P, D2P, S2P"),
            ],
            Some("2022-03-04T00:00:00 GPST"),
            Some("2022-03-04T23:59:30 GPST"),
            None,
            None,
            None,
            TimeFrame::from_erratic_csv("2022-03-04T00:00:00 GPST, 2022-03-04T00:28:30 GPST, 2022-03-04T00:57:00 GPST"),
            vec![],
            vec![],
        );
    }

    #[test]
    fn v4_kms300dnk_r_2022_v3crx() {
        let test_resource = env!("CARGO_MANIFEST_DIR").to_owned()
            + "/../test_resources/CRNX/V3/KMS300DNK_R_20221591000_01H_30S_MO.crx";
<<<<<<< HEAD
        let rinex = Rinex::from_file::<5>(&test_resource);
        assert!(rinex.is_ok());
        let rinex = rinex.unwrap();
        //////////////////////////
        // Header testbench
        //////////////////////////
        assert!(rinex.is_observation_rinex());
        assert!(rinex.header.obs.is_some());

        /* this file is G +E +R +J +S +C */
        obsrinex_check_observables(
            &rinex,
            Constellation::BeiDou,
            &[
                "C1P", "C2I", "C5P", "C6I", "C7D", "C7I", "L1P", "L2I", "L5P", "L6I", "L7D", "L7I",
            ],
        );

        obsrinex_check_observables(
            &rinex,
            Constellation::Galileo,
            &[
                "C1C", "C5Q", "C6C", "C7Q", "C8Q", "L1C", "L5Q", "L6C", "L7Q", "L8Q",
            ],
        );

        obsrinex_check_observables(
            &rinex,
            Constellation::GPS,
            &[
                "C1C", "C1L", "C1W", "C2L", "C2W", "C5Q", "L1C", "L1L", "L2L", "L2W", "L5Q",
            ],
        );
=======
>>>>>>> fcbc00b3

        let dut = Rinex::from_file(&test_resource).unwrap();

        generic_observation_rinex_test(
            &dut,
            None,
            "4.00",
            Some("MIXED"),
            false,
            "G05, G09, G16, G18, G20, G23, G26, G27, G29, G31, E01, E03, E07, E08, E24, E25, E26, E31, E33,
            R03, R04, R05, R10, R11, R12, R13, R20, R21,
            J04, 
            C05, C08, C13, C20, C24, C26, C29, C30, C32, C35, C36, C38, C41, C45, C60,
            S23, S25, S26, S27, S36, S44, S48",
            "GPS, GAL, GLO, QZSS, BDS, EGNOS, SDCM, GAGAN, BDSBAS, ASAL",
            &[
                ("GPS", "C1C, C1L, C1W, C2L, C2W, C5Q, L1C, L1L, L2L, L2W, L5Q"),
                ("GAL", "C1C, C5Q, C6C, C7Q, C8Q, L1C, L5Q, L6C, L7Q, L8Q"),
                ("GLO", "C1C, C1P, C2C, C2P, C3Q, L1C, L1P, L2C, L2P, L3Q"),
                ("QZSS", "C1C, C1L, C2L, C5Q, L1C, L1L, L2L, L5Q"),
                ("SBAS", "C1C, C5I, L1C, L5I"),
                ("BDS", "C1P, C2I, C5P, C6I, C7D, C7I, L1P, L2I, L5P, L6I, L7D, L7I"),
            ],
            Some("2022-06-08T10:00:00 GPST"),
            Some("2022-06-08T10:59:30 GPST"),
            Some((3516213.4380, 781859.8595, 5246037.9660)),
            Some("Unknown"),
            Some(GeodeticMarker::default().with_name("KMS3").with_number("Unknown")),
            TimeFrame::from_inclusive_csv(
                "2022-06-08T10:00:00 GPST, 2022-06-08T10:09:00 GPST, 30 s",
            ),
            vec![],
            vec![],
        );
    }

    #[test]
    #[ignore]
    fn v2_kosg0010_95o() {
        let path = Path::new(env!("CARGO_MANIFEST_DIR"))
            .join("..")
            .join("test_resources")
            .join("OBS")
            .join("V2")
            .join("KOSG0010.95O");

        let fullpath = path.to_string_lossy();
<<<<<<< HEAD
        let rnx = Rinex::from_file::<5>(fullpath.as_ref()).unwrap();
        // for (e, sv) in rnx.sv_epoch() {
        //     println!("{:?} @ {}", sv, e);
        // }
        // panic!("stop");
        test_observation_rinex(
=======
        let rnx = Rinex::from_file(fullpath.as_ref()).unwrap();

        generic_observation_rinex_test(
>>>>>>> fcbc00b3
            &rnx,
            None,
            "2.0",
            Some("GPS"),
            false,
            "G01, G04, G05, G06, G16, G17, G18, G19, G20, G21, G22, G23, G24, G25, G27, G29, G31",
            "GPS",
            &[("GPS", "C1, L1, L2, P2, S1")],
            Some("1995-01-01T00:00:00 GPST"),
            Some("1995-01-01T23:59:30 GPST"),
            None,
            None,
            None,
            TimeFrame::from_erratic_csv(
                "
            1995-01-01T00:00:00 GPST,
            1995-01-01T11:00:00 GPST,
            1995-01-01T20:44:30 GPST
        ",
            ),
            vec![],
            vec![],
        );
    }

    #[test]
    fn v2_ajac3550() {
        let path = Path::new(env!("CARGO_MANIFEST_DIR"))
            .join("..")
            .join("test_resources")
            .join("OBS")
            .join("V2")
            .join("AJAC3550.21O");
        let fullpath = path.to_string_lossy();
<<<<<<< HEAD
        let rnx = Rinex::from_file::<5>(fullpath.as_ref()).unwrap();
        let epochs: Vec<Epoch> = vec![
            Epoch::from_str("2021-12-21T00:00:00 GPST").unwrap(),
            Epoch::from_str("2021-12-21T00:00:30 GPST").unwrap(),
        ];
=======
        let dut = Rinex::from_file(fullpath.as_ref()).unwrap();
>>>>>>> fcbc00b3

        generic_observation_rinex_test(
            &dut,
            None,
            "2.11",
            Some("MIXED"),
            false,
            "G07, G08, G10, G16, G18, G21, G23, G26, G32, R04, R05, R10, R12, R19, R20, R21, E04, E11, E12, E19, E24, E25, E31, E33, S23, S36",
            "GPS, GAL, GLO, EGNOS",
            &[
                ("GPS", "L1, L2, C1, C2, P1, P2, D1, D2, S1, S2, L5, C5, D5, S5, L7, C7, D7, S7, L8, C8, D8, S8"),
                ("GLO", "L1, L2, C1, C2, P1, P2, D1, D2, S1, S2, L5, C5, D5, S5, L7, C7, D7, S7, L8, C8, D8, S8"),
                ("SBAS", "L1, L2, C1, C2, P1, P2, D1, D2, S1, S2, L5, C5, D5, S5, L7, C7, D7, S7, L8, C8, D8, S8"),
                ("Gal", "L1, L2, C1, C2, P1, P2, D1, D2, S1, S2, L5, C5, D5, S5, L7, C7, D7, S7, L8, C8, D8, S8"),
            ],
            Some("2021-12-21T00:00:00 GPST"),
            None,
            Some((4696989.6880, 723994.1970 ,4239678.3040)),
            None,
            None,
            TimeFrame::from_erratic_csv("2021-12-21T00:00:00 GPST, 2021-12-21T00:00:30 GPST"),
            vec![],
            vec![],
        );
    }

    #[test]
    fn v3_noa10630() {
        let path = Path::new(env!("CARGO_MANIFEST_DIR"))
            .join("..")
            .join("test_resources")
            .join("OBS")
            .join("V3")
            .join("NOA10630.22O");
        let fullpath = path.to_string_lossy();
<<<<<<< HEAD
        let rnx = Rinex::from_file::<5>(fullpath.as_ref()).unwrap();
=======
        let dut = Rinex::from_file(fullpath.as_ref()).unwrap();
>>>>>>> fcbc00b3

        generic_observation_rinex_test(
            &dut,
            None,
            "3.02",
            Some("GPS"),
            false,
            "G01, G03, G04, G06, G09, G17, G19, G21, G22, G31",
            "GPS",
            &[("GPS", "C1C, L1C, D1C, S1C, C2W, L2W, D2W, S2W")],
            Some("2022-03-04T00:00:00 GPST"),
            Some("2022-03-04T23:59:30 GPST"),
<<<<<<< HEAD
            erratic_time_frame!(
                "
                2022-03-04T00:00:00 GPST,
                2022-03-04T00:00:30 GPST,
                2022-03-04T00:01:00 GPST,
                2022-03-04T00:52:30 GPST"
            ),
        );

        let expected: Vec<Epoch> = vec![
            Epoch::from_str("2022-03-04T00:00:00 GPST").unwrap(),
            Epoch::from_str("2022-03-04T00:00:30 GPST").unwrap(),
            Epoch::from_str("2022-03-04T00:01:00 GPST").unwrap(),
            Epoch::from_str("2022-03-04T00:52:30 GPST").unwrap(),
        ];
        assert!(
            rnx.epoch().collect::<Vec<Epoch>>() == expected,
            "parsed wrong epoch content"
        );

        let record = rnx.record.as_obs().unwrap();
        for (e_index, ((_e, flag), (clk_offset, vehicles))) in record.iter().enumerate() {
            assert!(flag.is_ok());
            assert!(clk_offset.is_none());
            assert_eq!(vehicles.len(), 9);
            if e_index < 3 {
                let keys: Vec<SV> = vehicles.keys().copied().collect();
                let expected: Vec<SV> = vec![
                    SV::new(Constellation::GPS, 01),
                    SV::new(Constellation::GPS, 03),
                    SV::new(Constellation::GPS, 04),
                    SV::new(Constellation::GPS, 09),
                    SV::new(Constellation::GPS, 17),
                    SV::new(Constellation::GPS, 19),
                    SV::new(Constellation::GPS, 21),
                    SV::new(Constellation::GPS, 22),
                    SV::new(Constellation::GPS, 31),
                ];
                assert_eq!(keys, expected);
            } else {
                let keys: Vec<SV> = vehicles.keys().copied().collect();
                let expected: Vec<SV> = vec![
                    SV::new(Constellation::GPS, 01),
                    SV::new(Constellation::GPS, 03),
                    SV::new(Constellation::GPS, 04),
                    SV::new(Constellation::GPS, 06),
                    SV::new(Constellation::GPS, 09),
                    SV::new(Constellation::GPS, 17),
                    SV::new(Constellation::GPS, 19),
                    SV::new(Constellation::GPS, 21),
                    SV::new(Constellation::GPS, 31),
                ];
                assert_eq!(keys, expected);
            }
            for (sv, _observations) in vehicles {
                assert_eq!(sv.constellation, Constellation::GPS);
            }
        }
    }
    #[cfg(feature = "flate2")]
    #[cfg(feature = "processing")]
    #[test]
    fn v3_esbc00dnk_r_2020() {
        let rnx = Rinex::from_file::<5>(
            "../test_resources/CRNX/V3/ESBC00DNK_R_20201770000_01D_30S_MO.crx.gz",
        )
        .unwrap();

        test_observation_rinex(
            &rnx,
            "3.05",
            Some("MIXED"),
            "BDS, GAL, GLO, QZSS, GPS, EGNOS, SDCM, BDSBAS",
            "C05, C07, C10, C12, C19, C20, C23, C32, C34, C37,
             E01, E03, E05, E09, E13, E15, E24, E31,
             G02, G05, G07, G08, G09, G13, G15, G18, G21, G27, G28, G30,
             R01, R02, R08, R09, R10, R11, R12, R17, R18, R19,
             S23, S25, S36",
            "C2I, C6I, C7I, D2I, D6I, D7I, L2I, L6I, L7I, S2I, S6I, S7I,
              C1C, C5Q, C6C, C7Q, C8Q, D1C, D5Q, D6C, D7Q, D8Q, L1C, L5Q, L6C,
              L7Q, L8Q, S1C, S5Q, S7Q, S8Q,
              C1C, C1W, C2L, C2W, C5Q, D1C, D2L, D2W, D5Q, L1C, L2L, L2W, L5Q,
              S1C, S1W, S2L, S2W, S5Q,
              C1C, C2L, C5Q, D1C, D2L, D5Q, L1C, L2L, L5Q, S1C, S2L, S5Q,
              C1C, C1P, C2C, C2P, C3Q, D1C, D1P, D2C, D2P, D3Q, L1C, L1P, L2C,
              L2P, L3Q, S1C, S1P, S2C, S2P, S3Q,
              C1C, C5I, D1C, D5I, L1C, L5I, S1C, S5I",
            Some("2020-06-25T00:00:00 GPST"),
            Some("2020-06-25T23:59:30 GPST"),
            evenly_spaced_time_frame!(
                "2020-06-25T00:00:00 GPST",
                "2020-06-25T23:59:30 GPST",
                "30 s"
            ),
        );

        /*
         * Header tb
         */
        let header = rnx.header.clone();

        assert!(
            header.geodetic_marker.is_some(),
            "failed to parse geodetic marker"
        );
        let marker = header.geodetic_marker.unwrap();
        assert_eq!(marker.name, "ESBC00DNK");
        assert_eq!(marker.number(), Some("10118M001".to_string()));
        assert_eq!(marker.marker_type, Some(MarkerType::Geodetic));
        /*
         * Observation specific
         */
        let obs = header.obs.as_ref();
        assert!(obs.is_some());
        let obs = obs.unwrap();

        for (k, v) in &obs.codes {
            if *k == Constellation::GPS {
                let mut sorted = v.clone();
                sorted.sort();
                let mut expected: Vec<Observable> =
                    "C1C C1W C2L C2W C5Q D1C D2L D2W D5Q L1C L2L L2W L5Q S1C S1W S2L S2W S5Q"
                        .split_ascii_whitespace()
                        .map(|k| Observable::from_str(k).unwrap())
                        .collect();
                expected.sort();
                assert_eq!(sorted, expected);
            } else if *k == Constellation::Glonass {
                let mut sorted = v.clone();
                sorted.sort();
                let mut expected: Vec<Observable> =
                    "C1C C1P C2C C2P C3Q D1C D1P D2C D2P D3Q L1C L1P L2C L2P L3Q S1C S1P S2C S2P S3Q"
                    .split_ascii_whitespace()
                    .map(|k| Observable::from_str(k).unwrap())
                    .collect();
                expected.sort();
                assert_eq!(sorted, expected);
            } else if *k == Constellation::BeiDou {
                let mut sorted = v.clone();
                sorted.sort();
                let mut expected: Vec<Observable> =
                    "C2I C6I C7I D2I D6I D7I L2I L6I L7I S2I S6I S7I"
                        .split_ascii_whitespace()
                        .map(|k| Observable::from_str(k).unwrap())
                        .collect();
                expected.sort();
                assert_eq!(sorted, expected);
            } else if *k == Constellation::QZSS {
                let mut sorted = v.clone();
                sorted.sort();
                let mut expected: Vec<Observable> =
                    "C1C C2L C5Q D1C D2L D5Q L1C L2L L5Q S1C S2L S5Q"
                        .split_ascii_whitespace()
                        .map(|k| Observable::from_str(k).unwrap())
                        .collect();
                expected.sort();
                assert_eq!(sorted, expected);
            } else if *k == Constellation::Galileo {
                let mut sorted = v.clone();
                sorted.sort();
                let mut expected: Vec<Observable> =
                    "C1C C5Q C6C C7Q C8Q D1C D5Q D6C D7Q D8Q L1C L5Q L6C L7Q L8Q S1C S5Q S6C S7Q S8Q"
                    .split_ascii_whitespace()
                    .map(|k| Observable::from_str(k).unwrap())
                    .collect();
                expected.sort();
                assert_eq!(sorted, expected);
            } else if *k == Constellation::SBAS {
                let mut sorted = v.clone();
                sorted.sort();
                let mut expected: Vec<Observable> = "C1C C5I D1C D5I L1C L5I S1C S5I"
                    .split_ascii_whitespace()
                    .map(|k| Observable::from_str(k).unwrap())
                    .collect();
                expected.sort();
                assert_eq!(sorted, expected);
            } else {
                panic!("decoded unexpected constellation");
            }
        }

        assert_eq!(header.glo_channels.len(), 23);
        let mut keys: Vec<SV> = header.glo_channels.keys().copied().collect();
        keys.sort();
        assert_eq!(
            vec![
                SV::from_str("R01").unwrap(),
                SV::from_str("R02").unwrap(),
                SV::from_str("R03").unwrap(),
                SV::from_str("R04").unwrap(),
                SV::from_str("R05").unwrap(),
                SV::from_str("R06").unwrap(),
                SV::from_str("R07").unwrap(),
                SV::from_str("R08").unwrap(),
                SV::from_str("R09").unwrap(),
                SV::from_str("R10").unwrap(),
                SV::from_str("R11").unwrap(),
                SV::from_str("R12").unwrap(),
                SV::from_str("R13").unwrap(),
                SV::from_str("R14").unwrap(),
                SV::from_str("R15").unwrap(),
                SV::from_str("R16").unwrap(),
                SV::from_str("R17").unwrap(),
                SV::from_str("R18").unwrap(),
                SV::from_str("R19").unwrap(),
                SV::from_str("R20").unwrap(),
                SV::from_str("R21").unwrap(),
                SV::from_str("R23").unwrap(),
                SV::from_str("R24").unwrap(),
            ],
            keys
        );
        let mut values: Vec<i8> = header.glo_channels.values().copied().collect();
        values.sort();
        assert_eq!(
            vec![
                -7_i8, -7_i8, -4_i8, -4_i8, -3_i8, -2_i8, -2_i8, -1_i8, -1_i8, 0_i8, 0_i8, 1_i8,
                1_i8, 2_i8, 2_i8, 3_i8, 3_i8, 4_i8, 4_i8, 5_i8, 5_i8, 6_i8, 6_i8
            ],
            values
        );
    }
    #[cfg(feature = "flate2")]
    #[test]
    fn v3_mojn00dnk_r_2020() {
        let rnx = Rinex::from_file::<5>(
            "../test_resources/CRNX/V3/MOJN00DNK_R_20201770000_01D_30S_MO.crx.gz",
        )
        .unwrap();
        test_observation_rinex(
            &rnx,
            "3.5",
            Some("MIXED"),
            "GPS, GLO, GAL, BDS, QZSS, IRNSS, EGNOS, SDCM, GAGAN, BDSBAS",
            "C05, C07, C10, C12, C19, C20, C23, C32, C34, C37, E01, E03, E05, E09, E13, E15, E24, E31, G05, G07, G08, G09, G13, G15, G27, G30, I02, I04, I06, R01, R02, R08, R09, R10, R11, R17, R18, R19, S23, S25, S26, S27, S36",
            "C2I, C6I, C7I, D2I, D6I, D7I, L2I, L6I, L7I, S2I, S6I, S7I, C1C, C5Q, C6C, C7Q, C8Q, D1C, D5Q, D6C, D7Q, D8Q, L1C, L5Q, L6C, L7Q, L8Q, S1C, S5Q, S6C, S7Q, S8Q, C1C, C1W, C2L, C2W, C5Q, D1C, D2L, D2W, D5Q, L1C, L2L, L2W, L5Q, S1C, S1W, S2L, S2W, S5Q, C5A, D5A, L5A, S5A, C1C, C2L, C5Q, D1C, D2L, D5Q, L1C, L2L, L5Q, S1C, S2L, S5Q, C1C, C1P, C2C, C2P, C3Q, D1C, D1P, D2C, D2P, D3Q, L1C, L1P, L2C, L2P, L3Q, S1C, S1P, S2C, S2P, S3Q, C1C, C5I, D1C, D5I, L1C, L5I, S1C, S5I",
            Some("2020-06-25T00:00:00 GPST"),
            Some("2020-06-25T23:59:30 GPST"),
            evenly_spaced_time_frame!(
                "2020-06-25T00:00:00 GPST",
                "2020-06-25T23:59:30 GPST",
                "30 s"
            )
        );
        /*
         * Test IRNSS vehicles specificly
         */
        let mut irnss_sv: Vec<SV> = rnx
            .sv()
            .filter_map(|sv| {
                if sv.constellation == Constellation::IRNSS {
                    Some(sv)
                } else {
                    None
                }
            })
            .collect();
        irnss_sv.sort();

        assert_eq!(
            irnss_sv,
            vec![
                sv!("I01"),
                sv!("I02"),
                sv!("I04"),
                sv!("I05"),
                sv!("I06"),
                sv!("I09")
            ],
            "IRNSS sv badly identified"
=======
            None,
            None,
            None,
            TimeFrame::from_erratic_csv(
                "2022-03-04T00:00:00 GPST,
            2022-03-04T00:00:30 GPST,
            2022-03-04T00:01:00 GPST,
            2022-03-04T00:52:30 GPST",
            ),
            vec![],
            vec![],
>>>>>>> fcbc00b3
        );
    }
}<|MERGE_RESOLUTION|>--- conflicted
+++ resolved
@@ -17,12 +17,9 @@
             .join("aopr0010.17o");
 
         let fullpath = path.to_string_lossy();
-<<<<<<< HEAD
         let rinex = Rinex::from_file::<5>(fullpath.as_ref());
         assert!(rinex.is_ok());
         let rinex = rinex.unwrap();
-=======
->>>>>>> fcbc00b3
 
         let dut = Rinex::from_file(fullpath.as_ref()).unwrap();
 
@@ -59,13 +56,9 @@
             .join("V2")
             .join("npaz3550.21o");
         let fullpath = path.to_string_lossy();
-<<<<<<< HEAD
-        let rinex = Rinex::from_file::<5>(fullpath.as_ref());
-        assert!(rinex.is_ok());
-        let rinex = rinex.unwrap();
-=======
-        let dut = Rinex::from_file(fullpath.as_ref()).unwrap();
->>>>>>> fcbc00b3
+
+        let dut = Rinex::from_file::<5>(fullpath.as_ref())
+            .unwrap();
 
         generic_observation_rinex_test(
             &dut,
@@ -103,12 +96,9 @@
             .join("rovn0010.21o");
 
         let fullpath = path.to_string_lossy();
-<<<<<<< HEAD
-        let rinex = Rinex::from_file::<5>(fullpath.as_ref());
-        assert!(rinex.is_ok());
-        let rinex = rinex.unwrap();
-=======
-        let dut = Rinex::from_file(fullpath.as_ref()).unwrap();
+
+        let dut = Rinex::from_file::<5>(fullpath.as_ref())
+            .unwrap();
 
         generic_observation_rinex_test(
             &dut,
@@ -128,23 +118,14 @@
             Some((3859571.8076,  413007.6749, 5044091.5729)),
             Some("Hans van der Marel"),
             Some(GeodeticMarker::default().with_name("ROVN").with_number("13544M001")),
->>>>>>> fcbc00b3
-
-            TimeFrame::from_erratic_csv("
-                2021-01-01T00:00:00 GPST,
-                2021-01-01T00:00:30 GPST,
-                2021-01-01T01:10:00 GPST,
-                2021-01-01T02:25:00 GPST,
-                2021-01-01T02:25:30 GPST,
-                2021-01-01T02:26:00 GPST
-            ",
-            ),
+            vec![],
             vec![],
             vec![],
         );
 
         assert_eq!(dut.header.agency, "TU Delft for Deltares");
     }
+
     #[test]
     fn v3_duth0630() {
         let path = Path::new(env!("CARGO_MANIFEST_DIR"))
@@ -155,12 +136,9 @@
             .join("DUTH0630.22O");
 
         let fullpath = path.to_string_lossy();
-<<<<<<< HEAD
         let rinex = Rinex::from_file::<5>(fullpath.as_ref());
         assert!(rinex.is_ok());
         let rinex = rinex.unwrap();
-=======
->>>>>>> fcbc00b3
 
         let dut = Rinex::from_file(fullpath.as_ref()).unwrap();
 
@@ -191,44 +169,9 @@
     fn v4_kms300dnk_r_2022_v3crx() {
         let test_resource = env!("CARGO_MANIFEST_DIR").to_owned()
             + "/../test_resources/CRNX/V3/KMS300DNK_R_20221591000_01H_30S_MO.crx";
-<<<<<<< HEAD
-        let rinex = Rinex::from_file::<5>(&test_resource);
-        assert!(rinex.is_ok());
-        let rinex = rinex.unwrap();
-        //////////////////////////
-        // Header testbench
-        //////////////////////////
-        assert!(rinex.is_observation_rinex());
-        assert!(rinex.header.obs.is_some());
-
-        /* this file is G +E +R +J +S +C */
-        obsrinex_check_observables(
-            &rinex,
-            Constellation::BeiDou,
-            &[
-                "C1P", "C2I", "C5P", "C6I", "C7D", "C7I", "L1P", "L2I", "L5P", "L6I", "L7D", "L7I",
-            ],
-        );
-
-        obsrinex_check_observables(
-            &rinex,
-            Constellation::Galileo,
-            &[
-                "C1C", "C5Q", "C6C", "C7Q", "C8Q", "L1C", "L5Q", "L6C", "L7Q", "L8Q",
-            ],
-        );
-
-        obsrinex_check_observables(
-            &rinex,
-            Constellation::GPS,
-            &[
-                "C1C", "C1L", "C1W", "C2L", "C2W", "C5Q", "L1C", "L1L", "L2L", "L2W", "L5Q",
-            ],
-        );
-=======
->>>>>>> fcbc00b3
-
-        let dut = Rinex::from_file(&test_resource).unwrap();
+        
+        let dut = Rinex::from_file::<5>(&test_resource)
+            .unwrap();
 
         generic_observation_rinex_test(
             &dut,
@@ -274,19 +217,11 @@
             .join("KOSG0010.95O");
 
         let fullpath = path.to_string_lossy();
-<<<<<<< HEAD
-        let rnx = Rinex::from_file::<5>(fullpath.as_ref()).unwrap();
-        // for (e, sv) in rnx.sv_epoch() {
-        //     println!("{:?} @ {}", sv, e);
-        // }
-        // panic!("stop");
-        test_observation_rinex(
-=======
-        let rnx = Rinex::from_file(fullpath.as_ref()).unwrap();
-
-        generic_observation_rinex_test(
->>>>>>> fcbc00b3
-            &rnx,
+
+        let dut = Rinex::from_file::<5>(fullpath.as_ref()).unwrap();
+
+        generic_observation_rinex_test(
+            &dut,
             None,
             "2.0",
             Some("GPS"),
@@ -319,16 +254,9 @@
             .join("OBS")
             .join("V2")
             .join("AJAC3550.21O");
-        let fullpath = path.to_string_lossy();
-<<<<<<< HEAD
-        let rnx = Rinex::from_file::<5>(fullpath.as_ref()).unwrap();
-        let epochs: Vec<Epoch> = vec![
-            Epoch::from_str("2021-12-21T00:00:00 GPST").unwrap(),
-            Epoch::from_str("2021-12-21T00:00:30 GPST").unwrap(),
-        ];
-=======
-        let dut = Rinex::from_file(fullpath.as_ref()).unwrap();
->>>>>>> fcbc00b3
+
+        let fullpath = path.to_string_lossy();
+        let dut = Rinex::from_file::<5>(fullpath.as_ref()).unwrap();
 
         generic_observation_rinex_test(
             &dut,
@@ -364,11 +292,7 @@
             .join("V3")
             .join("NOA10630.22O");
         let fullpath = path.to_string_lossy();
-<<<<<<< HEAD
-        let rnx = Rinex::from_file::<5>(fullpath.as_ref()).unwrap();
-=======
-        let dut = Rinex::from_file(fullpath.as_ref()).unwrap();
->>>>>>> fcbc00b3
+        let dut = Rinex::from_file::<5>(fullpath.as_ref()).unwrap();
 
         generic_observation_rinex_test(
             &dut,
@@ -381,290 +305,17 @@
             &[("GPS", "C1C, L1C, D1C, S1C, C2W, L2W, D2W, S2W")],
             Some("2022-03-04T00:00:00 GPST"),
             Some("2022-03-04T23:59:30 GPST"),
-<<<<<<< HEAD
-            erratic_time_frame!(
-                "
-                2022-03-04T00:00:00 GPST,
+            None,
+            None,
+            None,
+            TimeFrame::erratic(
+                "2022-03-04T00:00:00 GPST,
                 2022-03-04T00:00:30 GPST,
                 2022-03-04T00:01:00 GPST,
                 2022-03-04T00:52:30 GPST"
             ),
-        );
-
-        let expected: Vec<Epoch> = vec![
-            Epoch::from_str("2022-03-04T00:00:00 GPST").unwrap(),
-            Epoch::from_str("2022-03-04T00:00:30 GPST").unwrap(),
-            Epoch::from_str("2022-03-04T00:01:00 GPST").unwrap(),
-            Epoch::from_str("2022-03-04T00:52:30 GPST").unwrap(),
-        ];
-        assert!(
-            rnx.epoch().collect::<Vec<Epoch>>() == expected,
-            "parsed wrong epoch content"
-        );
-
-        let record = rnx.record.as_obs().unwrap();
-        for (e_index, ((_e, flag), (clk_offset, vehicles))) in record.iter().enumerate() {
-            assert!(flag.is_ok());
-            assert!(clk_offset.is_none());
-            assert_eq!(vehicles.len(), 9);
-            if e_index < 3 {
-                let keys: Vec<SV> = vehicles.keys().copied().collect();
-                let expected: Vec<SV> = vec![
-                    SV::new(Constellation::GPS, 01),
-                    SV::new(Constellation::GPS, 03),
-                    SV::new(Constellation::GPS, 04),
-                    SV::new(Constellation::GPS, 09),
-                    SV::new(Constellation::GPS, 17),
-                    SV::new(Constellation::GPS, 19),
-                    SV::new(Constellation::GPS, 21),
-                    SV::new(Constellation::GPS, 22),
-                    SV::new(Constellation::GPS, 31),
-                ];
-                assert_eq!(keys, expected);
-            } else {
-                let keys: Vec<SV> = vehicles.keys().copied().collect();
-                let expected: Vec<SV> = vec![
-                    SV::new(Constellation::GPS, 01),
-                    SV::new(Constellation::GPS, 03),
-                    SV::new(Constellation::GPS, 04),
-                    SV::new(Constellation::GPS, 06),
-                    SV::new(Constellation::GPS, 09),
-                    SV::new(Constellation::GPS, 17),
-                    SV::new(Constellation::GPS, 19),
-                    SV::new(Constellation::GPS, 21),
-                    SV::new(Constellation::GPS, 31),
-                ];
-                assert_eq!(keys, expected);
-            }
-            for (sv, _observations) in vehicles {
-                assert_eq!(sv.constellation, Constellation::GPS);
-            }
-        }
-    }
-    #[cfg(feature = "flate2")]
-    #[cfg(feature = "processing")]
-    #[test]
-    fn v3_esbc00dnk_r_2020() {
-        let rnx = Rinex::from_file::<5>(
-            "../test_resources/CRNX/V3/ESBC00DNK_R_20201770000_01D_30S_MO.crx.gz",
-        )
-        .unwrap();
-
-        test_observation_rinex(
-            &rnx,
-            "3.05",
-            Some("MIXED"),
-            "BDS, GAL, GLO, QZSS, GPS, EGNOS, SDCM, BDSBAS",
-            "C05, C07, C10, C12, C19, C20, C23, C32, C34, C37,
-             E01, E03, E05, E09, E13, E15, E24, E31,
-             G02, G05, G07, G08, G09, G13, G15, G18, G21, G27, G28, G30,
-             R01, R02, R08, R09, R10, R11, R12, R17, R18, R19,
-             S23, S25, S36",
-            "C2I, C6I, C7I, D2I, D6I, D7I, L2I, L6I, L7I, S2I, S6I, S7I,
-              C1C, C5Q, C6C, C7Q, C8Q, D1C, D5Q, D6C, D7Q, D8Q, L1C, L5Q, L6C,
-              L7Q, L8Q, S1C, S5Q, S7Q, S8Q,
-              C1C, C1W, C2L, C2W, C5Q, D1C, D2L, D2W, D5Q, L1C, L2L, L2W, L5Q,
-              S1C, S1W, S2L, S2W, S5Q,
-              C1C, C2L, C5Q, D1C, D2L, D5Q, L1C, L2L, L5Q, S1C, S2L, S5Q,
-              C1C, C1P, C2C, C2P, C3Q, D1C, D1P, D2C, D2P, D3Q, L1C, L1P, L2C,
-              L2P, L3Q, S1C, S1P, S2C, S2P, S3Q,
-              C1C, C5I, D1C, D5I, L1C, L5I, S1C, S5I",
-            Some("2020-06-25T00:00:00 GPST"),
-            Some("2020-06-25T23:59:30 GPST"),
-            evenly_spaced_time_frame!(
-                "2020-06-25T00:00:00 GPST",
-                "2020-06-25T23:59:30 GPST",
-                "30 s"
-            ),
-        );
-
-        /*
-         * Header tb
-         */
-        let header = rnx.header.clone();
-
-        assert!(
-            header.geodetic_marker.is_some(),
-            "failed to parse geodetic marker"
-        );
-        let marker = header.geodetic_marker.unwrap();
-        assert_eq!(marker.name, "ESBC00DNK");
-        assert_eq!(marker.number(), Some("10118M001".to_string()));
-        assert_eq!(marker.marker_type, Some(MarkerType::Geodetic));
-        /*
-         * Observation specific
-         */
-        let obs = header.obs.as_ref();
-        assert!(obs.is_some());
-        let obs = obs.unwrap();
-
-        for (k, v) in &obs.codes {
-            if *k == Constellation::GPS {
-                let mut sorted = v.clone();
-                sorted.sort();
-                let mut expected: Vec<Observable> =
-                    "C1C C1W C2L C2W C5Q D1C D2L D2W D5Q L1C L2L L2W L5Q S1C S1W S2L S2W S5Q"
-                        .split_ascii_whitespace()
-                        .map(|k| Observable::from_str(k).unwrap())
-                        .collect();
-                expected.sort();
-                assert_eq!(sorted, expected);
-            } else if *k == Constellation::Glonass {
-                let mut sorted = v.clone();
-                sorted.sort();
-                let mut expected: Vec<Observable> =
-                    "C1C C1P C2C C2P C3Q D1C D1P D2C D2P D3Q L1C L1P L2C L2P L3Q S1C S1P S2C S2P S3Q"
-                    .split_ascii_whitespace()
-                    .map(|k| Observable::from_str(k).unwrap())
-                    .collect();
-                expected.sort();
-                assert_eq!(sorted, expected);
-            } else if *k == Constellation::BeiDou {
-                let mut sorted = v.clone();
-                sorted.sort();
-                let mut expected: Vec<Observable> =
-                    "C2I C6I C7I D2I D6I D7I L2I L6I L7I S2I S6I S7I"
-                        .split_ascii_whitespace()
-                        .map(|k| Observable::from_str(k).unwrap())
-                        .collect();
-                expected.sort();
-                assert_eq!(sorted, expected);
-            } else if *k == Constellation::QZSS {
-                let mut sorted = v.clone();
-                sorted.sort();
-                let mut expected: Vec<Observable> =
-                    "C1C C2L C5Q D1C D2L D5Q L1C L2L L5Q S1C S2L S5Q"
-                        .split_ascii_whitespace()
-                        .map(|k| Observable::from_str(k).unwrap())
-                        .collect();
-                expected.sort();
-                assert_eq!(sorted, expected);
-            } else if *k == Constellation::Galileo {
-                let mut sorted = v.clone();
-                sorted.sort();
-                let mut expected: Vec<Observable> =
-                    "C1C C5Q C6C C7Q C8Q D1C D5Q D6C D7Q D8Q L1C L5Q L6C L7Q L8Q S1C S5Q S6C S7Q S8Q"
-                    .split_ascii_whitespace()
-                    .map(|k| Observable::from_str(k).unwrap())
-                    .collect();
-                expected.sort();
-                assert_eq!(sorted, expected);
-            } else if *k == Constellation::SBAS {
-                let mut sorted = v.clone();
-                sorted.sort();
-                let mut expected: Vec<Observable> = "C1C C5I D1C D5I L1C L5I S1C S5I"
-                    .split_ascii_whitespace()
-                    .map(|k| Observable::from_str(k).unwrap())
-                    .collect();
-                expected.sort();
-                assert_eq!(sorted, expected);
-            } else {
-                panic!("decoded unexpected constellation");
-            }
-        }
-
-        assert_eq!(header.glo_channels.len(), 23);
-        let mut keys: Vec<SV> = header.glo_channels.keys().copied().collect();
-        keys.sort();
-        assert_eq!(
-            vec![
-                SV::from_str("R01").unwrap(),
-                SV::from_str("R02").unwrap(),
-                SV::from_str("R03").unwrap(),
-                SV::from_str("R04").unwrap(),
-                SV::from_str("R05").unwrap(),
-                SV::from_str("R06").unwrap(),
-                SV::from_str("R07").unwrap(),
-                SV::from_str("R08").unwrap(),
-                SV::from_str("R09").unwrap(),
-                SV::from_str("R10").unwrap(),
-                SV::from_str("R11").unwrap(),
-                SV::from_str("R12").unwrap(),
-                SV::from_str("R13").unwrap(),
-                SV::from_str("R14").unwrap(),
-                SV::from_str("R15").unwrap(),
-                SV::from_str("R16").unwrap(),
-                SV::from_str("R17").unwrap(),
-                SV::from_str("R18").unwrap(),
-                SV::from_str("R19").unwrap(),
-                SV::from_str("R20").unwrap(),
-                SV::from_str("R21").unwrap(),
-                SV::from_str("R23").unwrap(),
-                SV::from_str("R24").unwrap(),
-            ],
-            keys
-        );
-        let mut values: Vec<i8> = header.glo_channels.values().copied().collect();
-        values.sort();
-        assert_eq!(
-            vec![
-                -7_i8, -7_i8, -4_i8, -4_i8, -3_i8, -2_i8, -2_i8, -1_i8, -1_i8, 0_i8, 0_i8, 1_i8,
-                1_i8, 2_i8, 2_i8, 3_i8, 3_i8, 4_i8, 4_i8, 5_i8, 5_i8, 6_i8, 6_i8
-            ],
-            values
-        );
-    }
-    #[cfg(feature = "flate2")]
-    #[test]
-    fn v3_mojn00dnk_r_2020() {
-        let rnx = Rinex::from_file::<5>(
-            "../test_resources/CRNX/V3/MOJN00DNK_R_20201770000_01D_30S_MO.crx.gz",
-        )
-        .unwrap();
-        test_observation_rinex(
-            &rnx,
-            "3.5",
-            Some("MIXED"),
-            "GPS, GLO, GAL, BDS, QZSS, IRNSS, EGNOS, SDCM, GAGAN, BDSBAS",
-            "C05, C07, C10, C12, C19, C20, C23, C32, C34, C37, E01, E03, E05, E09, E13, E15, E24, E31, G05, G07, G08, G09, G13, G15, G27, G30, I02, I04, I06, R01, R02, R08, R09, R10, R11, R17, R18, R19, S23, S25, S26, S27, S36",
-            "C2I, C6I, C7I, D2I, D6I, D7I, L2I, L6I, L7I, S2I, S6I, S7I, C1C, C5Q, C6C, C7Q, C8Q, D1C, D5Q, D6C, D7Q, D8Q, L1C, L5Q, L6C, L7Q, L8Q, S1C, S5Q, S6C, S7Q, S8Q, C1C, C1W, C2L, C2W, C5Q, D1C, D2L, D2W, D5Q, L1C, L2L, L2W, L5Q, S1C, S1W, S2L, S2W, S5Q, C5A, D5A, L5A, S5A, C1C, C2L, C5Q, D1C, D2L, D5Q, L1C, L2L, L5Q, S1C, S2L, S5Q, C1C, C1P, C2C, C2P, C3Q, D1C, D1P, D2C, D2P, D3Q, L1C, L1P, L2C, L2P, L3Q, S1C, S1P, S2C, S2P, S3Q, C1C, C5I, D1C, D5I, L1C, L5I, S1C, S5I",
-            Some("2020-06-25T00:00:00 GPST"),
-            Some("2020-06-25T23:59:30 GPST"),
-            evenly_spaced_time_frame!(
-                "2020-06-25T00:00:00 GPST",
-                "2020-06-25T23:59:30 GPST",
-                "30 s"
-            )
-        );
-        /*
-         * Test IRNSS vehicles specificly
-         */
-        let mut irnss_sv: Vec<SV> = rnx
-            .sv()
-            .filter_map(|sv| {
-                if sv.constellation == Constellation::IRNSS {
-                    Some(sv)
-                } else {
-                    None
-                }
-            })
-            .collect();
-        irnss_sv.sort();
-
-        assert_eq!(
-            irnss_sv,
-            vec![
-                sv!("I01"),
-                sv!("I02"),
-                sv!("I04"),
-                sv!("I05"),
-                sv!("I06"),
-                sv!("I09")
-            ],
-            "IRNSS sv badly identified"
-=======
-            None,
-            None,
-            None,
-            TimeFrame::from_erratic_csv(
-                "2022-03-04T00:00:00 GPST,
-            2022-03-04T00:00:30 GPST,
-            2022-03-04T00:01:00 GPST,
-            2022-03-04T00:52:30 GPST",
-            ),
-            vec![],
-            vec![],
->>>>>>> fcbc00b3
+            vec![],
+            vec![],
         );
     }
 }