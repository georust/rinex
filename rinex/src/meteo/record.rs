--- conflicted
+++ resolved
@@ -1,11 +1,4 @@
-<<<<<<< HEAD
-use crate::{
-    epoch, merge, merge::Merge, prelude::Duration, prelude::*, split, split::Split, types::Type,
-    version, FormattingError, Observable, ParsingError,
-};
-=======
 use crate::{epoch, prelude::*, types::Type, version, Observable};
->>>>>>> fcbc00b3
 
 use std::{
     collections::{BTreeMap, HashMap},
