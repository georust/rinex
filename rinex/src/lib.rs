//! This library provides a set of tools to parse, analyze
//! and process RINEX files.
//! Refer to README and official documentation here
//! <https://github.com/gwbres/rinex>
pub mod antex;
pub mod carrier;
pub mod clocks;
pub mod constellation;
pub mod epoch;
pub mod gnss_time;
pub mod hardware;
pub mod hatanaka;
pub mod header;
pub mod ionex;
pub mod merge;
pub mod meteo;
pub mod navigation;
pub mod observation;
pub mod record;
pub mod split;
pub mod sv;
pub mod types;
pub mod version;

mod cs;
mod leap;
mod qc;
mod sampling;

extern crate num;
#[macro_use]
extern crate num_derive;
#[macro_use]
extern crate horrorshow;
#[macro_use]
extern crate lazy_static;

pub mod reader;
use reader::BufferedReader;
use std::io::Write; //, Read};

pub mod writer;
use writer::BufferedWriter;

use std::collections::{BTreeMap, HashMap};
use thiserror::Error;

use hifitime::Duration;
use navigation::OrbitItem;
use observation::{
    is_doppler_observation,
    //is_ssi_observation,
    is_phase_observation,
    is_pseudorange_observation,
    observation_code,
    Crinex,
};
use version::Version;

#[cfg(feature = "pyo3")]
pub mod python;

// Convenient package to import, that
// comprises all basic and major structures
pub mod prelude {
    pub use crate::constellation::{Augmentation, Constellation};
    pub use crate::epoch::EpochFlag;
    pub use crate::header::Header;
    pub use crate::sv::Sv;
    pub use crate::Rinex;
    pub use hifitime::{Duration, Epoch, TimeScale};
}

pub use merge::Merge;
pub use split::Split;

#[cfg(feature = "sbas")]
/// SBAS related package
pub mod sbas {
    pub use crate::constellation::selection_helper;
}

/// Processing package, regroups sampling
/// and file quality analysis.
pub mod processing {
    pub use crate::cs::{CsDetector, CsSelectionMethod, CsStrategy};
    pub use crate::qc::{QcOpts, QcReport};
    pub use crate::sampling::Decimation;
}

use carrier::Carrier;
use gnss_time::TimeScaling;
use prelude::*;
use sampling::*;

#[cfg(feature = "pyo3")]
use pyo3::prelude::*;

#[cfg(feature = "serde")]
#[macro_use]
extern crate serde;

#[macro_export]
/// Returns `true` if given `Rinex` line is a comment
macro_rules! is_comment {
    ($line: expr) => {
        $line.trim_end().ends_with("COMMENT")
    };
}

/// Macro: used in file creation helper.
/// Returns `str` description, as one letter
/// lowercase, used in RINEX file name to describe
/// the sampling period. RINEX specifications:   
/// “a” = 00:00:00 - 00:59:59   
/// “b” = 01:00:00 - 01:59:59   
/// [...]   
/// "x" = 23:00:00 - 23:59:59
macro_rules! hourly_session {
    ($hour: expr) => {
        if $hour == 23 {
            "x".to_string()
        } else {
            let c: char = ($hour + 97).into();
            String::from(c)
        }
    };
}

#[derive(Clone, Debug, PartialEq)]
<<<<<<< HEAD
#[cfg_attr(feature = "pyo3", pyclass)]
=======
>>>>>>> a1bed4c0
/// `Rinex` describes a `RINEX` file.
/// ```
/// use rinex::prelude::*;
/// let rnx = Rinex::from_file("../test_resources/OBS/V2/delf0010.21o")
///     .unwrap();
/// // header contains high level information
/// // like file standard revision:
/// assert_eq!(rnx.header.version.major, 2);
/// assert_eq!(rnx.header.version.minor, 11);
/// // general informations
/// assert_eq!(rnx.header.program, "teqc  2019Feb25");
/// assert_eq!(rnx.header.run_by, "Unknown"); // field was empty
/// // File creation date, temporarily stored as a String
/// // value, but that will soon change
/// assert_eq!(rnx.header.date, "20210102 00:01:40UTC");
/// assert_eq!(rnx.header.observer, "H. VAN DER MAREL");
/// assert_eq!(rnx.header.station_id, "13502M004");
///
/// // Constellation describes which kind of vehicules
/// // are to be encountered in the record, or which
/// // GNSS constellation the data will be referred to.
/// // Mixed constellation, means a combination of vehicules or
/// // GNSS constellations is expected
/// assert_eq!(rnx.header.constellation, Some(Constellation::Mixed));
/// // Some information on the hardware being used might be stored
/// println!("{:#?}", rnx.header.rcvr);
/// // WGS84 receiver approximate position
/// println!("{:#?}", rnx.header.coords);
/// // comments encountered in the Header section
/// println!("{:#?}", rnx.header.comments);
/// // sampling interval was set
/// assert_eq!(rnx.header.sampling_interval, Some(Duration::from_seconds(30.0))); // 30s sample rate
/// // record content is RINEX format dependent.
/// // This one is Observation RINEX.
/// // Refer to [record::Record] definitions, to understand
/// // how to browse all RINEX records.
/// let record = rnx.record.as_obs()
///     .unwrap();
/// for (epoch, (clk_offset, observations)) in record {
///     // Do something
/// }
/// // comments encountered in file body
/// // are currently stored like this and indexed by epoch of "appearance"
/// // they are currently not really exploited
/// for (epoch, comment) in rnx.comments {
///     println!("{:?}: \"{:?}\"", epoch, comment);
/// }
/// ```
pub struct Rinex {
    /// `header` field contains general information
    pub header: Header,
    /// `comments` : list of extra readable information,   
    /// found in `record` section exclusively.    
    /// Comments extracted from `header` sections are exposed in `header.comments`
    pub comments: record::Comments,
    /// `record` contains `RINEX` file body
    /// and is type and constellation dependent
    pub record: record::Record,
}

impl Default for Rinex {
    /// Builds a default `RINEX`
    fn default() -> Rinex {
        Rinex {
            header: Header::default(),
            comments: record::Comments::new(),
            record: record::Record::default(),
        }
    }
}

#[derive(Error, Debug)]
/// `RINEX` Parsing related errors
pub enum Error {
    #[error("header parsing error")]
    HeaderError(#[from] header::Error),
    #[error("record parsing error")]
    RecordError(#[from] record::Error),
    #[error("file i/o error")]
    IoError(#[from] std::io::Error),
}

impl Rinex {
    /// Builds a new `RINEX` struct from given header & body sections
    pub fn new(header: Header, record: record::Record) -> Rinex {
        Rinex {
            header,
            record,
            comments: record::Comments::new(),
        }
    }

    /// Returns a copy of self with given header attributes
    pub fn with_header(&self, header: Header) -> Self {
        Rinex {
            header,
            record: self.record.clone(),
            comments: self.comments.clone(),
        }
    }

    /// Replaces header section
    pub fn replace_header(&mut self, header: Header) {
        self.header = header.clone();
    }

    /// Returns a copy of self with given internal record
    pub fn with_record(&self, record: record::Record) -> Self {
        Rinex {
            header: self.header.clone(),
            comments: self.comments.clone(),
            record: record,
        }
    }

    /// Replaces internal record
    pub fn replace_record(&mut self, record: record::Record) {
        self.record = record.clone();
    }

    /// Converts self to CRINEX (compressed RINEX) format.
    /// If current revision is < 3 then file gets converted to CRINEX1
    /// format, otherwise, modern Observations are converted to CRINEX3.
    /// This has no effect if self is not an Observation RINEX.
    pub fn rnx2crnx(&mut self) {
        if self.is_observation_rinex() {
            let mut crinex = Crinex::default();
            crinex.version.major = match self.header.version.major {
                1 | 2 => 1,
                _ => 3,
            };
            self.header = self.header.with_crinex(crinex);
        }
    }

    /// Converts self to CRINEX1 compressed format,
    /// whatever the RINEX revision might be.
    /// This can be used to "force" compression of a RINEX1 into CRINEX3
    pub fn rnx2crnx1(&mut self) {
        if self.is_observation_rinex() {
            self.header = self.header.with_crinex(Crinex {
                version: Version { major: 1, minor: 0 },
                date: epoch::now(),
                prog: format!("rust-rinex-{}", env!("CARGO_PKG_VERSION")),
            });
        }
    }

    /// Converts self to CRINEX3 compressed format,
    /// whatever the RINEX revision might be.
    /// This can be used to "force" compression of a RINEX1 into CRINEX3
    pub fn rnx2crnx3(&mut self) {
        if self.is_observation_rinex() {
            self.header = self.header.with_crinex(Crinex {
                date: epoch::now(),
                version: Version { major: 3, minor: 0 },
                prog: "rust-crinex".to_string(),
            });
        }
    }

    /// Returns timescale used in this RINEX
    pub fn timescale(&self) -> Option<TimeScale> {
        /*
         * all epochs share the same timescale,
         * by construction & definition.
         * No need to test other epochs */
        if let Some(e) = self.epochs().get(0) {
            Some(e.time_scale)
        } else {
            None
        }
    }

    /// Converts a CRINEX (compressed RINEX) into readable RINEX.
    /// This has no effect if self is not an Observation RINEX.
    pub fn crnx2rnx(&mut self) {
        if self.is_observation_rinex() {
            let params = self.header.obs.as_ref().unwrap();
            self.header = self
                .header
                .with_observation_fields(observation::HeaderFields {
                    crinex: None,
                    codes: params.codes.clone(),
                    clock_offset_applied: params.clock_offset_applied,
                    dcb_compensations: params.dcb_compensations.clone(),
                    scalings: params.scalings.clone(),
                });
        }
    }

    /// IONEX specific filename convention
    fn ionex_filename(&self) -> String {
        let mut ret: String = "ccc".to_string(); // 3 figue Analysis center
        ret.push_str("e"); // extension or region code "G" for global ionosphere maps
        ret.push_str("ddd"); // day of the year of first record
        ret.push_str("h"); // file sequence number (1,2,...) or hour (A, B.., Z) within day
        ret.push_str("yy"); // 2 digit year
        ret.push_str("I"); // ionex
                           //ret.to_uppercase(); //TODO
        ret
    }

    /// Returns filename that would respect naming conventions,
    /// based on self attributes
    pub fn filename(&self) -> String {
        if self.is_ionex() {
            return self.ionex_filename();
        }
        let header = &self.header;
        let rtype = header.rinex_type;
        let nnnn = header.station.as_str()[0..4].to_lowercase();
        //TODO:
        //self.header.date should be a datetime object
        //but it is complex to parse..
        let ddd = String::from("DDD");
        let epoch: Epoch = match rtype {
            types::Type::ObservationData
            | types::Type::NavigationData
            | types::Type::MeteoData
            | types::Type::ClockData => self.epochs()[0],
            _ => todo!(), // other files require a dedicated procedure
        };
        if header.version.major < 3 {
            //TODO
            let (_, _, _, h, _, _, _) = epoch.to_gregorian_utc();
            let s = hourly_session!(h);
            let yy = "YY";
            //let yy = format!("{:02}", epoch.date.year());
            let t: String = match rtype {
                types::Type::ObservationData => {
                    if header.is_crinex() {
                        String::from("d")
                    } else {
                        String::from("o")
                    }
                },
                types::Type::NavigationData => {
                    if let Some(c) = header.constellation {
                        if c == Constellation::Glonass {
                            String::from("g")
                        } else {
                            String::from("n")
                        }
                    } else {
                        String::from("x")
                    }
                },
                types::Type::MeteoData => String::from("m"),
                _ => todo!(),
            };
            format!("{}{}{}.{}{}", nnnn, ddd, s, yy, t)
        } else {
            let m = String::from("0");
            let r = String::from("0");
            //TODO: 3 letter contry code, example: "GBR"
            let ccc = String::from("CCC");
            //TODO: data source
            // R: Receiver (hw)
            // S: Stream
            // U: Unknown
            let s = String::from("R");
            let yyyy = "YYYY"; //TODO
            let hh = "HH"; //TODO
            let mm = "MM"; //TODO
                           //let yyyy = format!("{:04}", epoch.date.year());
                           //let hh = format!("{:02}", epoch.date.hour());
                           //let mm = format!("{:02}", epoch.date.minute());
            let pp = String::from("00"); //TODO 02d file period, interval ?
            let up = String::from("H"); //TODO: file period unit
            let ff = String::from("00"); //TODO: 02d observation frequency 02d
                                         //TODO
                                         //Units of frequency FF. “C” = 100Hz; “Z” = Hz; “S” = sec; “M” = min;
                                         //“H” = hour; “D” = day; “U” = unspecified
                                         //NB - _FFU is omitted for files containing navigation data
            let uf = String::from("Z");
            let c: String = match header.constellation {
                Some(c) => c.to_1_letter_code().to_uppercase(),
                _ => String::from("X"),
            };
            let t: String = match rtype {
                types::Type::ObservationData => String::from("O"),
                types::Type::NavigationData => String::from("N"),
                types::Type::MeteoData => String::from("M"),
                types::Type::ClockData => todo!(),
                types::Type::AntennaData => todo!(),
                types::Type::IonosphereMaps => todo!(),
            };
            let fmt = match header.is_crinex() {
                true => String::from("crx"),
                false => String::from("rnx"),
            };
            format!(
                "{}{}{}{}_{}_{}{}{}{}_{}{}_{}{}_{}{}.{}",
                nnnn, m, r, ccc, s, yyyy, ddd, hh, mm, pp, up, ff, uf, c, t, fmt
            )
        }
    }

    /// Builds a `RINEX` from given file.
    /// Header section must respect labelization standards,
    /// some are mandatory.   
    /// Parses record (file body) for supported `RINEX` types.
    pub fn from_file(path: &str) -> Result<Rinex, Error> {
        /* This will be required if we have make the BufferedReader Hatanaka compliant
        // Grab first 80 bytes to fully determine the BufferedReader attributes.
        // We use the `BufferedReader` wrapper for efficient file browsing (.lines())
        // and builtin CRINEX decompression
        let mut reader = BufferedReader::new(path)?;
        let mut buffer = [0; 80]; // 1st line mandatory size
        let mut line = String::new(); // first line
        if let Ok(n) = reader.read(&mut buffer[..]) {
            if n < 80 {
                panic!("corrupt header 1st line")
            }
            if let Ok(s) = String::from_utf8(buffer.to_vec()) {
                line = s.clone()
            } else {
                panic!("header 1st line is not valid Utf8 encoding")
            }
        }*/

        /*
         *      deflate (.gzip) fd pointer does not work / is not fully supported
         *      at the moment. Let's recreate a new object, it's a little bit
         *      silly, because we actually analyze the 1st line twice,
         *      but Header builder already deduces several things from this line.

                reader.seek(SeekFrom::Start(0))
                    .unwrap();
        */
        // create buffered reader
        let mut reader = BufferedReader::new(path)?;
        // --> parse header fields
        let mut header = Header::new(&mut reader).unwrap();
        // --> parse record (file body)
        //     we also grab encountered comments,
        //     they might serve some fileops like `splice` / `merge`
        let (record, comments) = record::parse_record(&mut reader, &mut header).unwrap();
        Ok(Rinex {
            header,
            record,
            comments,
        })
    }

    /// Returns true if this is an ATX RINEX
    pub fn is_antex_rinex(&self) -> bool {
        self.header.rinex_type == types::Type::AntennaData
    }

    /// Returns true if this is a CLOCK RINEX
    pub fn is_clocks_rinex(&self) -> bool {
        self.header.rinex_type == types::Type::ClockData
    }

    /// Returns true if this is an IONEX file
    pub fn is_ionex(&self) -> bool {
        self.header.rinex_type == types::Type::IonosphereMaps
    }

    /// Returns true if self is a 3D IONEX
    pub fn is_ionex_3d(&self) -> bool {
        if let Some(ionex) = &self.header.ionex {
            ionex.map_dimension == 3
        } else {
            false
        }
    }

    /// Returns true if self is a 2D IONEX,
    /// ie., fixed altitude mode
    pub fn is_ionex_2d(&self) -> bool {
        if let Some(ionex) = &self.header.ionex {
            ionex.map_dimension == 2
        } else {
            false
        }
    }

    /// Converts 2D Ionex to 3D ionex by
    /// providing some height maps.
    pub fn with_height_maps(&self, height: BTreeMap<Epoch, ionex::Map>) -> Self {
        let mut s = self.clone();
        s.to_ionex_3d(height);
        s
    }

    /// Add RMS maps to self, for epochs
    /// where such map was not previously provided
    pub fn with_rms_maps(&self, rms: BTreeMap<Epoch, ionex::Map>) -> Self {
        let mut s = self.clone();
        if let Some(r) = s.record.as_mut_ionex() {
            for (e, (_, rms_map, _)) in r.iter_mut() {
                if let Some(m) = rms.get(e) {
                    *rms_map = Some(m.to_vec());
                }
            }
        }
        s
    }

    /// Provide Height maps for epochs where such map was not previously provided
    pub fn to_ionex_3d(&mut self, height: BTreeMap<Epoch, ionex::Map>) {
        if let Some(ionex) = self.header.ionex.as_mut() {
            ionex.map_dimension = 3;
        }
        if let Some(r) = self.record.as_mut_ionex() {
            for (e, (_, _, map_h)) in r.iter_mut() {
                if let Some(m) = height.get(e) {
                    *map_h = Some(m.to_vec());
                }
            }
        }
    }

    /// Returns ionex map borders, as North Eastern
    /// and South Western latitude longitude coordinates,
    /// expressed in ddeg°
    pub fn ionex_map_borders(&self) -> Option<((f64, f64), (f64, f64))> {
        if let Some(params) = &self.header.ionex {
            Some((
                (params.grid.latitude.start, params.grid.longitude.start),
                (params.grid.latitude.end, params.grid.longitude.end),
            ))
        } else {
            None
        }
    }

    /// Returns true if this is a METEO RINEX
    pub fn is_meteo_rinex(&self) -> bool {
        self.header.rinex_type == types::Type::MeteoData
    }

    /// Retruns true if this is a NAV RINEX
    pub fn is_navigation_rinex(&self) -> bool {
        self.header.rinex_type == types::Type::NavigationData
    }

    /// Retruns true if this is an OBS RINEX
    pub fn is_observation_rinex(&self) -> bool {
        self.header.rinex_type == types::Type::ObservationData
    }

    /// Returns `epoch` of first observation
    pub fn first_epoch(&self) -> Option<Epoch> {
        self.epochs().get(0).copied()
    }

    /// Returns `epoch` of last observation
    pub fn last_epoch(&self) -> Option<Epoch> {
        let epochs = self.epochs();
        epochs.get(epochs.len() - 1).copied()
    }

    /// Returns sampling interval of this record
    /// if such information is contained in file header.
    ///
    /// Example:
    /// ```
    /// use rinex::prelude::*;
    /// let rnx = Rinex::from_file("../test_resources/OBS/V3/DUTH0630.22O").unwrap();
    /// assert_eq!(rnx.sampling_interval(), Some(Duration::from_seconds(30.0)));
    /// ```
    pub fn sampling_interval(&self) -> Option<Duration> {
        if let Some(interval) = self.header.sampling_interval {
            Some(interval)
        } else {
            if let Some(dominant) = self
                .epoch_intervals()
                .into_iter()
                .max_by(|(_, x_pop), (_, y_pop)| x_pop.cmp(y_pop))
            {
                Some(dominant.0)
            } else {
                None
            }
        }
    }

    /// Epoch Interval Histogram analysis.
    /// Non steady sample rates are present in IONEX but in practice
    /// might be encountered in other RINEX formats too.
    /// ```
    /// use rinex::prelude::*;
    /// use std::collections::HashMap;
    /// let rinex = Rinex::from_file("../test_resources/NAV/V3/AMEL00NLD_R_20210010000_01D_MN.rnx")
    ///     .unwrap();
    /// let histogram: HashMap<_, _> = [
    ///     (Duration::from_seconds(15.0*60.0), 1),
    ///     (Duration::from_seconds(4.0*3600.0 + 45.0*60.0), 2),
    ///     (Duration::from_seconds(25.0*60.0), 1),
    ///     (Duration::from_seconds(5.0*3600.0 + 30.0*60.0), 1),
    /// ].into_iter()
    ///     .collect();
    /// assert_eq!(rinex.epoch_intervals(), histogram);
    /// ```
    pub fn epoch_intervals(&self) -> HashMap<Duration, u32> {
        let mut histogram: HashMap<Duration, u32> = HashMap::new();
        let epochs = self.epochs();
        let mut prev_date = epochs[0];
        for epoch in epochs.iter().skip(1) {
            let dt = *epoch - prev_date;
            if let Some(counter) = histogram.get_mut(&dt) {
                *counter += 1;
            } else {
                histogram.insert(dt, 1);
            }
            prev_date = *epoch;
        }
        histogram
    }

    /// Returns a list of epochs where unexpected data gap happend.
    /// Data gap is determined by comparing |e(k)-e(k-1)| ie., successive epoch intervals,
    /// to [Rinex::sampling_interval].
    pub fn data_gaps(&self) -> Vec<(Epoch, Duration)> {
        if let Some(interval) = self.sampling_interval() {
            let epochs = self.epochs();
            let mut prev = epochs[0];
            epochs
                .iter()
                .skip(1)
                .filter_map(|e| {
                    if *e - prev > interval {
                        let pprev = prev;
                        prev = *e;
                        Some((pprev, *e - pprev))
                    } else {
                        prev = *e;
                        None
                    }
                })
                .collect()
        } else {
            Vec::new()
        }
    }

    /// Returns list of epoch where an anomaly is reported by the receiver
    pub fn observation_epoch_anomalies(&self) -> Vec<Epoch> {
        let mut ret: Vec<Epoch> = Vec::new();
        if let Some(r) = self.record.as_obs() {
            for ((epoch, flag), _) in r {
                if !flag.is_ok() {
                    ret.push(*epoch);
                }
            }
        }
        ret
    }

    /// Returns `true` if self is a `merged` RINEX file,   
    /// meaning, this file is the combination of two RINEX files merged together.  
    /// This is determined by the presence of a custom yet somewhat standardized `FILE MERGE` comments
    pub fn is_merged(&self) -> bool {
        for (_, content) in self.comments.iter() {
            for c in content {
                if c.contains("FILE MERGE") {
                    return true;
                }
            }
        }
        false
    }

    /// Returns list of epochs contained in self.
    /// Faillible! if self is not iterated by `Epoch`.
    pub fn epochs(&self) -> Vec<Epoch> {
        if let Some(r) = self.record.as_obs() {
            r.iter().map(|((k, _), _)| *k).collect()
        } else if let Some(r) = self.record.as_nav() {
            r.iter().map(|(k, _)| *k).collect()
        } else if let Some(r) = self.record.as_meteo() {
            r.iter().map(|(k, _)| *k).collect()
        } else if let Some(r) = self.record.as_clock() {
            r.iter().map(|(k, _)| *k).collect()
        } else if let Some(r) = self.record.as_ionex() {
            r.iter().map(|(k, _)| *k).collect()
        } else {
            panic!(
                "cannot get an epoch iterator for \"{:?}\" RINEX",
                self.header.rinex_type
            );
        }
    }

    /// Retains Epoch marked by an [EpochFlag::Ok].
    /// This is only relevant on Observation RINEX
    /// ```
    /// use rinex::prelude::*;
    /// let mut rnx = Rinex::from_file("../test_resources/OBS/V3/ACOR00ESP_R_20213550000_01D_30S_MO.rnx")
    ///     .unwrap();
    /// rnx.retain_epoch_ok_mut();
    /// let record = rnx.record.as_obs()
    ///     .unwrap();
    /// for ((epoch, flag), (_, _)) in record {
    ///     assert_eq!(*flag, EpochFlag::Ok); // no need to check flags at this point
    /// }
    /// ```
    pub fn retain_epoch_ok_mut(&mut self) {
        if let Some(r) = self.record.as_mut_obs() {
            r.retain(|(_, flag), _| flag.is_ok());
        }
    }

    /// Retains Epoch marker with flags other than [EpochFlag::Ok].
    /// This is only relevant on Observation RINEX
    /// ```
    /// use rinex::prelude::*;
    /// let mut rnx = Rinex::from_file("../test_resources/OBS/V3/ACOR00ESP_R_20213550000_01D_30S_MO.rnx")
    ///     .unwrap();
    /// rnx.retain_epoch_nok_mut();
    /// let record = rnx.record.as_obs()
    ///     .unwrap();
    /// for ((epoch, flag), (_, _)) in record {
    ///     assert!(*flag != EpochFlag::Ok); // only problematic epochs remain
    ///                                     // at this point
    /// }
    /// ```
    pub fn retain_epoch_nok_mut(&mut self) {
        if let Some(r) = self.record.as_mut_obs() {
            r.retain(|(_, flag), _| !flag.is_ok());
        }
    }

    /// [Rinex::retain_epoch_ok_mut] immutable implementation.
    pub fn retain_epoch_ok(&self) -> Self {
        let mut s = self.clone();
        s.retain_epoch_ok_mut();
        s
    }

    /// [Rinex::retain_epoch_nok_mut] immutable implementation.
    pub fn retain_epoch_nok(&self) -> Self {
        let mut s = self.clone();
        s.retain_epoch_nok_mut();
        s
    }

    /// Returns epochs where a loss of lock event happened.
    /// This is only relevant on Observation RINEX
    pub fn observation_epoch_lock_loss(&self) -> Vec<Epoch> {
        self.observation_lli_and_mask(observation::LliFlags::LOCK_LOSS)
            .epochs()
    }

    /// Removes all observations where lock condition was lost
    pub fn observation_lock_loss_filter_mut(&mut self) {
        self.observation_lli_and_mask_mut(observation::LliFlags::LOCK_LOSS)
    }

    /// List all constellations contained in record
    pub fn list_constellations(&self) -> Vec<Constellation> {
        let mut ret: Vec<Constellation> = Vec::new();
        match self.header.constellation {
            Some(Constellation::Mixed) => match self.header.rinex_type {
                types::Type::ObservationData => {
                    let record = self.record.as_obs().unwrap();
                    for (_e, (_clk, vehicules)) in record.iter() {
                        for (sv, _) in vehicules.iter() {
                            if !ret.contains(&sv.constellation) {
                                ret.push(sv.constellation.clone());
                            }
                        }
                    }
                },
                types::Type::NavigationData => {
                    let record = self.record.as_nav().unwrap();
                    for (_, classes) in record.iter() {
                        for (class, frames) in classes.iter() {
                            if *class == navigation::FrameClass::Ephemeris {
                                for frame in frames.iter() {
                                    let (_, sv, _) = frame.as_eph().unwrap();
                                    if !ret.contains(&sv.constellation) {
                                        ret.push(sv.constellation.clone());
                                    }
                                }
                            }
                        }
                    }
                },
                types::Type::ClockData => {
                    let record = self.record.as_clock().unwrap();
                    for (_, types) in record.iter() {
                        for (_, systems) in types.iter() {
                            for (system, _) in systems.iter() {
                                if let Some(sv) = system.as_sv() {
                                    if !ret.contains(&sv.constellation) {
                                        ret.push(sv.constellation.clone());
                                    }
                                }
                            }
                        }
                    }
                },
                _ => {},
            },
            Some(c) => ret.push(c),
            None => {},
        }
        ret
    }

    /// [Rinex::retain_constellation_mut] immutable implementation
    pub fn retain_constellation(&self, filter: Vec<Constellation>) -> Self {
        let mut s = self.clone();
        s.retain_constellation_mut(filter);
        s
    }

    /// Retains data that was recorded along given constellation(s).
    /// This has no effect on ATX, MET and IONEX records, NAV
    /// record frames other than Ephemeris, Clock frames not measured
    /// against space vehicule.
    pub fn retain_constellation_mut(&mut self, filter: Vec<Constellation>) {
        if let Some(r) = self.record.as_mut_obs() {
            r.retain(|_, (_, vehicules)| {
                vehicules.retain(|sv, _| filter.contains(&sv.constellation));
                vehicules.len() > 0
            });
        } else if let Some(r) = self.record.as_mut_nav() {
            r.retain(|_, classes| {
                classes.retain(|class, frames| {
                    if *class == navigation::FrameClass::Ephemeris {
                        frames.retain(|fr| {
                            let (_, sv, _) = fr.as_eph().unwrap();
                            filter.contains(&sv.constellation)
                        });
                        frames.len() > 0
                    } else {
                        true // retains non EPH
                    }
                });
                classes.len() > 0
            });
        } else if let Some(r) = self.record.as_mut_clock() {
            r.retain(|_, dtypes| {
                dtypes.retain(|_, systems| {
                    systems.retain(|system, _| {
                        if let Some(sv) = system.as_sv() {
                            filter.contains(&sv.constellation)
                        } else {
                            true // retain other system types
                        }
                    });
                    systems.len() > 0
                });
                dtypes.len() > 0
            });
        }
    }

    /// Retains data that was generated / recorded against given list of
    /// space vehicules. This has no effect on ATX, MET, IONEX records,
    /// and NAV record frames other than Ephemeris. On CLK records,
    /// we filter out data not measured against space vehicules and different vehicules.
    pub fn retain_space_vehicule_mut(&mut self, filter: Vec<Sv>) {
        if self.is_observation_rinex() {
            let record = self.record.as_mut_obs().unwrap();
            record.retain(|_, (_, vehicules)| {
                vehicules.retain(|sv, _| filter.contains(sv));
                vehicules.len() > 0
            })
        } else if self.is_navigation_rinex() {
            let record = self.record.as_mut_nav().unwrap();
            record.retain(|_, classes| {
                classes.retain(|class, frames| {
                    if *class == navigation::FrameClass::Ephemeris {
                        frames.retain(|fr| {
                            let (_, sv, _) = fr.as_eph().unwrap();
                            filter.contains(&sv)
                        });
                        frames.len() > 0
                    } else {
                        true // keeps non ephemeris as is
                    }
                });
                classes.len() > 0
            })
        } else if self.is_clocks_rinex() {
            let record = self.record.as_mut_clock().unwrap();
            record.retain(|_, data_types| {
                data_types.retain(|_, systems| {
                    systems.retain(|system, _| {
                        if let Some(sv) = system.as_sv() {
                            filter.contains(&sv)
                        } else {
                            false
                        }
                    });
                    systems.len() > 0
                });
                data_types.len() > 0
            })
        }
    }

    /// Immutable implementation of [retain_space_vehicule_mut]
    pub fn retain_space_vehicule(&self, filter: Vec<Sv>) -> Self {
        let mut s = self.clone();
        s.retain_space_vehicule_mut(filter);
        s
    }

    /// Returns list of vehicules per constellation and on an epoch basis
    /// that are closest to Zenith. This is basically a max() operation
    /// on the elevation angle, per epoch and constellation.
    /// This can only be computed on Navigation ephemeris.
    pub fn space_vehicules_best_elevation_angle(&self) -> BTreeMap<Epoch, Vec<Sv>> {
        let mut ret: BTreeMap<Epoch, Vec<Sv>> = BTreeMap::new();
        if let Some(record) = self.record.as_nav() {
            for (e, classes) in record.iter() {
                let mut work: BTreeMap<Constellation, (f64, Sv)> = BTreeMap::new();
                for (class, frames) in classes.iter() {
                    if *class == navigation::FrameClass::Ephemeris {
                        for frame in frames.iter() {
                            let (_, sv, ephemeris) = frame.as_eph().unwrap();
                            let orbits = &ephemeris.orbits;
                            if let Some(elev) = orbits.get("e") {
                                // got an elevation angle
                                let elev = elev.as_f64().unwrap();
                                if let Some((angle, v)) = work.get_mut(&sv.constellation) {
                                    // already have data for this constellation
                                    // how does this compare ?
                                    if *angle < elev {
                                        *angle = elev; // overwrite
                                        *v = sv.clone(); // overwrite
                                    }
                                } else {
                                    // new entry
                                    work.insert(sv.constellation.clone(), (elev, sv.clone()));
                                }
                            }
                        }
                    }
                }
                // build result for this epoch
                let mut inner: Vec<Sv> = Vec::new();
                for (_, (_, sv)) in work.iter() {
                    inner.push(*sv);
                }
                ret.insert(*e, inner.clone());
            }
        }
        ret
    }

    pub fn retain_best_elevation_angles_mut(&mut self) {
        let best_vehicules = self.space_vehicules_best_elevation_angle();
        if let Some(record) = self.record.as_mut_nav() {
            record.retain(|e, classes| {
                let best = best_vehicules.get(e).unwrap();
                classes.retain(|class, frames| {
                    if *class == navigation::FrameClass::Ephemeris {
                        frames.retain(|fr| {
                            let (_, sv, _) = fr.as_eph().unwrap();
                            best.contains(sv)
                        });
                        frames.len() > 0
                    } else {
                        false
                    }
                });
                classes.len() > 0
            });
        }
    }

    /// Returns receiver clock offset, for all epoch that came with such information.
    /// ```
    /// use rinex::prelude::*;
    /// let rnx = Rinex::from_file("../test_resources/OBS/V2/delf0010.21o")
    ///     .unwrap();
    /// let clock_offsets = rnx.observation_clock_offsets();
    /// for ((epoch, flag), clk_offset) in clock_offsets {
    ///     // epoch: [hifitime::Epoch]
    ///     // flag: [epoch::EpochFlag]
    ///     // clk_offset: receiver clock offset [s]
    /// }
    /// ```
    pub fn observation_clock_offsets(&self) -> BTreeMap<(Epoch, EpochFlag), f64> {
        let mut map: BTreeMap<(Epoch, EpochFlag), f64> = BTreeMap::new();
        if let Some(r) = self.record.as_obs() {
            for (epoch, (clk, _)) in r.iter() {
                if let Some(clk) = clk {
                    map.insert(*epoch, *clk);
                }
            }
        }
        map
    }

    /// Extracts distant clock offsets
    /// (also refered to as "clock biases") in [s],
    /// on an epoch basis and per space vehicule,
    /// from this Navigation record.
    ///
    /// Example:
    /// ```
    /// use rinex::prelude::*;
    /// let mut rinex = Rinex::from_file("../test_resources/NAV/V3/CBW100NLD_R_20210010000_01D_MN.rnx")
    ///     .unwrap();
    /// // Retain G07 + G08 vehicules
    /// // to perform further calculations on these vehicules data (GPS + Svnn filter)
    /// let filter = vec![
    ///     Sv {
    ///         constellation: Constellation::GPS,
    ///         prn: 7,
    ///     },
    ///     Sv {
    ///         constellation: Constellation::GPS,
    ///         prn: 8,
    ///     },
    /// ];
    /// rinex.retain_space_vehicule_mut(filter.clone());
    /// let clk_offsets = rinex.space_vehicules_clock_offset();
    /// for (epoch, sv) in clk_offsets {
    ///     for (sv, offset) in sv {
    ///         // sv: space vehicule,
    ///         // offset: f64 [s]
    ///     }
    /// }
    /// ```
    pub fn space_vehicules_clock_offset(&self) -> BTreeMap<Epoch, BTreeMap<Sv, f64>> {
        let mut results: BTreeMap<Epoch, BTreeMap<Sv, f64>> = BTreeMap::new();
        if let Some(record) = self.record.as_nav() {
            for (e, classes) in record {
                for (class, frames) in classes {
                    if *class == navigation::FrameClass::Ephemeris {
                        let mut map: BTreeMap<Sv, f64> = BTreeMap::new();
                        for frame in frames.iter() {
                            let (_, sv, ephemeris) = frame.as_eph().unwrap();
                            map.insert(*sv, ephemeris.clock_bias);
                        }
                        if map.len() > 0 {
                            results.insert(*e, map);
                        }
                    }
                }
            }
        }
        results
    }

    /// Extracts distant clock (offset[s], drift [s.s⁻¹], drift rate [s.s⁻²]) triplet,
    /// on an epoch basis and per space vehicule,
    /// from all Ephemeris contained in this Navigation record.
    /// This does not produce anything if self is not a NAV RINEX
    /// or if this NAV RINEX does not contain any Ephemeris frames.
    /// Use this to process [pseudo_range_to_distance]
    ///
    /// Example:
    /// ```
    /// use rinex::prelude::*;
    /// let mut rinex = Rinex::from_file("../test_resources/NAV/V3/CBW100NLD_R_20210010000_01D_MN.rnx")
    ///     .unwrap();
    /// // Retain G07 + G08 vehicules
    /// // to perform further calculations on these vehicules data (GPS + Svnn filter)
    /// let filter = vec![
    ///     Sv {
    ///         constellation: Constellation::GPS,
    ///         prn: 7,
    ///     },
    ///     Sv {
    ///         constellation: Constellation::GPS,
    ///         prn: 8,
    ///     },
    /// ];
    /// rinex.retain_space_vehicule_mut(filter.clone());
    /// let biases = rinex.navigation_clock_biases();
    /// for (epoch, sv) in biases {
    ///     for (sv, (offset, dr, drr)) in sv {
    ///         // sv: space vehicule
    ///         // offset [s]
    ///         // dr: clock drift [s.s⁻¹]
    ///         // drr: clock drift rate [s.s⁻²]
    ///     }
    /// }
    /// ```
    pub fn navigation_clock_biases(&self) -> BTreeMap<Epoch, BTreeMap<Sv, (f64, f64, f64)>> {
        let mut results: BTreeMap<Epoch, BTreeMap<Sv, (f64, f64, f64)>> = BTreeMap::new();
        if let Some(r) = self.record.as_nav() {
            for (e, classes) in r {
                for (class, frames) in classes {
                    if *class == navigation::FrameClass::Ephemeris {
                        let mut map: BTreeMap<Sv, (f64, f64, f64)> = BTreeMap::new();
                        for frame in frames {
                            let (_, sv, ephemeris) = frame.as_eph().unwrap();
                            map.insert(
                                *sv,
                                (
                                    ephemeris.clock_bias,
                                    ephemeris.clock_drift,
                                    ephemeris.clock_drift_rate,
                                ),
                            );
                        }
                        if map.len() > 0 {
                            results.insert(*e, map);
                        }
                    }
                }
            }
        }
        results
    }

    /// Returns list of observables, in the form
    /// of standardized 3 letter codes, that can be found in this record.
    /// This does not produce anything in case of ATX and IONEX records.
    /// In case of NAV record:
    ///    - Ephemeris frames: returns list of Orbits identifier,
    ///    example: "iode", "cus"..
    ///    - System Time Offset frames: list of Time Systems ("GAUT", "GAGP"..)
    ///    - Ionospheric Models: does not apply
    pub fn observables(&self) -> Vec<String> {
        let mut result: Vec<String> = Vec::new();
        if let Some(obs) = &self.header.obs {
            for (constell, codes) in obs.codes.iter() {
                for code in codes {
                    result.push(format!(
                        "{}:{}",
                        constell.to_3_letter_code(),
                        code.to_string()
                    ))
                }
            }
        } else if let Some(obs) = &self.header.meteo {
            for code in obs.codes.iter() {
                result.push(code.to_string())
            }
        } else if let Some(obs) = &self.header.clocks {
            for code in obs.codes.iter() {
                result.push(code.to_string())
            }
        } else if self.is_navigation_rinex() {
            let record = self.record.as_nav().unwrap();
            for (_, classes) in record.iter() {
                for (class, frames) in classes.iter() {
                    if *class == navigation::FrameClass::Ephemeris {
                        for frame in frames.iter() {
                            let (_, _, ephemeris) = frame.as_eph().unwrap();
                            let orbits = &ephemeris.orbits;
                            for key in orbits.keys() {
                                if !result.contains(key) {
                                    result.push(key.to_string())
                                }
                            }
                        }
                    } else if *class == navigation::FrameClass::SystemTimeOffset {
                        for frame in frames.iter() {
                            let (_, _, sto) = frame.as_sto().unwrap();
                            if !result.contains(&sto.system.to_string()) {
                                result.push(sto.system.clone())
                            }
                        }
                    }
                }
            }
        }
        result
    }

    /// Returns list of space vehicules encountered per epoch
    /// ```
    /// use rinex::prelude::*;
    /// let rnx = Rinex::from_file("../test_resources/OBS/V2/aopr0010.17o")
    ///     .unwrap();
    /// let data = rnx.space_vehicules_per_epoch();
    /// let first_epoch = Epoch::from_gregorian_utc(2017, 1, 1, 0, 0, 0, 0);
    /// let vehicules = data.get(&first_epoch)
    ///     .unwrap();
    /// assert_eq!(*vehicules, vec![
    ///     Sv::new(Constellation::GPS, 03),
    ///     Sv::new(Constellation::GPS, 08),
    ///     Sv::new(Constellation::GPS, 14),
    ///     Sv::new(Constellation::GPS, 16),
    ///     Sv::new(Constellation::GPS, 22),
    ///     Sv::new(Constellation::GPS, 23),
    ///     Sv::new(Constellation::GPS, 26),
    ///     Sv::new(Constellation::GPS, 27),
    ///     Sv::new(Constellation::GPS, 31),
    ///     Sv::new(Constellation::GPS, 32),
    /// ]);
    /// ```
    pub fn space_vehicules_per_epoch(&self) -> BTreeMap<Epoch, Vec<Sv>> {
        let mut map: BTreeMap<Epoch, Vec<Sv>> = BTreeMap::new();
        if let Some(r) = self.record.as_nav() {
            for (epoch, classes) in r {
                let mut inner: Vec<Sv> = Vec::new();
                for (class, frames) in classes.iter() {
                    if *class == navigation::FrameClass::Ephemeris {
                        for frame in frames {
                            let (_, sv, _) = frame.as_eph().unwrap();
                            inner.push(*sv);
                        }
                    }
                }
                if inner.len() > 0 {
                    inner.sort();
                    map.insert(*epoch, inner);
                }
            }
        } else if let Some(r) = self.record.as_obs() {
            for ((epoch, _), (_, vehicules)) in r {
                let mut inner: Vec<Sv> = Vec::new();
                for (sv, _) in vehicules.iter() {
                    inner.push(*sv);
                }
                if inner.len() > 0 {
                    inner.sort();
                    map.insert(*epoch, inner);
                }
            }
        }
        map
    }

    /// Computes and extracts all Satellite elevation and azimuth angles, in degrees,
    /// from all Navigation frames.
    /// Reference position must be determine, either manually passed to this method
    /// (known from external method), or contained in this file header.
    /// Otherwise, it is not possible to calculate such information.
    /// ```
    /// use rinex::prelude::*;
    /// let rinex = Rinex::from_file("../test_resources/NAV/V3/ESBC00DNK_R_20201770000_01D_MN.rnx.gz")
    ///     .unwrap();
    /// let ref_pos = (3582105.2910_f64, 532589.7313_f64, 5232754.8054_f64);
    /// let sv_angles = rinex.navigation_sat_angles(Some(ref_pos));
    /// for (sv, epochs) in sv_angles {
    ///     for (epoch, (el, azi)) in epochs {
    ///     }
    /// }
    /// ```
    pub fn navigation_sat_angles(
        &self,
        ref_pos: Option<(f64, f64, f64)>,
    ) -> HashMap<Sv, BTreeMap<Epoch, (f64, f64)>> {
        let mut ret: HashMap<Sv, BTreeMap<Epoch, (f64, f64)>> = HashMap::new();
        let ref_pos: (f64, f64, f64) = match ref_pos {
            Some(pos) => pos,
            None => {
                match self.header.coords {
                    Some(pos) => pos,
                    _ => return ret, // missing ground position
                }
            },
        };
        if let Some(record) = self.record.as_nav() {
            for (epoch, classes) in record {
                for (class, frames) in classes {
                    if *class == navigation::FrameClass::Ephemeris {
                        for fr in frames {
                            let (_, sv, ephemeris) = fr.as_eph().unwrap();
                            if let Some((el, az)) = ephemeris.sat_elev_azim(*epoch, ref_pos) {
                                if let Some(data) = ret.get_mut(sv) {
                                    // vehicle already encountered
                                    data.insert(*epoch, (el, az));
                                } else {
                                    let mut map: BTreeMap<Epoch, (f64, f64)> = BTreeMap::new();
                                    map.insert(*epoch, (el, az));
                                    ret.insert(*sv, map);
                                }
                            }
                        }
                    }
                }
            }
        }
        ret
    }

    /// Computes and extracts from Navigation Data, all satellite positions, in ECEF,
    /// on an epoch basis.
    /// ```
    /// use rinex::prelude::*;
    /// use std::str::FromStr;
    /// use map_3d::{ecef2geodetic, Ellipsoid};
    /// let mut rinex =
    ///     Rinex::from_file("../test_resources/NAV/V3/ESBC00DNK_R_20201770000_01D_MN.rnx.gz")
    ///         .unwrap();
    /// let g08 = Sv::from_str("G08")
    ///     .unwrap();
    /// rinex.retain_space_vehicule_mut(vec![g08]);
    /// let sat_pos_ecef = rinex.navigation_sat_pos_ecef();
    /// // example: convert to LLA
    /// let sat_pos_lla = rinex.navigation_sat_pos_ecef()
    ///     .iter_mut()
    ///         .map(|(_, epochs)| {
    ///             epochs.iter_mut()
    ///                 .map(|(_, point)| {
    ///                     // convert, overwrite ECEF to LLA coordinates
    ///                     *point = ecef2geodetic(point.0, point.1, point.2, Ellipsoid::WGS84);
    ///                 });
    ///     });
    /// ```
    pub fn navigation_sat_pos_ecef(&self) -> HashMap<Sv, BTreeMap<Epoch, (f64, f64, f64)>> {
        let mut ret: HashMap<Sv, BTreeMap<Epoch, (f64, f64, f64)>> = HashMap::new();
        if let Some(record) = self.record.as_nav() {
            for (epoch, classes) in record {
                for (class, frames) in classes {
                    if *class == navigation::FrameClass::Ephemeris {
                        for fr in frames {
                            let (_, sv, ephemeris) = fr.as_eph().unwrap();
                            if let Some(sat_pos) = ephemeris.sat_pos_ecef(*epoch) {
                                if let Some(data) = ret.get_mut(sv) {
                                    // epoch being built
                                    data.insert(*epoch, sat_pos);
                                } else {
                                    // first vehicle for this epoch
                                    let mut map: BTreeMap<Epoch, (f64, f64, f64)> = BTreeMap::new();
                                    map.insert(*epoch, sat_pos);
                                    ret.insert(*sv, map);
                                }
                            }
                        }
                    }
                }
            }
        }
        ret
    }

    /// Computes and returns all Sv position in the sky, expressed
    /// as (latitude, longitude, altitude), in ddeg and meters
    pub fn navigation_sat_geodetic(&self) -> HashMap<Sv, BTreeMap<Epoch, (f64, f64, f64)>> {
        let mut ret: HashMap<Sv, BTreeMap<Epoch, (f64, f64, f64)>> = HashMap::new();
        if let Some(record) = self.record.as_nav() {
            for (epoch, classes) in record {
                for (class, frames) in classes {
                    if *class == navigation::FrameClass::Ephemeris {
                        for fr in frames {
                            let (_, sv, ephemeris) = fr.as_eph().unwrap();
                            if let Some((lat, lon, alt)) = ephemeris.sat_geodetic(*epoch) {
                                if let Some(data) = ret.get_mut(sv) {
                                    data.insert(*epoch, (lat, lon, alt));
                                } else {
                                    let mut map: BTreeMap<Epoch, (f64, f64, f64)> = BTreeMap::new();
                                    map.insert(*epoch, (lat, lon, alt));
                                    ret.insert(*sv, map);
                                }
                            }
                        }
                    }
                }
            }
        }
        ret
    }

    /*
        /// Computes and extracts from Navigation Data, all satellite
        /// position, speed and accelerations, in ECEF, on an epoch basis
        pub fn navigation_sat_speed_ecef(&self)
            -> BTreeMap<Epoch, HashMap<Sv, ((f64,f64,f64), (f64,f64,f64), (f64,f64,f64))>> {
            let mut ret: BTreeMap<Epoch, HashMap<Sv, ((f64,f64,f64), (f64,f64,f64), (f64,f64,f64))>> = BTreeMap::new();
            let mut pdata: HashMap<Sv, (Epoch, (f64,f64,f64), (f64,f64,f64))> = HashMap::new();
            if let Some(record) = self.record.as_nav() {
                for (epoch, classes) in record {
                    for (class, frames) in classes {
                        if *class == navigation::FrameClass::Ephemeris {
                            for fr in frames {
                                let (_, sv, ephemeris) = fr.as_eph()
                                    .unwrap();
                                if let Some(sat_pos) = ephemeris.sat_pos_ecef(*epoch) {
                                    if let Some(data) = ret.get_mut(epoch) {
                                        // epoch being built
                                        data.insert(*sv, sat_pos);
                                    } else {
                                        // first vehicle for this epoch
                                        let mut map: HashMap<Sv, ((f64,f64,f64), (f64,f64,f64), (f64,f64,f64))> = HashMap::new();
                                        if let Some((p_epoch, p_pos, p_speed)) = pdata.get(sv) {
                                            // sv already encountered
                                            // compute new speed
                                            if let Some((dx, dy, dz)) = ephemeris.sat_speed_ecef(*epoch, *p_pos, *p_epoch) {

                                            }
                                            // compute new accell
                                            if let Some((ddx, ddy, ddz)) = ephemeris.sat_accel_ecef(*epoch, *p_pos, *p_speed, *p_epoch) {

                                            }
                                            map.insert(*sv, (sat_pos, (0.0_f64, 0.0_f64, 0.0_f64), (0.0_f64, 0.0_f64, 0.0_f64));
                                        } else {
                                            // sv never encountered

                                            map.insert(*sv, (sat_pos, (0.0_f64, 0.0_f64, 0.0_f64), (0.0_f64, 0.0_f64, 0.0_f64));
                                        }
                                        ret.insert(*epoch, map);
                                    }
                                }
                            }
                        }
                    }
                }
            }
            ret
        }
    */
    /// Returns list of space vehicules encountered in this file.
    /// For Clocks RINEX: returns list of Vehicules used as reference
    /// in the record.
    /// ```
    /// use rinex::prelude::*;
    /// let rnx = Rinex::from_file("../test_resources/OBS/V2/aopr0010.17o")
    ///     .unwrap();
    /// let vehicules = rnx.space_vehicules();
    /// assert_eq!(vehicules, vec![
    ///     Sv::new(Constellation::GPS, 01),
    ///     Sv::new(Constellation::GPS, 03),
    ///     Sv::new(Constellation::GPS, 06),
    ///     Sv::new(Constellation::GPS, 07),
    ///     Sv::new(Constellation::GPS, 08),
    ///     Sv::new(Constellation::GPS, 09),
    ///     Sv::new(Constellation::GPS, 11),
    ///     Sv::new(Constellation::GPS, 14),
    ///     Sv::new(Constellation::GPS, 16),
    ///     Sv::new(Constellation::GPS, 17),
    ///     Sv::new(Constellation::GPS, 19),
    ///     Sv::new(Constellation::GPS, 22),
    ///     Sv::new(Constellation::GPS, 23),
    ///     Sv::new(Constellation::GPS, 26),
    ///     Sv::new(Constellation::GPS, 27),
    ///     Sv::new(Constellation::GPS, 28),
    ///     Sv::new(Constellation::GPS, 30),
    ///     Sv::new(Constellation::GPS, 31),
    ///     Sv::new(Constellation::GPS, 32),
    /// ]);
    /// ```
    pub fn space_vehicules(&self) -> Vec<Sv> {
        let mut map: Vec<Sv> = Vec::new();
        if let Some(r) = self.record.as_nav() {
            for (_, classes) in r {
                for (class, frames) in classes {
                    if *class == navigation::FrameClass::Ephemeris {
                        for frame in frames {
                            let (_, sv, _) = frame.as_eph().unwrap();
                            if !map.contains(&sv) {
                                map.push(*sv);
                            }
                        }
                    }
                }
            }
        } else if let Some(r) = self.record.as_obs() {
            for (_, (_, vehicules)) in r {
                for (sv, _) in vehicules {
                    if !map.contains(&sv) {
                        map.push(*sv);
                    }
                }
            }
        } else if let Some(r) = self.record.as_clock() {
            for (_, dtypes) in r {
                for (_, systems) in dtypes {
                    for (system, _) in systems {
                        match system {
                            clocks::System::Sv(sv) => {
                                if !map.contains(sv) {
                                    map.push(*sv);
                                }
                            },
                            _ => {},
                        }
                    }
                }
            }
        }
        map.sort();
        map
    }

    /// List clocks::System contained in this Clocks RINEX.
    /// Reference systems can either be a Satellite vehicule
    /// or a ground station.
    pub fn clock_ref_systems(&self) -> Vec<clocks::record::System> {
        let mut map: Vec<clocks::record::System> = Vec::new();
        if let Some(r) = self.record.as_clock() {
            for (_, dtypes) in r {
                for (_dtype, systems) in dtypes {
                    for (system, _) in systems {
                        if !map.contains(&system) {
                            map.push(system.clone());
                        }
                    }
                }
            }
        }
        map.sort();
        map
    }

    /// List reference ground stations used in this Clock RINEX.
    /// To list reference Satellite vehicule, simply use [Rinex::space_vehicules].
    pub fn clock_ref_stations(&self) -> Vec<String> {
        let mut ret: Vec<String> = Vec::with_capacity(32);
        if let Some(r) = self.record.as_clock() {
            for (_, dtypes) in r {
                for (_, systems) in dtypes {
                    for (system, _) in systems {
                        match system {
                            clocks::System::Station(station) => {
                                if !ret.contains(station) {
                                    ret.push(station.clone());
                                }
                            },
                            _ => {},
                        }
                    }
                }
            }
        }
        ret
    }

    /// Lists systems contained in this Clocks RINEX,
    /// on an epoch basis. Systems can either be a ground station or a satellite vehicule.
    pub fn clock_ref_systems_per_epoch(&self) -> BTreeMap<Epoch, Vec<clocks::record::System>> {
        let mut map: BTreeMap<Epoch, Vec<clocks::record::System>> = BTreeMap::new();
        if let Some(r) = self.record.as_clock() {
            for (epoch, dtypes) in r.iter() {
                for (_dtype, systems) in dtypes.iter() {
                    for (system, _) in systems.iter() {
                        if let Some(e) = map.get_mut(epoch) {
                            e.push(system.clone());
                        } else {
                            map.insert(*epoch, vec![system.clone()]);
                        }
                    }
                }
            }
        }
        map
    }

    /// Filters out data records that do not contained in the given Observable list.
    /// For Observation record: "C1C", "L1C", ..., any valid 3 letter observable.
    /// This only applies to Meteo Observations.
    /// Observation record example:
    /// ```
    /// use rinex::*;
    /// let mut rinex = Rinex::from_file("../test_resources/OBS/V3/DUTH0630.22O").unwrap();
    /// rinex
    ///     .retain_observable_mut(vec!["C1C","C2P"]);
    /// ```
    pub fn retain_observable_mut(&mut self, filter: Vec<&str>) {
        if let Some(record) = self.record.as_mut_obs() {
            record.retain(|_, (_, vehicules)| {
                vehicules.retain(|_, obs| {
                    obs.retain(|code, _| filter.contains(&code.as_str()));
                    obs.len() > 0
                });
                vehicules.len() > 0
            });
        } else if let Some(record) = self.record.as_mut_meteo() {
            record.retain(|_, data| {
                data.retain(|code, _| filter.contains(&code.to_string().as_str()));
                data.len() > 0
            });
        }
    }

    /// Immutable implementation of [retain_observable_mut]
    pub fn retain_observable(&self, filter: Vec<&str>) -> Self {
        let mut s = self.clone();
        s.retain_observable_mut(filter);
        s
    }

    /// Retains only phase observations,
    /// only affects Observation RINEX
    pub fn retain_phase_observations_mut(&mut self) {
        if let Some(record) = self.record.as_mut_obs() {
            record.retain(|_, (_, vehicules)| {
                vehicules.retain(|_, observations| {
                    observations.retain(|code, _| is_phase_observation(code));
                    observations.len() > 0
                });
                vehicules.len() > 0
            });
        }
    }

    /// Retains only pseudo range observations,
    /// only affects Observation RINEX
    pub fn retain_pseudorange_observations_mut(&mut self) {
        if let Some(record) = self.record.as_mut_obs() {
            record.retain(|_, (_, vehicules)| {
                vehicules.retain(|_, observations| {
                    observations.retain(|code, _| is_pseudorange_observation(code));
                    observations.len() > 0
                });
                vehicules.len() > 0
            });
        }
    }

    /// Retains only doppler observations,
    /// only affects Observation RINEX
    pub fn retain_doppler_observations_mut(&mut self) {
        if let Some(record) = self.record.as_mut_obs() {
            record.retain(|_, (_, vehicules)| {
                vehicules.retain(|_, observations| {
                    observations.retain(|code, _| is_doppler_observation(code));
                    observations.len() > 0
                });
                vehicules.len() > 0
            });
        }
    }

    /// Filters out Ephemeris Orbits data we are not interested in.
    /// Also filters out non ephemeris data.
    /// This has no effect over non Navigation RINEX.
    /// Example:
    /// ```
    /// use rinex::*;
    /// let mut rnx = Rinex::from_file("../test_resources/NAV/V3/AMEL00NLD_R_20210010000_01D_MN.rnx").unwrap();
    /// rnx
    ///     .retain_ephemeris_orbits_mut(vec!["satPosX","satPosY","satPosZ"]);
    /// ```
    pub fn retain_ephemeris_orbits_mut(&mut self, filter: Vec<&str>) {
        if !self.is_navigation_rinex() {
            return;
        }
        let record = self.record.as_mut_nav().unwrap();
        record.retain(|_, classes| {
            classes.retain(|class, frames| {
                if *class == navigation::FrameClass::Ephemeris {
                    frames.retain_mut(|fr| {
                        let (_, _, ephemeris) = fr.as_mut_eph().unwrap();
                        let orbits = &mut ephemeris.orbits;
                        orbits.retain(|k, _| filter.contains(&k.as_str()));
                        orbits.len() > 0
                    });
                    frames.len() > 0
                } else {
                    false
                }
            });
            classes.len() > 0
        });
    }

    /// Immutable implementation of [retain_ephemeris_orbits_mut]
    pub fn retain_ephemeris_orbits_filter(&self, filter: Vec<&str>) -> Self {
        let mut s = self.clone();
        s.retain_ephemeris_orbits_mut(filter);
        s
    }

    /// Lists identified Navigation Message types
    pub fn navigation_message_types(&self) -> Vec<navigation::MsgType> {
        let mut ret: Vec<navigation::MsgType> = Vec::new();
        if let Some(record) = self.record.as_nav() {
            for (_, classes) in record.iter() {
                for (class, frames) in classes.iter() {
                    if *class == navigation::FrameClass::Ephemeris {
                        for fr in frames.iter() {
                            let (msg, _, _) = fr.as_eph().unwrap();
                            if !ret.contains(msg) {
                                ret.push(*msg);
                            }
                        }
                    } else if *class == navigation::FrameClass::SystemTimeOffset {
                        for fr in frames.iter() {
                            let (msg, _, _) = fr.as_sto().unwrap();
                            if !ret.contains(msg) {
                                ret.push(*msg);
                            }
                        }
                    } else if *class == navigation::FrameClass::IonosphericModel {
                        for fr in frames.iter() {
                            let (msg, _, _) = fr.as_ion().unwrap();
                            if !ret.contains(msg) {
                                ret.push(*msg);
                            }
                        }
                    } else if *class == navigation::FrameClass::EarthOrientation {
                        for fr in frames.iter() {
                            let (msg, _, _) = fr.as_eop().unwrap();
                            if !ret.contains(msg) {
                                ret.push(*msg);
                            }
                        }
                    }
                }
            }
        }
        ret
    }

    /// Retains Navigation messages contained in given list.
    /// An example of MsgType is LNAV for legacy frames.
    pub fn retain_navigation_message_mut(&mut self, filter: &Vec<navigation::MsgType>) {
        if let Some(r) = self.record.as_mut_nav() {
            r.retain(|_, classes| {
                classes.retain(|class, frames| {
                    if *class == navigation::FrameClass::Ephemeris {
                        frames.retain(|fr| {
                            let (msg, _, _) = fr.as_eph().unwrap();
                            filter.contains(&msg)
                        });
                    } else if *class == navigation::FrameClass::SystemTimeOffset {
                        frames.retain(|fr| {
                            let (msg, _, _) = fr.as_sto().unwrap();
                            filter.contains(&msg)
                        });
                    } else if *class == navigation::FrameClass::IonosphericModel {
                        frames.retain(|fr| {
                            let (msg, _, _) = fr.as_ion().unwrap();
                            filter.contains(&msg)
                        });
                    } else {
                        frames.retain(|fr| {
                            let (msg, _, _) = fr.as_eop().unwrap();
                            filter.contains(&msg)
                        });
                    }
                    frames.len() > 0
                });
                classes.len() > 0
            });
        }
    }

    /// Immutable implementation, see [retain_navigation_message_mut]
    pub fn retain_navigation_message(&self, filter: &Vec<navigation::MsgType>) -> Self {
        let mut s = self.clone();
        s.retain_navigation_message_mut(filter);
        s
    }

    /// Retains only Navigation frames that are marked as legacy.
    /// Retains only Ephemeris in case of V2/V3 RINEX.
    /// Retains all kinds of legacy frames in case of V4 RINEX.
    /// This has no effect if self is not a Navigation record.
    pub fn retain_legacy_navigation_mut(&mut self) {
        self.retain_navigation_message_mut(&vec![navigation::MsgType::LNAV])
    }

    /// Immutable implementation, see [retain_legacy_navigation_mut]
    pub fn retain_legacy_navigation(&self) -> Self {
        let mut s = self.clone();
        s.retain_legacy_navigation_mut();
        s
    }

    /// Retains only modern Navigation frames.
    /// This has no effect if self is not a Navigation record.
    pub fn retain_modern_navigation_mut(&mut self) {
        self.retain_navigation_message_mut(&vec![
            navigation::MsgType::FDMA,
            navigation::MsgType::IFNV,
            navigation::MsgType::D1,
            navigation::MsgType::D2,
            navigation::MsgType::D1D2,
            navigation::MsgType::SBAS,
            navigation::MsgType::CNVX,
        ])
    }

    /// Immutable implementation
    pub fn retain_modern_navigation(&self) -> Self {
        let mut s = self.clone();
        s.retain_modern_navigation_mut();
        s
    }

    /// Applies given AND mask in place, to all observations.
    /// This has no effect on non observation records.
    /// This also drops observations that did not come with an LLI flag
    pub fn observation_lli_and_mask_mut(&mut self, mask: observation::LliFlags) {
        if !self.is_observation_rinex() {
            return; // nothing to browse
        }
        let record = self.record.as_mut_obs().unwrap();
        for (_e, (_clk, sv)) in record.iter_mut() {
            for (_sv, obs) in sv.iter_mut() {
                obs.retain(|_, data| {
                    if let Some(lli) = data.lli {
                        lli.intersects(mask)
                    } else {
                        false // drops data with no LLI attached
                    }
                })
            }
        }
    }

    /// Immutable implementation of [observation_lli_and_mask_mut]
    pub fn observation_lli_and_mask(&self, mask: observation::LliFlags) -> Self {
        let mut c = self.clone();
        c.observation_lli_and_mask_mut(mask);
        c
    }

    /// Retains data with a minimum SSI Signal Strength requirement.
    /// All observation that do not match the |s| > ssi (excluded) predicate,
    /// get thrown away. All observation that did not come with an SSI attached
    /// to them get thrown away too (can't make a decision).
    /// This can act as a simple signal quality filter.
    /// This has no effect on non Observation Data.
    pub fn minimum_sig_strength_filter_mut(&mut self, minimum: observation::Ssi) {
        if !self.is_observation_rinex() {
            return; // nothing to browse
        }
        let record = self.record.as_mut_obs().unwrap();
        record.retain(|_, (_clk, vehicules)| {
            vehicules.retain(|_, obs| {
                obs.retain(|_, data| {
                    if let Some(ssi) = data.ssi {
                        ssi > minimum
                    } else {
                        false // no ssi: drop out
                    }
                });
                obs.len() > 0
            });
            vehicules.len() > 0
        });
    }

    /// Immutable implementation of [minimum_sig_strength_filter_mut]
    pub fn minimum_sig_strength_filter(&self, minimum: observation::Ssi) -> Self {
        let mut filtered = self.clone();
        filtered.minimum_sig_strength_filter_mut(minimum);
        filtered
    }

    /// Extracts signal strength as (min, max) duplet,
    /// accross all vehicules.
    /// Only relevant on Observation RINEX.
    pub fn observation_ssi_minmax(&self) -> Option<(observation::Ssi, observation::Ssi)> {
        let mut ret: Option<(observation::Ssi, observation::Ssi)> = None;
        if let Some(r) = self.record.as_obs() {
            for (_, (_, vehicules)) in r.iter() {
                for (_, observation) in vehicules.iter() {
                    for (_, data) in observation.iter() {
                        if let Some(ssi) = data.ssi {
                            if let Some((min, max)) = &mut ret {
                                if ssi < *min {
                                    *min = ssi
                                } else if ssi > *max {
                                    *max = ssi
                                }
                            }
                        }
                    }
                }
            }
        }
        ret
    }

    /// Extracts signal strength as (min, max) duplet,
    /// per vehicule. Only relevant on Observation RINEX
    pub fn observation_ssi_sv_minmax(&self) -> HashMap<Sv, (observation::Ssi, observation::Ssi)> {
        let mut map: HashMap<Sv, (observation::Ssi, observation::Ssi)> = HashMap::new();
        if let Some(r) = self.record.as_obs() {
            for (_, (_, vehicules)) in r.iter() {
                for (sv, observations) in vehicules.iter() {
                    let (mut min, mut max) = (observation::Ssi::DbHz54, observation::Ssi::DbHz0);
                    for (_, observation) in observations.iter() {
                        if let Some(ssi) = observation.ssi {
                            min = std::cmp::min(min, ssi);
                            max = std::cmp::max(max, ssi);
                        }
                    }
                    map.insert(*sv, (min, max));
                }
            }
        }
        map
    }

    /// Extracts all Ephemeris from this Navigation record,
    /// drops out possible STO / EOP / ION modern NAV frames.  
    /// This does not produce anything if self is not a Navigation RINEX.  
    /// Ephemeris are sorted by epoch and per space vehicule, and comprise
    /// vehicule clock offset, drift, drift rate and other complex data.
    ///
    /// ```
    /// use rinex::*;
    /// // parse a NAV file
    /// let rnx = Rinex::from_file("../test_resources/NAV/V3/CBW100NLD_R_20210010000_01D_MN.rnx").unwrap();
    /// // extract ephemeris
    /// let ephemeris = rnx.ephemeris();
    /// // browse and exploit ephemeris
    /// for (epoch, vehicules) in ephemeris.iter() {
    ///     for (vehicule, (clk, clk_dr, clk_drr, map)) in vehicules.iter() {
    ///         // clk is the embedded clock bias
    ///         // clk_dr is the embedded clock drift
    ///         // clk_drr is the embedded clock drift rate
    ///         // other data are constellation dependant, refer to db/NAV/navigation.json listing
    ///         let elevation = &map["e"];
    ///         if let Some(elevation) = map.get("e") {
    ///         }   
    ///     }
    /// }
    /// ```
    pub fn ephemeris(
        &self,
    ) -> BTreeMap<Epoch, BTreeMap<Sv, (f64, f64, f64, HashMap<String, OrbitItem>)>> {
        if !self.is_navigation_rinex() {
            return BTreeMap::new(); // nothing to browse
        }
        let mut results: BTreeMap<
            Epoch,
            BTreeMap<Sv, (f64, f64, f64, HashMap<String, OrbitItem>)>,
        > = BTreeMap::new();
        let record = self.record.as_nav().unwrap();
        for (e, classes) in record.iter() {
            for (class, frames) in classes.iter() {
                if *class == navigation::FrameClass::Ephemeris {
                    let mut inner: BTreeMap<Sv, (f64, f64, f64, HashMap<String, OrbitItem>)> =
                        BTreeMap::new();
                    for frame in frames.iter() {
                        let (_, sv, ephemeris) = frame.as_eph().unwrap();
                        inner.insert(
                            *sv,
                            (
                                ephemeris.clock_bias,
                                ephemeris.clock_drift,
                                ephemeris.clock_drift_rate,
                                ephemeris.orbits.clone(),
                            ),
                        );
                    }
                    if inner.len() > 0 {
                        results.insert(*e, inner);
                    }
                }
            }
        }
        results
    }

    /// Retains only Navigation Ephemeris
    pub fn retain_navigation_ephemeris_mut(&mut self) {
        if let Some(record) = self.record.as_mut_nav() {
            record.retain(|_, classes| {
                classes.retain(|class, _| *class == navigation::FrameClass::Ephemeris);
                classes.len() > 0
            });
        }
    }

    /// Retains only Navigation Ionospheric models
    pub fn retain_navigation_ionospheric_models_mut(&mut self) {
        if let Some(record) = self.record.as_mut_nav() {
            record.retain(|_, classes| {
                classes.retain(|class, _| *class == navigation::FrameClass::IonosphericModel);
                classes.len() > 0
            });
        }
    }

    /// Applies given elevation mask
    pub fn elevation_mask_mut(
        &mut self,
        mask: navigation::ElevationMask,
        ref_pos: Option<(f64, f64, f64)>,
    ) {
        let ref_pos = match ref_pos {
            Some(ref_pos) => ref_pos,
            _ => self.header.coords.expect(
                "can't apply an elevation mask when ground/ref position is unknown.
Specify one yourself with `ref_pos`",
            ),
        };
        if let Some(r) = self.record.as_mut_nav() {
            r.retain(|epoch, classes| {
                classes.retain(|class, frames| {
                    if *class == navigation::FrameClass::Ephemeris {
                        frames.retain(|fr| {
                            let (_, _, ephemeris) = fr.as_eph().unwrap();
                            if let Some((el, _)) = ephemeris.sat_elev_azim(*epoch, ref_pos) {
                                mask.fits(el)
                            } else {
                                false
                            }
                        });
                        frames.len() > 0
                    } else {
                        // not an EPH
                        true // keep it anyway
                    }
                });
                classes.len() > 0
            })
        }
    }

    pub fn elevation_mask(
        &self,
        mask: navigation::ElevationMask,
        ref_pos: Option<(f64, f64, f64)>,
    ) -> Self {
        let mut s = self.clone();
        s.elevation_mask_mut(mask, ref_pos);
        s
    }

    /// Extracts all System Time Offset data
    /// on a epoch basis, from this Navigation record.
    /// This does not produce anything if self is not a modern Navigation record
    /// that contains such frames.
    pub fn navigation_system_time_offsets(&self) -> BTreeMap<Epoch, Vec<navigation::StoMessage>> {
        if !self.is_navigation_rinex() {
            return BTreeMap::new(); // nothing to browse
        }
        let mut results: BTreeMap<Epoch, Vec<navigation::StoMessage>> = BTreeMap::new();
        let record = self.record.as_nav().unwrap();
        for (e, classes) in record.iter() {
            for (class, frames) in classes.iter() {
                if *class == navigation::FrameClass::SystemTimeOffset {
                    let mut inner: Vec<navigation::StoMessage> = Vec::new();
                    for frame in frames.iter() {
                        let (_, _, fr) = frame.as_sto().unwrap();
                        inner.push(fr.clone())
                    }
                    if inner.len() > 0 {
                        results.insert(*e, inner);
                    }
                }
            }
        }
        results
    }

    /// Extracts from this Navigation record all Ionospheric Models, on a epoch basis,
    /// regardless of their kind. This does not produce anything if
    /// self is not a modern Navigation record that contains such models.
    pub fn navigation_ionospheric_models(&self) -> BTreeMap<Epoch, Vec<navigation::IonMessage>> {
        if !self.is_navigation_rinex() {
            return BTreeMap::new(); // nothing to browse
        }
        let mut results: BTreeMap<Epoch, Vec<navigation::IonMessage>> = BTreeMap::new();
        let record = self.record.as_nav().unwrap();
        for (e, classes) in record.iter() {
            for (class, frames) in classes.iter() {
                if *class == navigation::FrameClass::IonosphericModel {
                    let mut inner: Vec<navigation::IonMessage> = Vec::new();
                    for frame in frames.iter() {
                        let (_, _, fr) = frame.as_ion().unwrap();
                        inner.push(fr.clone())
                    }
                    if inner.len() > 0 {
                        results.insert(*e, inner);
                    }
                }
            }
        }
        results
    }

    /// Extracts all Klobuchar Ionospheric models from this Navigation record.
    /// This does not produce anything if self is not a modern Navigation record
    /// that contains such models.
    pub fn navigation_klobuchar_ionospheric_models(
        &self,
    ) -> BTreeMap<Epoch, Vec<navigation::KbModel>> {
        if !self.is_navigation_rinex() {
            return BTreeMap::new(); // nothing to browse
        }
        let mut results: BTreeMap<Epoch, Vec<navigation::KbModel>> = BTreeMap::new();
        let record = self.record.as_nav().unwrap();
        for (e, classes) in record.iter() {
            for (class, frames) in classes.iter() {
                if *class == navigation::FrameClass::IonosphericModel {
                    let mut inner: Vec<navigation::KbModel> = Vec::new();
                    for frame in frames.iter() {
                        let (_, _, fr) = frame.as_ion().unwrap();
                        if let Some(model) = fr.as_klobuchar() {
                            inner.push(*model);
                        }
                    }
                    if inner.len() > 0 {
                        results.insert(*e, inner);
                    }
                }
            }
        }
        results
    }

    /// Extracts all Nequick-G Ionospheric models from this Navigation record.
    /// This does not produce anything if self is not a modern Navigation record
    /// that contains such models.
    pub fn navigation_nequickg_ionospheric_models(
        &self,
    ) -> BTreeMap<Epoch, Vec<navigation::NgModel>> {
        if !self.is_navigation_rinex() {
            return BTreeMap::new(); // nothing to browse
        }
        let mut results: BTreeMap<Epoch, Vec<navigation::NgModel>> = BTreeMap::new();
        let record = self.record.as_nav().unwrap();
        for (e, classes) in record.iter() {
            for (class, frames) in classes.iter() {
                if *class == navigation::FrameClass::IonosphericModel {
                    let mut inner: Vec<navigation::NgModel> = Vec::new();
                    for frame in frames.iter() {
                        let (_, _, fr) = frame.as_ion().unwrap();
                        if let Some(model) = fr.as_nequick_g() {
                            inner.push(*model);
                        }
                    }
                    if inner.len() > 0 {
                        results.insert(*e, inner);
                    }
                }
            }
        }
        results
    }

    /// Extracts all BDGIM Ionospheric models from this Navigation record.
    /// This does not produce anything if self is not a modern Navigation record
    /// that contains such models.
    pub fn navigation_bdgim_ionospheric_models(&self) -> BTreeMap<Epoch, Vec<navigation::BdModel>> {
        if !self.is_navigation_rinex() {
            return BTreeMap::new(); // nothing to browse
        }
        let mut results: BTreeMap<Epoch, Vec<navigation::BdModel>> = BTreeMap::new();
        let record = self.record.as_nav().unwrap();
        for (e, classes) in record.iter() {
            for (class, frames) in classes.iter() {
                if *class == navigation::FrameClass::IonosphericModel {
                    let mut inner: Vec<navigation::BdModel> = Vec::new();
                    for frame in frames.iter() {
                        let (_, _, fr) = frame.as_ion().unwrap();
                        if let Some(model) = fr.as_bdgim() {
                            inner.push(*model);
                        }
                    }
                    if inner.len() > 0 {
                        results.insert(*e, inner);
                    }
                }
            }
        }
        results
    }

    /// Extracts Pseudo Range observations.
    /// ```
    /// use rinex::prelude::*;
    /// let rnx = Rinex::from_file("../test_resources/OBS/V2/npaz3550.21o")
    ///     .unwrap();
    /// let pseudo_ranges = rnx.observation_pseudoranges();
    /// for ((epoch, flag), vehicules) in pseudo_ranges {
    ///     assert_eq!(flag, EpochFlag::Ok); // no abnormal markers in this file
    ///     for (sv, observations) in vehicules {
    ///         for (observation, pr) in observations {
    ///             if observation == "L1" { // old fashion, applies here
    ///                 // pr is f64 value
    ///             } else if observation == "L1C" { // modern codes do not apply here
    ///             }
    ///         }
    ///     }
    /// }
    /// ```
    pub fn observation_pseudoranges(
        &self,
    ) -> BTreeMap<(Epoch, EpochFlag), BTreeMap<Sv, Vec<(String, f64)>>> {
        let mut results: BTreeMap<(Epoch, EpochFlag), BTreeMap<Sv, Vec<(String, f64)>>> =
            BTreeMap::new();
        if let Some(r) = self.record.as_obs() {
            for (e, (_, sv)) in r.iter() {
                let mut map: BTreeMap<Sv, Vec<(String, f64)>> = BTreeMap::new();
                for (sv, obs) in sv.iter() {
                    let mut v: Vec<(String, f64)> = Vec::new();
                    for (code, data) in obs.iter() {
                        if is_pseudorange_observation(code) {
                            v.push((code.clone(), data.obs));
                        }
                    }
                    if v.len() > 0 {
                        // did come with at least 1 PR
                        map.insert(*sv, v);
                    }
                }
                if map.len() > 0 {
                    // did produce something
                    results.insert(*e, map);
                }
            }
        }
        results
    }

    /// Wide Lane [WL] observation combinations.
    /// Cf. <https://github.com/gwbres/rinex/blob/main/rinex-cli/doc/gnss-combination.md>.
    pub fn observation_wl_combinations(
        &self,
    ) -> HashMap<String, HashMap<Sv, BTreeMap<(Epoch, EpochFlag), f64>>> {
        let mut ret: HashMap<String, HashMap<Sv, BTreeMap<(Epoch, EpochFlag), f64>>> =
            HashMap::new();
        if let Some(r) = self.record.as_obs() {
            for (epoch, (_, vehicules)) in r {
                for (sv, observations) in vehicules {
                    for (lhs_code, lhs_data) in observations {
                        if !is_pseudorange_observation(lhs_code) {
                            if !is_phase_observation(lhs_code) {
                                continue; // only on these two physics
                            }
                        }
                        let lhs_carrier = &lhs_code[1..2];
                        if let Ok(lhs_channel) =
                            Carrier::from_observable(sv.constellation, lhs_carrier)
                        {
                            let lhs_freq = lhs_channel.carrier_frequency_mhz();
                            // determine another carrier
                            let rhs_carrier = match lhs_carrier {
                                // this will restrict to
                                "1" => "2", // 1 against 2
                                _ => "1",   // M against 1
                            };
                            // locate a reference code against another carrier
                            let mut reference: Option<(&str, f64, f64)> = None;
                            for (refcode, refdata) in observations {
                                let mut shared_physics =
                                    is_phase_observation(refcode) && is_phase_observation(lhs_code);
                                shared_physics |= is_pseudorange_observation(refcode)
                                    && is_pseudorange_observation(lhs_code);
                                if !shared_physics {
                                    continue;
                                }
                                let carrier_code = &refcode[1..2];
                                if carrier_code == rhs_carrier {
                                    // expected carrier signal
                                    if let Ok(ref_ch) =
                                        Carrier::from_observable(sv.constellation, rhs_carrier)
                                    {
                                        let ref_freq = ref_ch.carrier_frequency_mhz();
                                        reference = Some((refcode, refdata.obs, ref_freq));
                                    }
                                    break; // DONE searching
                                }
                            }
                            if let Some((refcode, refdata, ref_freq)) = reference {
                                // got a reference
                                let op_title = format!("{}-{}", lhs_code, refcode);
                                let yp = (lhs_freq * lhs_data.obs - refdata * ref_freq)
                                    / (lhs_freq - ref_freq);
                                if let Some(data) = ret.get_mut(&op_title) {
                                    if let Some(data) = data.get_mut(&sv) {
                                        data.insert(*epoch, yp); // new epoch
                                    } else {
                                        // new vehicule being introduced
                                        let mut bmap: BTreeMap<(Epoch, EpochFlag), f64> =
                                            BTreeMap::new();
                                        bmap.insert(*epoch, yp);
                                        data.insert(*sv, bmap);
                                    }
                                } else {
                                    // introduce new recombination,
                                    //   Only if `lhs` is not already being recombined
                                    let mut inject = true;
                                    for (ops, _) in &ret {
                                        let items: Vec<&str> = ops.split("-").collect();
                                        let lhs_operand = items[0];
                                        let rhs_operand = items[1];
                                        if lhs_operand == lhs_code {
                                            inject = false;
                                            break;
                                        }
                                        if rhs_operand == lhs_code {
                                            inject = false;
                                            break;
                                        }
                                    }
                                    if inject {
                                        let mut bmap: BTreeMap<(Epoch, EpochFlag), f64> =
                                            BTreeMap::new();
                                        bmap.insert(*epoch, yp);
                                        let mut map: HashMap<
                                            Sv,
                                            BTreeMap<(Epoch, EpochFlag), f64>,
                                        > = HashMap::new();
                                        map.insert(*sv, bmap);
                                        ret.insert(op_title.clone(), map);
                                    }
                                }
                            }
                        }
                    }
                }
            }
        }
        ret
    }

    /// Narrow lane Phase & PR combinations.
    /// Cf. <https://github.com/gwbres/rinex/blob/main/rinex-cli/doc/gnss-combination.md>.
    pub fn observation_nl_combinations(
        &self,
    ) -> HashMap<String, HashMap<Sv, BTreeMap<(Epoch, EpochFlag), f64>>> {
        let mut ret: HashMap<String, HashMap<Sv, BTreeMap<(Epoch, EpochFlag), f64>>> =
            HashMap::new();
        if let Some(r) = self.record.as_obs() {
            for (epoch, (_, vehicules)) in r {
                for (sv, observations) in vehicules {
                    for (lhs_code, lhs_data) in observations {
                        if !is_pseudorange_observation(lhs_code) {
                            if !is_phase_observation(lhs_code) {
                                continue; // only on these two physics
                            }
                        }
                        let lhs_carrier = &lhs_code[1..2];
                        if let Ok(lhs_channel) =
                            Carrier::from_observable(sv.constellation, lhs_carrier)
                        {
                            let lhs_freq = lhs_channel.carrier_frequency_mhz();
                            // determine another carrier
                            let rhs_carrier = match lhs_carrier {
                                // this will restrict to
                                "1" => "2", // 1 against 2
                                _ => "1",   // M against 1
                            };
                            // locate a reference code against another carrier
                            let mut reference: Option<(&str, f64, f64)> = None;
                            for (refcode, refdata) in observations {
                                let mut shared_physics =
                                    is_phase_observation(refcode) && is_phase_observation(lhs_code);
                                shared_physics |= is_pseudorange_observation(refcode)
                                    && is_pseudorange_observation(lhs_code);
                                if !shared_physics {
                                    continue;
                                }
                                let carrier_code = &refcode[1..2];
                                if carrier_code == rhs_carrier {
                                    // expected carrier signal
                                    if let Ok(ref_ch) =
                                        Carrier::from_observable(sv.constellation, rhs_carrier)
                                    {
                                        let ref_freq = ref_ch.carrier_frequency_mhz();
                                        reference = Some((refcode, refdata.obs, ref_freq));
                                    }
                                    break; // DONE searching
                                }
                            }
                            if let Some((refcode, refdata, ref_freq)) = reference {
                                // got a reference
                                let op_title = format!("{}-{}", lhs_code, refcode);
                                let yp = (lhs_freq * lhs_data.obs + refdata * ref_freq)
                                    / (lhs_freq + ref_freq);
                                if let Some(data) = ret.get_mut(&op_title) {
                                    if let Some(data) = data.get_mut(&sv) {
                                        data.insert(*epoch, yp); // new epoch
                                    } else {
                                        // new vehicule being introduced
                                        let mut bmap: BTreeMap<(Epoch, EpochFlag), f64> =
                                            BTreeMap::new();
                                        bmap.insert(*epoch, yp);
                                        data.insert(*sv, bmap);
                                    }
                                } else {
                                    // introduce new recombination,
                                    //   Only if `lhs` is not already being recombined
                                    let mut inject = true;
                                    for (ops, _) in &ret {
                                        let items: Vec<&str> = ops.split("-").collect();
                                        let lhs_operand = items[0];
                                        let rhs_operand = items[1];
                                        if lhs_operand == lhs_code {
                                            inject = false;
                                            break;
                                        }
                                        if rhs_operand == lhs_code {
                                            inject = false;
                                            break;
                                        }
                                    }
                                    if inject {
                                        let mut bmap: BTreeMap<(Epoch, EpochFlag), f64> =
                                            BTreeMap::new();
                                        bmap.insert(*epoch, yp);
                                        let mut map: HashMap<
                                            Sv,
                                            BTreeMap<(Epoch, EpochFlag), f64>,
                                        > = HashMap::new();
                                        map.insert(*sv, bmap);
                                        ret.insert(op_title.clone(), map);
                                    }
                                }
                            }
                        }
                    }
                }
            }
        }
        ret
    }

    /// Aligns Phase observations at origins
    pub fn observation_align_phase_origins_mut(&mut self) {
        let mut init_phases: HashMap<Sv, HashMap<String, f64>> = HashMap::new();
        if let Some(r) = self.record.as_mut_obs() {
            for (_, (_, vehicules)) in r.iter_mut() {
                for (sv, observations) in vehicules.iter_mut() {
                    for (observation, data) in observations.iter_mut() {
                        if is_phase_observation(observation) {
                            if let Some(init_phase) = init_phases.get_mut(&sv) {
                                if init_phase.get(observation).is_none() {
                                    init_phase.insert(observation.clone(), data.obs);
                                }
                            } else {
                                let mut map: HashMap<String, f64> = HashMap::new();
                                map.insert(observation.clone(), data.obs);
                                init_phases.insert(*sv, map);
                            }
                            data.obs -= init_phases.get(&sv).unwrap().get(observation).unwrap();
                        }
                    }
                }
            }
        }
    }

    /// Aligns Phase observations at origins,
    /// immutable implementation
    pub fn observation_align_phase_origins(&self) -> Self {
        let mut s = self.clone();
        s.observation_align_phase_origins_mut();
        s
    }

    /// Geometry free [GF] combinations.
    /// Cf. <https://github.com/gwbres/rinex/blob/main/rinex-cli/doc/gnss-combination.md>.
    pub fn observation_gf_combinations(
        &self,
    ) -> HashMap<String, HashMap<Sv, BTreeMap<(Epoch, EpochFlag), f64>>> {
        let mut ret: HashMap<String, HashMap<Sv, BTreeMap<(Epoch, EpochFlag), f64>>> =
            HashMap::new();
        if let Some(r) = self.record.as_obs() {
            for (epoch, (_, vehicules)) in r {
                for (sv, observations) in vehicules {
                    for (lhs_code, lhs_data) in observations {
                        let lhs_carrier = &lhs_code[1..2];
                        let lhs_lambda: Option<f64> = match is_phase_observation(lhs_code) {
                            true => {
                                if let Ok(channel) =
                                    Carrier::from_observable(sv.constellation, lhs_carrier)
                                {
                                    Some(channel.carrier_wavelength())
                                } else {
                                    None
                                }
                            },
                            false => {
                                if is_pseudorange_observation(lhs_code) {
                                    Some(1.0)
                                } else {
                                    None
                                }
                            },
                        };
                        if lhs_lambda.is_none() {
                            continue; // only on these two physics
                        }
                        // determine another carrier
                        let rhs_carrier = match lhs_carrier {
                            // this will restrict to
                            "1" => "2", // 1 against 2
                            _ => "1",   // M against 1
                        };
                        // locate a reference code against another carrier
                        let mut reference: Option<(&str, f64)> = None;
                        for (refcode, refdata) in observations {
                            let mut shared_physics =
                                is_phase_observation(refcode) && is_phase_observation(lhs_code);
                            shared_physics |= is_pseudorange_observation(refcode)
                                && is_pseudorange_observation(lhs_code);
                            if !shared_physics {
                                continue;
                            }
                            let carrier_code = &refcode[1..2];
                            if carrier_code == rhs_carrier {
                                // expected carrier signal
                                //  align B to A starting point
                                let ref_scaling: f64 = match is_phase_observation(refcode) {
                                    true => {
                                        if let Ok(channel) =
                                            Carrier::from_observable(sv.constellation, rhs_carrier)
                                        {
                                            channel.carrier_wavelength()
                                        } else {
                                            1.0
                                        }
                                    },
                                    false => 1.0,
                                };
                                reference = Some((refcode, refdata.obs * ref_scaling));
                                break; // DONE searching
                            }
                        }
                        if let Some((refcode, refdata)) = reference {
                            // got a reference
                            let op_title = format!("{}-{}", lhs_code, refcode);
                            // additionnal phase scalign
                            let total_scaling: f64 = match is_phase_observation(lhs_code) {
                                true => {
                                    if let Ok(rhs) =
                                        Carrier::from_observable(sv.constellation, rhs_carrier)
                                    {
                                        if let Ok(lhs) =
                                            Carrier::from_observable(sv.constellation, lhs_carrier)
                                        {
                                            let f_rhs = rhs.carrier_frequency_mhz();
                                            let f_lhs = lhs.carrier_frequency_mhz();
                                            let gamma = f_lhs / f_rhs;
                                            1.0 / (gamma.powf(2.0) - 1.0)
                                        } else {
                                            1.0
                                        }
                                    } else {
                                        1.0
                                    }
                                },
                                false => 1.0,
                            };
                            let yp: f64 = match is_phase_observation(lhs_code) {
                                true => {
                                    (lhs_data.obs * lhs_lambda.unwrap() - refdata) * total_scaling
                                },
                                false => {
                                    // PR: sign differs
                                    refdata - lhs_data.obs * lhs_lambda.unwrap()
                                },
                            };
                            if let Some(data) = ret.get_mut(&op_title) {
                                if let Some(data) = data.get_mut(&sv) {
                                    // new data
                                    data.insert(*epoch, yp);
                                } else {
                                    // new vehicule being introduced
                                    let mut bmap: BTreeMap<(Epoch, EpochFlag), f64> =
                                        BTreeMap::new();
                                    bmap.insert(*epoch, yp);
                                    data.insert(*sv, bmap);
                                }
                            } else {
                                // introduce new recombination,
                                //   Only if `lhs` is not already being recombined
                                let mut inject = true;
                                for (ops, _) in &ret {
                                    let items: Vec<&str> = ops.split("-").collect();
                                    let lhs_operand = items[0];
                                    let rhs_operand = items[1];
                                    if lhs_operand == lhs_code {
                                        inject = false;
                                        break;
                                    }
                                    if rhs_operand == lhs_code {
                                        inject = false;
                                        break;
                                    }
                                }
                                if inject {
                                    let mut bmap: BTreeMap<(Epoch, EpochFlag), f64> =
                                        BTreeMap::new();
                                    bmap.insert(*epoch, yp);
                                    let mut map: HashMap<Sv, BTreeMap<(Epoch, EpochFlag), f64>> =
                                        HashMap::new();
                                    map.insert(*sv, bmap);
                                    ret.insert(op_title.clone(), map);
                                }
                            }
                        }
                    }
                }
            }
        }
        ret
    }

    /// Ionospheric delay detector
    pub fn observation_iono_detector(&self) -> HashMap<String, HashMap<Sv, BTreeMap<Epoch, f64>>> {
        let mut ret: HashMap<String, HashMap<Sv, BTreeMap<Epoch, f64>>> = HashMap::new();
        if let Some(sampling_rate) = self.sampling_interval() {
            let gf = self.observation_gf_combinations();
            let mut prev_data: HashMap<String, HashMap<Sv, (Epoch, f64)>> = HashMap::new();
            for (gf_code, vehicles) in gf {
                let lhs_code = &gf_code[..2];
                if !is_phase_observation(lhs_code) {
                    continue; // only on phase data
                }
                for (sv, epochs) in vehicles {
                    for ((epoch, flag), data) in epochs {
                        if let Some(prev) = prev_data.get_mut(&gf_code) {
                            if let Some((prev_epoch, prev_data)) = prev.get_mut(&sv) {
                                let dt = epoch - *prev_epoch;
                                if dt <= sampling_rate {
                                    // accepted: push a new dy value
                                    let dy = data - *prev_data;
                                    if let Some(data) = ret.get_mut(&gf_code) {
                                        if let Some(data) = data.get_mut(&sv) {
                                            data.insert(epoch, dy);
                                        } else {
                                            let mut bmap: BTreeMap<Epoch, f64> = BTreeMap::new();
                                            bmap.insert(epoch, dy);
                                            data.insert(sv, bmap);
                                        }
                                    } else {
                                        let mut bmap: BTreeMap<Epoch, f64> = BTreeMap::new();
                                        bmap.insert(epoch, dy);
                                        let mut map: HashMap<Sv, BTreeMap<Epoch, f64>> =
                                            HashMap::new();
                                        map.insert(sv, bmap);
                                        ret.insert(gf_code.clone(), map);
                                    }
                                }
                                *prev_epoch = epoch;
                                *prev_data = data;
                            } else {
                                prev.insert(sv, (epoch, data));
                            }
                        } else {
                            let mut map: HashMap<Sv, (Epoch, f64)> = HashMap::new();
                            map.insert(sv, (epoch, data));
                            prev_data.insert(gf_code.clone(), map);
                        }
                    }
                }
            }
        }
        ret
    }

    /// Melbourne-Wübbena [MW] GNSS combination.
    /// Cf. <https://github.com/gwbres/rinex/blob/main/rinex-cli/doc/gnss-combination.md>.
    pub fn observation_mw_combinations(
        &self,
    ) -> HashMap<String, HashMap<Sv, BTreeMap<(Epoch, EpochFlag), f64>>> {
        let mut ret: HashMap<String, HashMap<Sv, BTreeMap<(Epoch, EpochFlag), f64>>> =
            HashMap::new();
        let wl = self.observation_wl_combinations();
        let nl = self.observation_nl_combinations();
        for (wl_op, wl_vehicules) in wl {
            if wl_op.starts_with("L") {
                // wide phase
                // --> retrieve "same" op in narrow code
                let nl_op = "C".to_owned() + &wl_op[1..];
                if let Some(nl_vehicules) = nl.get(&nl_op) {
                    for (wl_sv, wl_epochs) in wl_vehicules {
                        if let Some(nl_epochs) = nl_vehicules.get(&wl_sv) {
                            for (epoch, wl_data) in wl_epochs {
                                if let Some(nl_data) = nl_epochs.get(&epoch) {
                                    let wl_items: Vec<&str> = wl_op.split("-").collect();
                                    let wl_operand = wl_items[0];
                                    let nl_items: Vec<&str> = nl_op.split("-").collect();
                                    let nl_operand = nl_items[0];
                                    let op_title = format!("{}-{}", wl_operand, nl_operand);
                                    let yp = wl_data - nl_data;
                                    if let Some(data) = ret.get_mut(&op_title) {
                                        if let Some(data) = data.get_mut(&wl_sv) {
                                            data.insert(epoch, yp);
                                        } else {
                                            let mut bmap: BTreeMap<(Epoch, EpochFlag), f64> =
                                                BTreeMap::new();
                                            bmap.insert(epoch, yp);
                                            data.insert(wl_sv, bmap);
                                        }
                                    } else {
                                        //inject, only if not already recombining this one
                                        // in other recombination form
                                        let mut inject = false;
                                        for (ops, _) in &ret {
                                            let items: Vec<&str> = ops.split("-").collect();
                                            let lhs_operand = items[0];
                                            if lhs_operand == wl_operand {
                                                inject = false;
                                                break;
                                            }
                                            let rhs_operand = items[1];
                                            if rhs_operand == nl_operand {
                                                inject = false;
                                                break;
                                            }
                                        }
                                        if inject {
                                            let mut bmap: BTreeMap<(Epoch, EpochFlag), f64> =
                                                BTreeMap::new();
                                            let mut map: HashMap<
                                                Sv,
                                                BTreeMap<(Epoch, EpochFlag), f64>,
                                            > = HashMap::new();
                                            bmap.insert(epoch, yp);
                                            map.insert(wl_sv, bmap);
                                            ret.insert(op_title.clone(), map);
                                        }
                                    }
                                }
                            }
                        }
                    }
                }
            }
        }
        ret
    }

    /// Code multipath analysis (MP_i), cf.
    /// phase data model <https://github.com/gwbres/rinex/blob/main/rinex-cli/doc/gnss-combination.md>.
    pub fn observation_code_multipath(
        &self,
    ) -> HashMap<String, HashMap<Sv, BTreeMap<(Epoch, EpochFlag), f64>>> {
        let mut ret: HashMap<String, HashMap<Sv, BTreeMap<(Epoch, EpochFlag), f64>>> =
            HashMap::new();
        if let Some(record) = self.record.as_obs() {
            /*
             * Determine mean value of all datasets
             */
            let mut mean: HashMap<Sv, HashMap<String, (u32, f64)>> = HashMap::new();
            for (epoch, (_, vehicles)) in record {
                for (sv, observations) in vehicles {
                    if let Some(data) = mean.get_mut(&sv) {
                        for (obs_code, obs_data) in observations {
                            if is_phase_observation(obs_code)
                                || is_pseudorange_observation(obs_code)
                            {
                                if let Some((count, buf)) = data.get_mut(obs_code) {
                                    *count += 1;
                                    *buf += obs_data.obs;
                                } else {
                                    data.insert(obs_code.to_string(), (1, obs_data.obs));
                                }
                            }
                        }
                    } else {
                        for (obs_code, obs_data) in observations {
                            if is_phase_observation(obs_code)
                                || is_pseudorange_observation(obs_code)
                            {
                                let mut map: HashMap<String, (u32, f64)> = HashMap::new();
                                map.insert(obs_code.to_string(), (1, obs_data.obs));
                                mean.insert(*sv, map);
                            }
                        }
                    }
                }
            }
            mean.iter_mut()
                .map(|(_, data)| {
                    data.iter_mut()
                        .map(|(_, (n, buf))| {
                            *buf = *buf / *n as f64;
                        })
                        .count()
                })
                .count();
            println!("MEAN VALUES {:?}", mean);
            /*
             * Run algorithm
             */
            let mut associated: HashMap<String, String> = HashMap::new(); // Ph code to associate to this Mpx
                                                                          // for operation consistency
            for (epoch, (_, vehicules)) in record {
                for (sv, observations) in vehicules {
                    let mean_sv = mean.get(&sv).unwrap();
                    for (lhs_code, lhs_data) in observations {
                        if is_pseudorange_observation(lhs_code) {
                            let pr_i = lhs_data.obs; // - mean_sv.get(lhs_code).unwrap().1;
                            let mp_code = observation_code(lhs_code);
                            let mut ph_i: Option<f64> = None;
                            let mut ph_j: Option<f64> = None;
                            let lhs_carrier = &lhs_code[1..2];
                            /*
                             * This will restrict combinations to
                             * 1 => 2
                             * and M => 1
                             */
                            let rhs_carrier = match lhs_carrier {
                                "1" => "2",
                                _ => "1",
                            };
                            /*
                             * locate related L_i PH code
                             */
                            for (code, data) in observations {
                                let ph_code = format!("L{}", mp_code);
                                if code.eq(&ph_code) {
                                    ph_i = Some(data.obs); // - mean_sv.get(code).unwrap().1);
                                    break; // DONE
                                }
                            }
                            /*
                             * locate another L_j PH code
                             */
                            if let Some(to_locate) = associated.get(&mp_code) {
                                /*
                                 * We already have an association, keep it consistent throughout
                                 * operations
                                 */
                                for (code, data) in observations {
                                    let carrier_code = &code[1..2];
                                    if carrier_code == rhs_carrier {
                                        // correct carrier signal
                                        if code.eq(to_locate) {
                                            // match
                                            ph_j = Some(data.obs); // - mean_sv.get(code).unwrap().1);
                                            break; // DONE
                                        }
                                    }
                                }
                            } else {
                                // first: prefer the same code against rhs carrier
                                let to_locate = format!("L{}{}", rhs_carrier, &mp_code[1..]);
                                for (code, data) in observations {
                                    let carrier_code = &code[1..2];
                                    if carrier_code == rhs_carrier {
                                        // correct carrier
                                        if code.eq(&to_locate) {
                                            // match
                                            ph_j = Some(data.obs); // - mean_sv.get(code).unwrap().1);
                                            associated.insert(mp_code.clone(), code.clone());
                                            break; // DONE
                                        }
                                    }
                                }
                                if ph_j.is_none() {
                                    /*
                                     * Same code against different carrier does not exist
                                     * try to grab another PH code, against rhs carrier
                                     */
                                    for (code, data) in observations {
                                        let carrier_code = &code[1..2];
                                        if carrier_code == rhs_carrier {
                                            if is_phase_observation(code) {
                                                ph_j = Some(data.obs); // - mean_sv.get(code).unwrap().1);
                                                associated.insert(mp_code.clone(), code.clone());
                                                break; // DONE
                                            }
                                        }
                                    }
                                }
                            }
                            if ph_i.is_none() || ph_j.is_none() {
                                break; // incomplete associations, do not proceed further
                            }
                            let ph_i = ph_i.unwrap();
                            let ph_j = ph_j.unwrap();
                            if let Ok(lhs_carrier) =
                                Carrier::from_observable(sv.constellation, lhs_code)
                            {
                                if let Ok(rhs_carrier) =
                                    Carrier::from_observable(sv.constellation, rhs_carrier)
                                {
                                    /*let gamma = (lhs_carrier.carrier_frequency() / rhs_carrier.carrier_frequency()).powf(2.0);
                                    let alpha = (gamma +1.0_f64) / (gamma - 1.0_f64);
                                    let beta = 2.0_f64 / (gamma - 1.0_f64);
                                    let mp = pr_i - alpha * ph_i + beta * ph_j;*/

                                    let alpha = 2.0_f64 * rhs_carrier.carrier_frequency().powf(2.0)
                                        / (lhs_carrier.carrier_frequency().powf(2.0)
                                            - rhs_carrier.carrier_frequency().powf(2.0));
                                    let mp = pr_i - ph_i - alpha * (ph_i - ph_j);
                                    if let Some(data) = ret.get_mut(&mp_code) {
                                        if let Some(data) = data.get_mut(&sv) {
                                            data.insert(*epoch, mp);
                                        } else {
                                            let mut bmap: BTreeMap<(Epoch, EpochFlag), f64> =
                                                BTreeMap::new();
                                            let mut map: HashMap<
                                                Sv,
                                                BTreeMap<(Epoch, EpochFlag), f64>,
                                            > = HashMap::new();
                                            bmap.insert(*epoch, mp);
                                            data.insert(*sv, bmap);
                                        }
                                    } else {
                                        let mut bmap: BTreeMap<(Epoch, EpochFlag), f64> =
                                            BTreeMap::new();
                                        let mut map: HashMap<
                                            Sv,
                                            BTreeMap<(Epoch, EpochFlag), f64>,
                                        > = HashMap::new();
                                        bmap.insert(*epoch, mp);
                                        map.insert(*sv, bmap);
                                        ret.insert(mp_code.clone(), map);
                                    }
                                }
                            }
                        }
                    }
                }
            }
        }
        ret
    }

    /*
        /// Single step /stage, in high order phase differencing
        /// algorithm, which we use in case of old receiver data / old RINEX
        /// to cancel geometric and atmospheric biases.
        /// See [high_order_phase_difference]
        fn high_order_phase_difference_step(&self) -> Result<BTreeMap<Epoch, HashMap<Sv, HashMap<String, f64>>> {
            let mut ret: BTreeMap<Epoch, HashMap<String, f64>> = BTreeMap::new();
        }

        /// Computes High Order Phase Difference
        /// accross vehicules and epochs,
        /// until differencing order is reached.
        /// This is used in Geometric biases estimation,
        /// in case of single channel receivers / old RINEX, where
        /// only one carrier signal was sampled.
        /// Final order is determined from the epoch interval
        /// (the smallest the better), the phase data quality and so on.
        fn high_order_phase_difference(&self, order: usize) -> Result<BTreeMap<Epoch, HashMap<Sv, HashMap<String, f64>>> {
            let mut ret: BTreeMap<Epoch, HashMap<String, f64>> = BTreeMap::new();
            if let Some(rec) = self.record.as_obs() {
                for (epoch, (_, vehicules)) in rec {
                    for (sv, observations) in vehicules {
                        for (code, data) in observations {
                            if is_phase_observation(code) {

                            }
                        }
                    }
                }
            }
            ret
        }

        /// Estimates geometric biases () in Eq(2) page 2
        /// of <>, which is the dominant bias in the cycle slip
        /// determination. This is performed by substracting
        /// raw phase data measurement for a given observation,
        /// against the same observation along separate carrier frequency.
        /// It is said to
    */
    /*
        /// Extracts Pseudo Ranges without Ionospheric path delay contributions,
        /// by extracting [pseudo_ranges] and using the differential (dual frequency) compensation.
        /// We can only compute such information if pseudo range was evaluted
        /// on at least two seperate carrier frequencies, for a given space vehicule at a certain epoch.
        /// Does not produce anything if self is not an Observation RINEX.
        pub fn iono_free_pseudo_ranges (&self) -> BTreeMap<Epoch, BTreeMap<Sv, f64>> {
            let pr = self.observation_pseudo_ranges();
            let mut results : BTreeMap<Epoch, BTreeMap<Sv, f64>> = BTreeMap::new();
            for (e, sv) in pr.iter() {
                let mut map :BTreeMap<Sv, f64> = BTreeMap::new();
                for (sv, obs) in sv.iter() {
                    let mut result :Option<f64> = None;
                    let mut retained : Vec<(String, f64)> = Vec::new();
                    for (code, value) in obs.iter() {
                        if is_pseudorange_observation(code) {
                            retained.push((code.clone(), *value));
                        }
                    }
                    if retained.len() > 1 { // got a dual frequency scenario
                        // we only care about 2 carriers
                        let retained = &retained[0..2];
                        // only left with two observables at this point
                        // (obscode, data) mapping
                        let codes :Vec<String> = retained.iter().map(|r| r.0.clone()).collect();
                        let data :Vec<f64> = retained.iter().map(|r| r.1).collect();
                        // need to determine frequencies involved
                        let mut channels :Vec<Carrier> = Vec::with_capacity(2);
                        for i in 0..codes.len() {
                            if let Ok(channel) = Carrier::from_observable(sv.constellation, &codes[i]) {
                                channels.push(channel)
                            }
                        }
                        if channels.len() == 2 { // frequency identification passed, twice
                            // --> compute
                            let f0 = (channels[0].carrier_frequency_mhz() *1.0E6).powf(2.0_f64);
                            let f1 = (channels[1].carrier_frequency_mhz() *1.0E6).powf(2.0_f64);
                            let diff = (f0 * data[0] - f1 * data[1] ) / (f0 - f1) ;
                            result = Some(diff)
                        }
                    }
                    if let Some(result) = result {
                        // conditions were met for this vehicule
                        // at this epoch
                        map.insert(*sv, result);
                    }
                }
                if map.len() > 0 { // did produce something
                    results.insert(*e, map);
                }
            }
            results
        }
    */
    /// Extracts Raw Carrier Phase observations,
    /// from this Observation record, on an epoch basis an per space vehicule.
    /// Does not produce anything if self is not an Observation RINEX.
    pub fn observation_carrier_phases(&self) -> BTreeMap<Epoch, BTreeMap<Sv, Vec<(String, f64)>>> {
        let mut results: BTreeMap<Epoch, BTreeMap<Sv, Vec<(String, f64)>>> = BTreeMap::new();
        if !self.is_observation_rinex() {
            return results; // nothing to browse
        }
        let record = self.record.as_obs().unwrap();
        for ((e, _flag), (_, sv)) in record.iter() {
            let mut map: BTreeMap<Sv, Vec<(String, f64)>> = BTreeMap::new();
            for (sv, obs) in sv.iter() {
                let mut v: Vec<(String, f64)> = Vec::new();
                for (code, data) in obs.iter() {
                    if is_phase_observation(code) {
                        v.push((code.clone(), data.obs));
                    }
                }
                if v.len() > 0 {
                    // did come with at least 1 Phase obs
                    map.insert(*sv, v);
                }
            }
            if map.len() > 0 {
                // did produce something
                results.insert(*e, map);
            }
        }
        results
    }

    /*
        /// Extracts Carrier phases without Ionospheric path delay contributions,
        /// by extracting [carrier_phases] and using the differential (dual frequency) compensation.
        /// We can only compute such information if carrier phase was evaluted
        /// on at least two seperate carrier frequencies, for a given space vehicule at a certain epoch.
        /// Does not produce anything if self is not an Observation RINEX.
        pub fn iono_free_observation_carrier_phases (&self) -> BTreeMap<Epoch, BTreeMap<Sv, f64>> {
            let pr = self.observation_pseudoranges();
            let mut results : BTreeMap<Epoch, BTreeMap<Sv, f64>> = BTreeMap::new();
            for (e, sv) in pr.iter() {
                let mut map :BTreeMap<Sv, f64> = BTreeMap::new();
                for (sv, obs) in sv.iter() {
                    let mut result :Option<f64> = None;
                    let mut retained : Vec<(String, f64)> = Vec::new();
                    for (code, value) in obs.iter() {
                        if is_phase_observation(code) {
                            retained.push((code.clone(), *value));
                        }
                    }
                    if retained.len() > 1 { // got a dual frequency scenario
                        // we only care about 2 carriers
                        let retained = &retained[0..2];
                        // only left with two observables at this point
                        // (obscode, data) mapping
                        let codes :Vec<String> = retained.iter().map(|r| r.0.clone()).collect();
                        let data :Vec<f64> = retained.iter().map(|r| r.1).collect();
                        // need to determine frequencies involved
                        let mut channels :Vec<Carrier> = Vec::with_capacity(2);
                        for i in 0..codes.len() {
                            if let Ok(channel) = Carrier::from_observable(sv.constellation, &codes[i]) {
                                channels.push(channel)
                            }
                        }
                        if channels.len() == 2 { // frequency identification passed, twice
                            // --> compute
                            let f0 = (channels[0].carrier_frequency_mhz() *1.0E6).powf(2.0_f64);
                            let f1 = (channels[1].carrier_frequency_mhz() *1.0E6).powf(2.0_f64);
                            let diff = (f0 * data[0] - f1 * data[1] ) / (f0 - f1) ;
                            result = Some(diff)
                        }
                    }
                    if let Some(result) = result {
                        // conditions were met for this vehicule
                        // at this epoch
                        map.insert(*sv, result);
                    }
                }
                if map.len() > 0 { // did produce something
                    results.insert(*e, map);
                }
            }
            results
        }
    */
    /// Returns all Pseudo Range observations
    /// converted to Real Distance (in [m]),
    /// by compensating for the difference between
    /// local clock offset and distant clock offsets.
    /// We can only produce such data if local clock offset was found
    /// for a given epoch, and related distant clock offsets were given.
    /// Distant clock offsets can be obtained with [space_vehicules_clock_offset].
    /// Real distances are extracted on an epoch basis, and per space vehicule.
    /// This method has no effect on non observation data.
    ///
    /// Example:
    /// ```
    /// use rinex::prelude::*;
    /// // obtain distance clock offsets, by analyzing a related NAV file
    /// // (this is only an example..)
    /// let mut rinex = Rinex::from_file("../test_resources/NAV/V3/CBW100NLD_R_20210010000_01D_MN.rnx")
    ///     .unwrap();
    /// // Retain G07 + G08 vehicules
    /// // to perform further calculations on these vehicules data (GPS + Svnn filter)
    /// let filter = vec![
    ///     Sv {
    ///         constellation: Constellation::GPS,
    ///         prn: 7,
    ///     },
    ///     Sv {
    ///         constellation: Constellation::GPS,
    ///         prn: 8,
    ///     },
    /// ];
    /// rinex
    ///     .retain_space_vehicule_mut(filter.clone());
    /// // extract distant clock offsets
    /// let sv_clk_offsets = rinex.space_vehicules_clock_offset();
    /// let rinex = Rinex::from_file("../test_resources/OBS/V3/ACOR00ESP_R_20213550000_01D_30S_MO.rnx");
    /// let mut rinex = rinex.unwrap();
    /// // apply the same filter
    /// rinex
    ///     .retain_space_vehicule_mut(filter.clone());
    /// let distances = rinex.observation_pseudodistances(sv_clk_offsets);
    /// // exploit distances
    /// for (e, sv) in distances.iter() { // (epoch, vehicules)
    ///     for (sv, obs) in sv.iter() { // (vehicule, distance)
    ///         for ((code, distance)) in obs.iter() { // obscode, distance
    ///             // use the 3 letter code here,
    ///             // to determine the carrier you're dealing with.
    ///             let d = distance * 10.0; // consume, post process...
    ///         }
    ///     }
    /// }
    /// ```
    pub fn observation_pseudodistances(
        &self,
        sv_clk_offsets: BTreeMap<Epoch, BTreeMap<Sv, f64>>,
    ) -> BTreeMap<(Epoch, EpochFlag), BTreeMap<Sv, Vec<(String, f64)>>> {
        let mut results: BTreeMap<(Epoch, EpochFlag), BTreeMap<Sv, Vec<(String, f64)>>> =
            BTreeMap::new();
        if let Some(r) = self.record.as_obs() {
            for ((e, flag), (clk, sv)) in r {
                if let Some(distant_e) = sv_clk_offsets.get(e) {
                    // got related distant epoch
                    if let Some(clk) = clk {
                        // got local clock offset
                        let mut map: BTreeMap<Sv, Vec<(String, f64)>> = BTreeMap::new();
                        for (sv, obs) in sv.iter() {
                            if let Some(sv_offset) = distant_e.get(sv) {
                                // got related distant offset
                                let mut v: Vec<(String, f64)> = Vec::new();
                                for (code, data) in obs.iter() {
                                    if is_pseudorange_observation(code) {
                                        // We currently do not support the compensation for biases
                                        // than clock induced ones. ie., Ionospheric delays ??
                                        v.push((
                                            code.clone(),
                                            data.pr_real_distance(*clk, *sv_offset, 0.0),
                                        ));
                                    }
                                }
                                if v.len() > 0 {
                                    // did come with at least 1 PR
                                    map.insert(*sv, v);
                                }
                            } // got related distant offset
                        } // per sv
                        if map.len() > 0 {
                            // did produce something
                            results.insert((*e, *flag), map);
                        }
                    } // got local clock offset attached to this epoch
                } //got related distance epoch
            } // per epoch
        }
        results
    }

    /// Phase Differential Code Biases (DCBs) analysis.
    /// Computes DBCs by substracting two Phase Observations observed
    /// against a given carrier frequency.
    pub fn observation_phase_dcb(
        &self,
    ) -> HashMap<String, HashMap<Sv, BTreeMap<(Epoch, EpochFlag), f64>>> {
        let mut ret: HashMap<String, HashMap<Sv, BTreeMap<(Epoch, EpochFlag), f64>>> =
            HashMap::new();
        if let Some(record) = self.record.as_obs() {
            for (epoch, (_, vehicules)) in record {
                for (sv, observations) in vehicules {
                    for (obscode, obsdata) in observations {
                        if is_phase_observation(obscode) {
                            // this is a PH code
                            let carrier_id = &obscode[1..2];
                            let code = &obscode[1..];
                            // locate a reference PH code for this PH code
                            for k_code in carrier::KNOWN_CODES.iter() {
                                if *k_code != code {
                                    // different code
                                    if k_code.starts_with(carrier_id) {
                                        // same carrier
                                        let tolocate = "L".to_owned() + k_code;
                                        if let Some(otherdata) = observations.get(&tolocate) {
                                            // we found another PH code
                                            let mut found = false;
                                            for (op, vehicules) in ret.iter_mut() {
                                                if op.contains(code) {
                                                    found = true;
                                                    // Diff Op already under progress
                                                    // now we need to determine code' and k_code' roles
                                                    // so referencing remains consistent
                                                    let items: Vec<&str> = op.split("-").collect();
                                                    if code == items[0] {
                                                        // code is differentiated
                                                        // -- is this a new entry ?
                                                        if let Some(data) = vehicules.get_mut(&sv) {
                                                            data.insert(
                                                                *epoch,
                                                                obsdata.obs - otherdata.obs,
                                                            );
                                                        } else {
                                                            let mut bmap: BTreeMap<
                                                                (Epoch, EpochFlag),
                                                                f64,
                                                            > = BTreeMap::new();
                                                            bmap.insert(
                                                                *epoch,
                                                                obsdata.obs - otherdata.obs,
                                                            );
                                                            vehicules.insert(*sv, bmap);
                                                        }
                                                    } else {
                                                        // code is differentiated
                                                        // -- is this a new entry ?
                                                        if let Some(data) = vehicules.get_mut(&sv) {
                                                            data.insert(
                                                                *epoch,
                                                                otherdata.obs - obsdata.obs,
                                                            );
                                                        } else {
                                                            let mut bmap: BTreeMap<
                                                                (Epoch, EpochFlag),
                                                                f64,
                                                            > = BTreeMap::new();
                                                            bmap.insert(
                                                                *epoch,
                                                                otherdata.obs - obsdata.obs,
                                                            );
                                                            vehicules.insert(*sv, bmap);
                                                        }
                                                    }
                                                }
                                            }
                                            if !found {
                                                // this is a new Diff Op
                                                // => initiate it
                                                let mut bmap: BTreeMap<(Epoch, EpochFlag), f64> =
                                                    BTreeMap::new();
                                                bmap.insert(*epoch, otherdata.obs - obsdata.obs);
                                                let mut map: HashMap<
                                                    Sv,
                                                    BTreeMap<(Epoch, EpochFlag), f64>,
                                                > = HashMap::new();
                                                map.insert(*sv, bmap);
                                                ret.insert(format!("{}-{}", code, k_code), map);
                                            }
                                        }
                                    }
                                }
                            }
                        }
                    }
                }
            }
        }
        ret
    }

    /// Pseudo Range Differential Code Bias (DCBs) analysis.
    /// Computes DBCs by substracting two PR Observations observed
    /// against a given carrier frequency.
    /// This will exhibit static or drifting offsets between pseudo range observations.
    /// Cf. page 12
    /// <http://navigation-office.esa.int/attachments_12649498_1_Reichel_5thGalSciCol_2015.pdf>.
    /// Results are sorted by kind of analysis, for instance: "1C-1W"
    /// means "C" code against "W" code for Carrier 1.
    pub fn observation_pseudorange_dcb(
        &self,
    ) -> HashMap<String, HashMap<Sv, BTreeMap<(Epoch, EpochFlag), f64>>> {
        let mut ret: HashMap<String, HashMap<Sv, BTreeMap<(Epoch, EpochFlag), f64>>> =
            HashMap::new();
        if let Some(record) = self.record.as_obs() {
            for (epoch, (_, vehicules)) in record {
                for (sv, observations) in vehicules {
                    for (obscode, obsdata) in observations {
                        if is_pseudorange_observation(obscode) {
                            // this is a PR code
                            let carrier_id = &obscode[1..2];
                            let code = &obscode[1..];
                            // locate a reference PR code for this PR code
                            for k_code in carrier::KNOWN_CODES.iter() {
                                if *k_code != code {
                                    // different code
                                    if k_code.starts_with(carrier_id) {
                                        // same carrier
                                        let tolocate = "C".to_owned() + k_code;
                                        if let Some(otherdata) = observations.get(&tolocate) {
                                            // we found a ref. code
                                            let mut found = false;
                                            for (op, vehicules) in ret.iter_mut() {
                                                if op.contains(code) {
                                                    found = true;
                                                    // Diff Op already under progress
                                                    // now we need to determine code' and k_code' roles
                                                    // so referencing remains consistent
                                                    let items: Vec<&str> = op.split("-").collect();
                                                    if code == items[0] {
                                                        // code is differentiated
                                                        // -- is this a new entry ?
                                                        if let Some(data) = vehicules.get_mut(&sv) {
                                                            data.insert(
                                                                *epoch,
                                                                obsdata.obs - otherdata.obs,
                                                            );
                                                        } else {
                                                            let mut bmap: BTreeMap<
                                                                (Epoch, EpochFlag),
                                                                f64,
                                                            > = BTreeMap::new();
                                                            bmap.insert(
                                                                *epoch,
                                                                obsdata.obs - otherdata.obs,
                                                            );
                                                            vehicules.insert(*sv, bmap);
                                                        }
                                                    } else {
                                                        // code is differentiated
                                                        // -- is this a new entry ?
                                                        if let Some(data) = vehicules.get_mut(&sv) {
                                                            data.insert(
                                                                *epoch,
                                                                otherdata.obs - obsdata.obs,
                                                            );
                                                        } else {
                                                            let mut bmap: BTreeMap<
                                                                (Epoch, EpochFlag),
                                                                f64,
                                                            > = BTreeMap::new();
                                                            bmap.insert(
                                                                *epoch,
                                                                otherdata.obs - obsdata.obs,
                                                            );
                                                            vehicules.insert(*sv, bmap);
                                                        }
                                                    }
                                                }
                                            }
                                            if !found {
                                                // this is a new Diff Op
                                                // => initiate it
                                                let mut bmap: BTreeMap<(Epoch, EpochFlag), f64> =
                                                    BTreeMap::new();
                                                bmap.insert(*epoch, otherdata.obs - obsdata.obs);
                                                let mut map: HashMap<
                                                    Sv,
                                                    BTreeMap<(Epoch, EpochFlag), f64>,
                                                > = HashMap::new();
                                                map.insert(*sv, bmap);
                                                ret.insert(format!("{}-{}", code, k_code), map);
                                            }
                                        }
                                    }
                                }
                            }
                        }
                    }
                }
            }
        }
        ret
    }

    /*
        /// Applies Hatch filter to all Pseudo Range observations.
        /// When feasible dual frequency dual code method is prefered
        /// for optimal, fully unbiased smoothed PR.
        /// PR observations get modified in place
        pub fn observation_pseudorange_smoothing_mut(&mut self) {
            if let Some(r) = self.record.as_mut_obs() {
                for ((epoch, _), (_, svs)) in r {
                    for (sv, observations) in svs {
                        for (code, observation) in observations {

                        }
                    }
                }
            }
        }

        pub fn observation_pseudorange_smoothing(&self) -> Self {
            let mut s = self.clone();
            s.observation_pseudorange_smoothing();
            s
        }
    */

    /// Restrain epochs to interval |start <= e <= end| (both included)
    pub fn time_window_mut(&mut self, start: Epoch, end: Epoch) {
        if let Some(record) = self.record.as_mut_obs() {
            record.retain(|(e, _), _| e >= &start && e <= &end);
        } else if let Some(record) = self.record.as_mut_nav() {
            record.retain(|e, _| e >= &start && e <= &end);
        } else if let Some(record) = self.record.as_mut_meteo() {
            record.retain(|e, _| e >= &start && e <= &end);
        } else if let Some(record) = self.record.as_mut_clock() {
            record.retain(|e, _| e >= &start && e <= &end);
        } else if let Some(record) = self.record.as_mut_ionex() {
            record.retain(|e, _| e >= &start && e <= &end);
        }
    }

    /// Returns a copy version of `self` where epochs were constrained
    /// to |start <= e <= end| interval (both included)
    pub fn time_window(&self, start: Epoch, end: Epoch) -> Self {
        let mut s = self.clone();
        s.time_window_mut(start, end);
        s
    }

    /*
        /// Returns epochs where a so called "cycle slip" has been confirmed.
        /// We confirm a cycle slip by computing the double difference
        /// between self and `rhs` Observation RINEX.
        /// This does not produce anything if both are not
        /// Observation RINEX files, ideally sampled at same epochs,
        /// by two seperate but stationnary receivers. Refer to [diff_mut]
        /// for further explanations on those computations.
        ///
        /// Example:
        /// ```
        /// use rinex::*;
        /// // grab an observation rinex
        /// let rnx = Rinex::from_file("../test_resources/OBS/V2/aopr0010.17o").unwrap();
        /// let cycle_slips = rnx.cycle_slips();
        ///
        /// // now we will confirm those cycle slip events by computing the double diff,
        /// // assuming this secondary rinex recorded the same data
        /// let rnx_b = Rinex::from_file("../test_resources/OBS/V2/npaz3550.21o").unwrap();
        /// let confirmed_slips = rnx.confirmed_cycle_slips(&rnx_b);
        /// ```
        pub fn observation_confirmed_cycle_slip_epochs (&self, rhs: &Self) -> Result<Vec<Epoch>, DiffError> {
            if !self.is_observation_rinex() || !rhs.is_observation_rinex() {
                return Err(DiffError::NotObsRinex) ;
            }
            let rnx = self.double_diff(rhs);
            let vec : Vec<Epoch> = Vec::new();
            Ok(vec)
        }
    CYCLE SLIPS CONFIRMATION
    */

    /// Filters out data that was not produced by given agency / station.
    /// This has no effect on records other than CLK RINEX.
    /// Example:
    /// ```
    /// use rinex::*;
    /// let mut rinex =
    ///     Rinex::from_file("../test_resources/CLK/V2/COD20352.CLK")
    ///         .unwrap();
    /// rinex
    ///     .clock_agency_retain_mut(vec!["GUAM","GODE","USN7"]);
    /// ```
    pub fn clock_agency_retain_mut(&mut self, filter: Vec<&str>) {
        if !self.is_clocks_rinex() {
            return; // does not apply
        }
        let record = self.record.as_mut_clock().unwrap();
        record.retain(|_, dtypes| {
            dtypes.retain(|_dtype, systems| {
                systems.retain(|system, _| {
                    if let Some(agency) = system.as_station() {
                        filter.contains(&agency.as_str())
                    } else {
                        false
                    }
                });
                systems.len() > 0
            });
            dtypes.len() > 0
        })
    }

    /// Writes self into given file.   
    /// Both header + record will strictly follow RINEX standards.   
    /// Record: refer to supported RINEX types
    pub fn to_file(&self, path: &str) -> Result<(), Error> {
        let mut writer = BufferedWriter::new(path)?;
        write!(writer, "{}", self.header.to_string())?;
        self.record.to_file(&self.header, &mut writer)?;
        Ok(())
    }
}

#[cfg(test)]
mod test {
    use super::*;
    #[test]
    fn test_macros() {
        assert_eq!(is_comment!("This is a comment COMMENT"), true);
        assert_eq!(is_comment!("This is a comment"), false);
    }
    #[test]
    fn test_hourly_session() {
        assert_eq!(hourly_session!(0), "a");
        assert_eq!(hourly_session!(1), "b");
        assert_eq!(hourly_session!(2), "c");
        assert_eq!(hourly_session!(3), "d");
        assert_eq!(hourly_session!(4), "e");
        assert_eq!(hourly_session!(5), "f");
        assert_eq!(hourly_session!(23), "x");
    }
}

impl Merge<Rinex> for Rinex {
    /// Merges `rhs` into `Self` without mutable access, at the expense of memcopies
    fn merge(&self, rhs: &Self) -> Result<Self, merge::Error> {
        let mut lhs = self.clone();
        lhs.merge_mut(rhs)?;
        Ok(lhs)
    }
    /// Merges `rhs` into `Self` in place
    fn merge_mut(&mut self, rhs: &Self) -> Result<(), merge::Error> {
        self.header.merge_mut(&rhs.header)?;
        if self.epochs().len() == 0 {
            // self is empty
            self.record = rhs.record.clone();
            Ok(())
        } else if rhs.epochs().len() == 0 {
            // nothing to merge
            Ok(())
        } else {
            // add special marker, ts: YYYYDDMM HHMMSS UTC
            let now = hifitime::Epoch::now().expect("failed to retrieve system time");
            let (y, m, d, hh, mm, ss, _) = now.to_gregorian_utc();
            self.header.comments.push(format!(
                "rustrnx-{:<20} FILE MERGE          {}{}{} {}{}{} {}",
                env!("CARGO_PKG_VERSION"),
                y + 1900,
                m,
                d,
                hh,
                mm,
                ss,
                now.time_scale
            ));
            // RINEX record merging
            self.record.merge_mut(&rhs.record)?;
            Ok(())
        }
    }
}

impl Split<Rinex> for Rinex {
    /// Splits `Self` at desired epoch
    fn split(&self, epoch: Epoch) -> Result<(Self, Self), split::Error> {
        let (r0, r1) = self.record.split(epoch)?;
        Ok((
            Self {
                header: self.header.clone(),
                comments: self.comments.clone(),
                record: r0,
            },
            Self {
                header: self.header.clone(),
                comments: self.comments.clone(),
                record: r1,
            },
        ))
    }
}

impl Decimation<Rinex> for Rinex {
    /// Decimates Self by desired factor
    fn decim_by_ratio_mut(&mut self, r: u32) {
        self.record.decim_by_ratio_mut(r);
        if let Some(_) = self.header.sampling_interval {
            self.header.sampling_interval = Some(
                //update
                self.header.sampling_interval.unwrap() / r as f64,
            );
        }
    }
    /// Copies and Decimates Self by desired factor
    fn decim_by_ratio(&self, r: u32) -> Self {
        let mut s = self.clone();
        s.decim_by_ratio_mut(r);
        s
    }
    /// Decimates Self to fit minimum epoch interval
    fn decim_by_interval_mut(&mut self, interval: Duration) {
        self.record.decim_by_interval_mut(interval);
        if let Some(_) = self.header.sampling_interval {
            self.header.sampling_interval = Some(interval);
        }
    }
    /// Copies and Decimates Self to fit minimum epoch interval
    fn decim_by_interval(&self, interval: Duration) -> Self {
        let mut s = self.clone();
        s.decim_by_interval_mut(interval);
        s
    }
    fn decim_match_mut(&mut self, rhs: &Self) {
        self.record.decim_match_mut(&rhs.record);
        if self.header.sampling_interval.is_some() {
            if let Some(b) = rhs.header.sampling_interval {
                self.header.sampling_interval = Some(b);
            }
        }
    }
    fn decim_match(&self, rhs: &Self) -> Self {
        let mut s = self.clone();
        s.decim_match_mut(&rhs);
        s
    }
}

impl TimeScaling<Rinex> for Rinex {
    fn convert_timescale(&mut self, ts: TimeScale) {
        self.record.convert_timescale(ts);
    }
    fn with_timescale(&self, ts: TimeScale) -> Self {
        let mut s = self.clone();
        s.convert_timescale(ts);
        s
    }
}<|MERGE_RESOLUTION|>--- conflicted
+++ resolved
@@ -128,10 +128,7 @@
 }
 
 #[derive(Clone, Debug, PartialEq)]
-<<<<<<< HEAD
 #[cfg_attr(feature = "pyo3", pyclass)]
-=======
->>>>>>> a1bed4c0
 /// `Rinex` describes a `RINEX` file.
 /// ```
 /// use rinex::prelude::*;
