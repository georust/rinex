--- conflicted
+++ resolved
@@ -94,14 +94,9 @@
     pub use crate::{Error, Rinex};
     // pub re-export
     pub use anise::prelude::Almanac;
-<<<<<<< HEAD
     pub use gnss::prelude::{Constellation, DOMESTrackingPoint, COSPAR, DOMES, SV};
-=======
-    pub use gnss::prelude::Constellation;
-    pub use gnss::prelude::SV;
     #[cfg(feature = "nav")]
     pub use hifitime::ut1::DeltaTaiUt1;
->>>>>>> 44b8f5f3
     pub use hifitime::{Duration, Epoch, TimeScale, TimeSeries};
 }
 
