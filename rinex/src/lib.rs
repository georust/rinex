--- conflicted
+++ resolved
@@ -93,18 +93,10 @@
     pub use crate::observable::Observable;
     pub use crate::observation::EpochFlag;
     pub use crate::types::Type as RinexType;
-<<<<<<< HEAD
     pub use crate::{Error, Rinex};
     // pub re-export
-    pub use anise::prelude::Almanac;
+    // pub use anise::prelude::Almanac;
     pub use gnss::prelude::{Constellation, DOMESTrackingPoint, COSPAR, DOMES, SV};
-=======
-    pub use crate::Error;
-    pub use crate::Rinex;
-    // pub use anise::prelude::Almanac;
-    pub use gnss::prelude::Constellation;
-    pub use gnss::prelude::SV;
->>>>>>> 0fae4d88
     #[cfg(feature = "nav")]
     pub use hifitime::ut1::DeltaTaiUt1;
     pub use hifitime::{Duration, Epoch, TimeScale, TimeSeries};
