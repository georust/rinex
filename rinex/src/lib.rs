#![doc(html_logo_url = "https://raw.githubusercontent.com/georust/meta/master/logo/logo.png")]
#![doc = include_str!("../README.md")]
#![cfg_attr(docrs, feature(doc_cfg))]
#![allow(clippy::type_complexity)]

extern crate gnss_rs as gnss;

#[cfg(feature = "qc")]
extern crate rinex_qc_traits as qc_traits;

pub mod antex;
pub mod carrier;
pub mod clock;
pub mod doris;
pub mod epoch;
pub mod gnss_time;
pub mod hardware;
pub mod hatanaka;
pub mod header;
pub mod ionex;
pub mod marker;
pub mod merge;
pub mod meteo;
pub mod navigation;
pub mod observation;
pub mod record;
pub mod split;
pub mod types;
pub mod version;

mod bibliography;
mod constants;
mod ground_position;
mod leap; // leap second
mod linspace; // grid and linear spacing
mod observable;
mod production; // RINEX production infrastructure // physical observations

#[cfg(test)]
mod tests;

#[macro_use]
mod macros;

extern crate num;

#[macro_use]
extern crate num_derive;

#[macro_use]
extern crate lazy_static;

pub mod reader;
use anise::almanac::Almanac;
use reader::BufferedReader;

pub mod writer;
use writer::BufferedWriter;

use std::collections::{BTreeMap, HashMap};
use std::io::Write; //, Read};
use std::path::Path;
use std::str::FromStr;

use itertools::Itertools;
use thiserror::Error;

use antex::{Antenna, AntennaSpecific, FrequencyDependentData};
use doris::record::ObservationData as DorisObservationData;
use epoch::epoch_decompose;
use ionex::TECPlane;
use navigation::NavFrame;
use observable::Observable;
use observation::{Crinex, ObservationData};
use version::Version;

use production::{DataSource, DetailedProductionAttributes, ProductionAttributes, FFU, PPU};

use hifitime::Unit;
//use hifitime::{efmt::Format as EpochFormat, efmt::Formatter as EpochFormatter, Duration, Unit};

/// Package to include all basic structures
pub mod prelude {
    #[cfg(feature = "antex")]
    pub use crate::antex::AntennaMatcher;
    #[cfg(feature = "clock")]
    pub use crate::clock::{ClockKey, ClockProfile, ClockProfileType, ClockType, WorkClock};
<<<<<<< HEAD
    #[cfg(feature = "doris")]
=======
    #[cfg(feature = "sp3")]
    pub use crate::context::{ProductType, RnxContext};
    pub use crate::cospar::COSPAR;
    pub use crate::domes::Domes;
>>>>>>> ad2f9dff
    pub use crate::doris::Station;
    pub use crate::ground_position::GroundPosition;
    pub use crate::header::Header;
    pub use crate::observable::Observable;
    pub use crate::observation::EpochFlag;
    pub use crate::types::Type as RinexType;
<<<<<<< HEAD
    pub use crate::{Error, Rinex};
    pub use gnss::prelude::{Constellation, DOMESTrackingPoint, COSPAR, DOMES, SV};
=======
    pub use crate::Error;
    pub use crate::Rinex;
    pub use anise::prelude::Almanac;
    pub use gnss::prelude::Constellation;
    pub use gnss::prelude::SV;
>>>>>>> ad2f9dff
    pub use hifitime::{Duration, Epoch, TimeScale, TimeSeries};
}

/// Package dedicated to file production.
pub mod prod {
    pub use crate::production::{
        DataSource, DetailedProductionAttributes, ProductionAttributes, FFU, PPU,
    };
}

#[cfg(feature = "processing")]
use qc_traits::processing::{Decimate, DecimationFilter, MaskFilter, Masking, Preprocessing};

#[cfg(feature = "processing")]
use crate::{
    clock::record::{clock_decim_mut, clock_mask_mut},
    doris::record::{doris_decim_mut, doris_mask_mut},
    header::header_mask_mut,
    ionex::record::{ionex_decim_mut, ionex_mask_mut},
    meteo::record::{meteo_decim_mut, meteo_mask_mut},
    navigation::record::{navigation_decim_mut, navigation_mask_mut},
    observation::record::{observation_decim_mut, observation_mask_mut},
};

use carrier::Carrier;
use prelude::*;

pub use merge::Merge;
pub use split::Split;

#[cfg(feature = "serde")]
#[macro_use]
extern crate serde;

#[cfg(docrs)]
pub use bibliography::Bibliography;

/*
 * returns true if given line is a comment
 */
pub(crate) fn is_rinex_comment(content: &str) -> bool {
    content.len() > 60 && content.trim_end().ends_with("COMMENT")
}

/*
 * macro to format one header line or a comment
 */
pub(crate) fn fmt_rinex(content: &str, marker: &str) -> String {
    if content.len() < 60 {
        format!("{:<padding$}{}", content, marker, padding = 60)
    } else {
        let mut string = String::new();
        let nb_lines = num_integer::div_ceil(content.len(), 60);
        for i in 0..nb_lines {
            let start_off = i * 60;
            let end_off = std::cmp::min(start_off + 60, content.len());
            let chunk = &content[start_off..end_off];
            string.push_str(&format!("{:<padding$}{}", chunk, marker, padding = 60));
            if i < nb_lines - 1 {
                string.push('\n');
            }
        }
        string
    }
}

/*
 * macro to generate comments with standardized formatting
 */
pub(crate) fn fmt_comment(content: &str) -> String {
    fmt_rinex(content, "COMMENT")
}

#[derive(Clone, Default, Debug, PartialEq)]
/// `Rinex` describes a `RINEX` file, it comprises a [Header] section,
/// and a [record::Record] file body.   
/// This parser can also store comments encountered while parsing the file body,
/// stored as [record::Comments], without much application other than presenting
/// all encountered data at the moment.   
/// Following is an example of high level usage (mainly header fields).  
/// For each RINEX type you get a method named after that type, which exposes
/// the whole dataset, for example [`Self::meteo`] for Meteo RINEX.
/// Other (high level information, calculations) are type dependent and
/// contained in a specific crate feature.
/// ```
/// use rinex::prelude::*;
/// let rnx = Rinex::from_file("../test_resources/OBS/V2/delf0010.21o")
///     .unwrap();
/// // header contains high level information
/// // like file standard revision:
/// assert_eq!(rnx.header.version.major, 2);
/// assert_eq!(rnx.header.version.minor, 11);
/// // general informations
/// assert_eq!(rnx.header.program, "teqc  2019Feb25");
/// assert_eq!(rnx.header.run_by, "Unknown"); // field was empty
/// // File creation date, temporarily stored as a String
/// // value, but that will soon change
/// assert_eq!(rnx.header.date, "20210102 00:01:40UTC");
/// assert_eq!(rnx.header.observer, "H. VAN DER MAREL");
///
/// let marker = rnx.header.geodetic_marker
///         .as_ref()
///         .unwrap();
/// assert_eq!(marker.number(), Some("13502M004".to_string()));
///
/// // Constellation describes which kind of vehicles
/// // are to be encountered in the record, or which
/// // GNSS constellation the data will be referred to.
/// // Mixed constellation, means a combination of vehicles or
/// // GNSS constellations is expected
/// assert_eq!(rnx.header.constellation, Some(Constellation::Mixed));
/// // Some information on the hardware being used might be stored
/// println!("{:#?}", rnx.header.rcvr);
/// // WGS84 receiver approximate position
/// println!("{:#?}", rnx.header.ground_position);
/// // comments encountered in the Header section
/// println!("{:#?}", rnx.header.comments);
/// // sampling interval was set
/// assert_eq!(rnx.header.sampling_interval, Some(Duration::from_seconds(30.0))); // 30s sample rate
/// // record content is RINEX format dependent.
/// // This one is Observation RINEX.
/// // Refer to [record::Record] definitions, to understand
/// // how to browse all RINEX records.
/// let record = rnx.record.as_obs()
///     .unwrap();
/// for (epoch, (clk_offset, observations)) in record {
///     // Do something
/// }
/// // comments encountered in file body
/// // are currently stored like this and indexed by epoch of "appearance"
/// // they are currently not really exploited
/// for (epoch, comment) in rnx.comments {
///     println!("{:?}: \"{:?}\"", epoch, comment);
/// }
/// ```
pub struct Rinex {
    /// `header` field contains general information
    pub header: Header,
    /// `comments` : list of extra readable information,   
    /// found in `record` section exclusively.    
    /// Comments extracted from `header` sections are exposed in `header.comments`
    pub comments: record::Comments,
    /// `record` contains `RINEX` file body
    /// and is type and constellation dependent
    pub record: record::Record,
    /*
     * File Production attributes, attached to Self
     * parsed from files that follow stadard naming conventions
     */
    prod_attr: Option<ProductionAttributes>,
}

#[derive(Error, Debug)]
/// `RINEX` Parsing related errors
pub enum Error {
    #[error("header parsing error")]
    HeaderParsingError(#[from] header::ParsingError),
    #[error("record parsing error")]
    RecordError(#[from] record::Error),
    #[error("file i/o error")]
    IoError(#[from] std::io::Error),
}

impl Rinex {
    /// Builds a new `RINEX` struct from given header & body sections.
    pub fn new(header: Header, record: record::Record) -> Rinex {
        Rinex {
            header,
            record,
            comments: record::Comments::new(),
            prod_attr: None,
        }
    }
    /// Returns a copy of self with given header attributes.
    pub fn with_header(&self, header: Header) -> Self {
        Self {
            header,
            record: self.record.clone(),
            comments: self.comments.clone(),
            prod_attr: self.prod_attr.clone(),
        }
    }
    /// Replaces header section.
    pub fn replace_header(&mut self, header: Header) {
        self.header = header.clone();
    }
    /// Returns a copy of self with given internal record.
    pub fn with_record(&self, record: record::Record) -> Self {
        Rinex {
            header: self.header.clone(),
            comments: self.comments.clone(),
            record,
            prod_attr: self.prod_attr.clone(),
        }
    }
    /// Replaces internal record.
    pub fn replace_record(&mut self, record: record::Record) {
        self.record = record.clone();
    }
    /// Converts self to CRINEX (compressed RINEX) format.
    /// If current revision is < 3 then file gets converted to CRINEX1
    /// format, otherwise, modern Observations are converted to CRINEX3.
    /// This has no effect if self is not an Observation RINEX.
    ///
    /// ```
    /// use rinex::prelude::*;
    /// let rinex = Rinex::from_file("../test_resources/OBS/V3/DUTH0630.22O")
    ///     .unwrap();
    ///
    /// // convert to CRINEX
    /// let crinex = rinex.rnx2crnx();
    /// assert!(crinex.to_file("test.crx").is_ok());
    /// ```
    pub fn rnx2crnx(&self) -> Self {
        let mut s = self.clone();
        s.rnx2crnx_mut();
        s
    }
    /// [`Self::rnx2crnx`] mutable implementation
    pub fn rnx2crnx_mut(&mut self) {
        if self.is_observation_rinex() {
            let mut crinex = Crinex::default();
            crinex.version.major = match self.header.version.major {
                1 | 2 => 1,
                _ => 3,
            };
            self.header = self.header.with_crinex(crinex);
        }
    }

    /// Converts self to CRINEX1 compressed format,
    /// whatever the RINEX revision might be.  
    /// This can be used to "force" compression of a RINEX1 into CRINEX3
    pub fn rnx2crnx1(&self) -> Self {
        let mut s = self.clone();
        s.rnx2crnx1_mut();
        s
    }

    /// [`Self::rnx2crnx1`] mutable implementation.
    pub fn rnx2crnx1_mut(&mut self) {
        if self.is_observation_rinex() {
            self.header = self.header.with_crinex(Crinex {
                version: Version { major: 1, minor: 0 },
                date: epoch::now(),
                prog: format!("rust-rinex-{}", env!("CARGO_PKG_VERSION")),
            });
        }
    }

    /// Converts self to CRINEX3 compressed format,
    /// whatever the RINEX revision might be.
    /// This can be used to "force" compression of a RINEX1 into CRINEX3
    pub fn rnx2crnx3(&self) -> Self {
        let mut s = self.clone();
        s.rnx2crnx1_mut();
        s
    }

    /// [`Self::rnx2crnx3`] mutable implementation.
    pub fn rnx2crnx3_mut(&mut self) {
        if self.is_observation_rinex() {
            self.header = self.header.with_crinex(Crinex {
                date: epoch::now(),
                version: Version { major: 3, minor: 0 },
                prog: "rust-crinex".to_string(),
            });
        }
    }

    /// Converts a CRINEX (compressed RINEX) into readable RINEX.
    /// This has no effect if self is not an Observation RINEX.
    pub fn crnx2rnx(&self) -> Self {
        let mut s = self.clone();
        s.crnx2rnx_mut();
        s
    }

    /// [Rinex::crnx2rnx] mutable implementation
    pub fn crnx2rnx_mut(&mut self) {
        if self.is_observation_rinex() {
            let params = self.header.obs.as_ref().unwrap();
            self.header = self
                .header
                .with_observation_fields(observation::HeaderFields {
                    crinex: None,
                    codes: params.codes.clone(),
                    clock_offset_applied: params.clock_offset_applied,
                    scaling: params.scaling.clone(),
                    time_of_first_obs: params.time_of_first_obs,
                    time_of_last_obs: params.time_of_last_obs,
                });
        }
    }
    /// Returns a filename that would describe Self according to standard naming conventions.
    /// For this information to be 100% complete, Self must come from a file
    /// that follows these conventions itself.
    /// Otherwise you must provide [ProductionAttributes] yourself with "custom".
    /// In any case, this method is infaillible. You will just lack more or
    /// less information, depending on current context.
    /// If you're working with Observation, Navigation or Meteo data,
    /// and prefered shorter filenames (V2 like format): force short to "true".
    /// Otherwse, we will prefer modern V3 like formats.
    /// Use "suffix" to append a custom suffix like ".gz" for example.
    /// NB this will only output uppercase filenames (as per standard specs).
    /// ```
    /// use rinex::prelude::*;
    /// // Parse a File that follows standard naming conventions
    /// // and verify we generate something correct
    /// ```
    pub fn standard_filename(
        &self,
        short: bool,
        suffix: Option<&str>,
        custom: Option<ProductionAttributes>,
    ) -> String {
        let header = &self.header;
        let rinextype = header.rinex_type;
        let is_crinex = header.is_crinex();
        let constellation = header.constellation;

        let mut filename = match rinextype {
            RinexType::IonosphereMaps => {
                let name = match custom {
                    Some(ref custom) => {
                        custom.name[..std::cmp::min(3, custom.name.len())].to_string()
                    },
                    None => {
                        if let Some(attr) = &self.prod_attr {
                            attr.name.clone()
                        } else {
                            "XXX".to_string()
                        }
                    },
                };
                let region = match &custom {
                    Some(ref custom) => custom.region.unwrap_or('G'),
                    None => {
                        if let Some(attr) = &self.prod_attr {
                            attr.region.unwrap_or('G')
                        } else {
                            'G'
                        }
                    },
                };
                let ddd = match &custom {
                    Some(ref custom) => format!("{:03}", custom.doy),
                    None => {
                        if let Some(epoch) = self.first_epoch() {
                            let ddd = epoch.day_of_year().round() as u32;
                            format!("{:03}", ddd)
                        } else {
                            "DDD".to_string()
                        }
                    },
                };
                let yy = match &custom {
                    Some(ref custom) => format!("{:02}", custom.year - 2_000),
                    None => {
                        if let Some(epoch) = self.first_epoch() {
                            let yy = epoch_decompose(epoch).0;
                            format!("{:02}", yy - 2_000)
                        } else {
                            "YY".to_string()
                        }
                    },
                };
                ProductionAttributes::ionex_format(&name, region, &ddd, &yy)
            },
            RinexType::ObservationData | RinexType::MeteoData | RinexType::NavigationData => {
                let name = match custom {
                    Some(ref custom) => custom.name.clone(),
                    None => {
                        if let Some(attr) = &self.prod_attr {
                            attr.name.clone()
                        } else {
                            "XXXX".to_string()
                        }
                    },
                };
                let ddd = match &custom {
                    Some(ref custom) => format!("{:03}", custom.doy),
                    None => {
                        if let Some(epoch) = self.first_epoch() {
                            let ddd = epoch.day_of_year().round() as u32;
                            format!("{:03}", ddd)
                        } else {
                            "DDD".to_string()
                        }
                    },
                };
                if short {
                    let yy = match &custom {
                        Some(ref custom) => format!("{:02}", custom.year - 2_000),
                        None => {
                            if let Some(epoch) = self.first_epoch() {
                                let yy = epoch_decompose(epoch).0;
                                format!("{:02}", yy - 2_000)
                            } else {
                                "YY".to_string()
                            }
                        },
                    };
                    let ext = match rinextype {
                        RinexType::ObservationData => {
                            if is_crinex {
                                'D'
                            } else {
                                'O'
                            }
                        },
                        RinexType::MeteoData => 'M',
                        RinexType::NavigationData => match constellation {
                            Some(Constellation::Glonass) => 'G',
                            _ => 'N',
                        },
                        _ => unreachable!("unreachable"),
                    };
                    ProductionAttributes::rinex_short_format(&name, &ddd, &yy, ext)
                } else {
                    /* long /V3 like format */
                    let batch = match &custom {
                        Some(ref custom) => {
                            if let Some(details) = &custom.details {
                                details.batch
                            } else {
                                0
                            }
                        },
                        None => {
                            if let Some(attr) = &self.prod_attr {
                                if let Some(details) = &attr.details {
                                    details.batch
                                } else {
                                    0
                                }
                            } else {
                                0
                            }
                        },
                    };
                    let country = match &custom {
                        Some(ref custom) => {
                            if let Some(details) = &custom.details {
                                details.country.to_string()
                            } else {
                                "CCC".to_string()
                            }
                        },
                        None => {
                            if let Some(attr) = &self.prod_attr {
                                if let Some(details) = &attr.details {
                                    details.country.to_string()
                                } else {
                                    "CCC".to_string()
                                }
                            } else {
                                "CCC".to_string()
                            }
                        },
                    };
                    let src = match &header.rcvr {
                        Some(_) => 'R', // means GNSS rcvr
                        None => {
                            if let Some(attr) = &self.prod_attr {
                                if let Some(details) = &attr.details {
                                    details.data_src.to_char()
                                } else {
                                    'U' // means unspecified
                                }
                            } else {
                                'U' // means unspecified
                            }
                        },
                    };
                    let yyyy = match &custom {
                        Some(ref custom) => format!("{:04}", custom.year),
                        None => {
                            if let Some(epoch) = self.first_epoch() {
                                let yy = epoch_decompose(epoch).0;
                                format!("{:04}", yy)
                            } else {
                                "YYYY".to_string()
                            }
                        },
                    };
                    let (hh, mm) = match &custom {
                        Some(ref custom) => {
                            if let Some(details) = &custom.details {
                                (format!("{:02}", details.hh), format!("{:02}", details.mm))
                            } else {
                                ("HH".to_string(), "MM".to_string())
                            }
                        },
                        None => {
                            if let Some(epoch) = self.first_epoch() {
                                let (_, _, _, hh, mm, _, _) = epoch_decompose(epoch);
                                (format!("{:02}", hh), format!("{:02}", mm))
                            } else {
                                ("HH".to_string(), "MM".to_string())
                            }
                        },
                    };
                    // FFU sampling rate
                    let ffu = match self.dominant_sample_rate() {
                        Some(duration) => FFU::from(duration).to_string(),
                        None => {
                            if let Some(ref custom) = custom {
                                if let Some(details) = &custom.details {
                                    if let Some(ffu) = details.ffu {
                                        ffu.to_string()
                                    } else {
                                        "XXX".to_string()
                                    }
                                } else {
                                    "XXX".to_string()
                                }
                            } else {
                                "XXX".to_string()
                            }
                        },
                    };
                    // ffu only in OBS file names
                    let ffu = match rinextype {
                        RinexType::ObservationData => Some(ffu),
                        _ => None,
                    };
                    // PPU periodicity
                    let ppu = if let Some(ref custom) = custom {
                        if let Some(details) = &custom.details {
                            details.ppu
                        } else {
                            PPU::Unspecified
                        }
                    } else if let Some(ref attr) = self.prod_attr {
                        if let Some(details) = &attr.details {
                            details.ppu
                        } else {
                            PPU::Unspecified
                        }
                    } else {
                        PPU::Unspecified
                    };
                    let fmt = match rinextype {
                        RinexType::ObservationData => "MO".to_string(),
                        RinexType::MeteoData => "MM".to_string(),
                        RinexType::NavigationData => match constellation {
                            Some(Constellation::Mixed) | None => "MN".to_string(),
                            Some(constell) => format!("M{:x}", constell),
                        },
                        _ => unreachable!("unreachable fmt"),
                    };
                    let ext = if is_crinex { "crx" } else { "rnx" };
                    ProductionAttributes::rinex_long_format(
                        &name,
                        batch,
                        &country,
                        src,
                        &yyyy,
                        &ddd,
                        &hh,
                        &mm,
                        &ppu.to_string(),
                        ffu.as_deref(),
                        &fmt,
                        ext,
                    )
                }
            },
            rinex => unimplemented!("{} format", rinex),
        };
        if let Some(suffix) = suffix {
            filename.push_str(suffix);
        }
        filename
    }

    /// Guesses File [ProductionAttributes] from the actual Record content.
    /// This is particularly useful when working with datasets we are confident about,
    /// yet that do not follow standard naming conventions.
    /// Here is an example of such use case:
    /// ```
    /// use rinex::prelude::*;
    ///
    /// // Parse file that does not follow naming conventions
    /// let rinex = Rinex::from_file("../test_resources/MET/V4/example1.txt");
    /// assert!(rinex.is_ok()); // As previously stated, we totally accept that
    /// let rinex = rinex.unwrap();
    ///
    /// // The standard filename generator has no means to generate something correct.
    /// let standard_name = rinex.standard_filename(true, None, None);
    /// assert_eq!(standard_name, "XXXX0070.21M");
    ///
    /// // Now use the smart attributes detector as custom attributes
    /// let guessed = rinex.guess_production_attributes();
    /// let standard_name = rinex.standard_filename(true, None, Some(guessed.clone()));
    ///
    /// // Short name are always correctly determined
    /// assert_eq!(standard_name, "bako0070.21M");
    ///
    /// // Modern (lengthy) names have fields like the Country code that cannot be recovered
    /// // if the original file did not follow standard conventions itself.
    /// let standard_name = rinex.standard_filename(false, None, Some(guessed.clone()));
    /// assert_eq!(standard_name, "bako00XXX_U_20210070000_00U_MM.rnx");
    /// ```
    pub fn guess_production_attributes(&self) -> ProductionAttributes {
        // start from content identified from the filename
        let mut attributes = self.prod_attr.clone().unwrap_or_default();

        let first_epoch = self.first_epoch();
        let last_epoch = self.last_epoch();
        let first_epoch_gregorian = first_epoch.map(|t0| t0.to_gregorian_utc());

        match first_epoch_gregorian {
            Some((y, _, _, _, _, _, _)) => attributes.year = y as u32,
            _ => {},
        }
        match first_epoch {
            Some(t0) => attributes.doy = t0.day_of_year().round() as u32,
            _ => {},
        }
        // notes on attribute."name"
        // - Non detailed OBS RINEX: this is usually the station name
        //   which can be named after a geodetic marker
        // - Non detailed NAV RINEX: station name
        // - CLK RINEX: name of the local clock
        // - IONEX: agency
        match self.header.rinex_type {
            RinexType::ClockData => match &self.header.clock {
                Some(clk) => match &clk.ref_clock {
                    Some(refclock) => attributes.name = refclock.to_string(),
                    _ => {
                        if let Some(site) = &clk.site {
                            attributes.name = site.to_string();
                        } else {
                            attributes.name = self.header.agency.to_string();
                        }
                    },
                },
                _ => attributes.name = self.header.agency.to_string(),
            },
            RinexType::IonosphereMaps => {
                attributes.name = self.header.agency.to_string();
            },
            _ => match &self.header.geodetic_marker {
                Some(marker) => attributes.name = marker.name.to_string(),
                _ => attributes.name = self.header.agency.to_string(),
            },
        }
        if let Some(ref mut details) = attributes.details {
            if let Some((_, _, _, hh, mm, _, _)) = first_epoch_gregorian {
                details.hh = hh;
                details.mm = mm;
            }
            if let Some(first_epoch) = first_epoch {
                if let Some(last_epoch) = last_epoch {
                    let total_dt = last_epoch - first_epoch;
                    details.ppu = PPU::from(total_dt);
                }
            }
        } else {
            attributes.details = Some(DetailedProductionAttributes {
                batch: 0,                      // see notes down below
                country: "XXX".to_string(),    // see notes down below
                data_src: DataSource::Unknown, // see notes down below
                ppu: match (first_epoch, last_epoch) {
                    (Some(first), Some(last)) => {
                        let total_dt = last - first;
                        PPU::from(total_dt)
                    },
                    _ => PPU::Unspecified,
                },
                ffu: self.dominant_sample_rate().map(FFU::from),
                hh: match first_epoch_gregorian {
                    Some((_, _, _, hh, _, _, _)) => hh,
                    _ => 0,
                },
                mm: match first_epoch_gregorian {
                    Some((_, _, _, _, mm, _, _)) => mm,
                    _ => 0,
                },
            });
        }
        /*
         * Several fields cannot be deduced from the actual
         * Record content. If provided filename did not describe them,
         * we have no means to recover them.
         * Example of such fields would be:
         *    + Country Code: would require a worldwide country database
         *    + Data source: is only defined in the filename
         */
        attributes
    }

    /// Builds a `RINEX` from given file fullpath.
    /// Header section must respect labelization standards,
    /// some are mandatory.   
    /// Parses record (file body) for supported `RINEX` types.
    pub fn from_file(fullpath: &str) -> Result<Rinex, Error> {
        Self::from_path(Path::new(fullpath))
    }

    /// See [Self::from_file]
    pub fn from_path(path: &Path) -> Result<Rinex, Error> {
        let fullpath = path.to_string_lossy().to_string();

        // create buffered reader
        let mut reader = BufferedReader::new(&fullpath)?;

        // Parse header fields
        let mut header = Header::new(&mut reader)?;

        // Parse file body (record content)
        // Comments might serve some fileops like "splice".
        let (record, comments) = record::parse_record(&mut reader, &mut header)?;

        // Parse / identify production attributes
        // that only exist in the filename.
        let prod_attr = match path.file_name() {
            Some(filename) => {
                let filename = filename.to_string_lossy().to_string();
                if let Ok(attrs) = ProductionAttributes::from_str(&filename) {
                    Some(attrs)
                } else {
                    None
                }
            },
            _ => None,
        };

        Ok(Rinex {
            header,
            record,
            comments,
            prod_attr,
        })
    }

    /// Returns true if this is an ATX RINEX
    pub fn is_antex(&self) -> bool {
        self.header.rinex_type == types::Type::AntennaData
    }

    /// Returns true if this is a CLOCK RINEX
    pub fn is_clock_rinex(&self) -> bool {
        self.header.rinex_type == types::Type::ClockData
    }

    /// Returns true if Self is a IONEX
    pub fn is_ionex(&self) -> bool {
        self.header.rinex_type == types::Type::IonosphereMaps
    }

    /// Returns true if Self is a 3D IONEX.  
    /// In this case, you can have TEC values at different altitudes, for a given Epoch.
    pub fn is_ionex_3d(&self) -> bool {
        if let Some(ionex) = &self.header.ionex {
            ionex.map_dimension == 3
        } else {
            false
        }
    }

    /// Returns true if Self is a 2D IONEX.
    /// In this case, all TEC values are presented at the same altitude points.
    pub fn is_ionex_2d(&self) -> bool {
        if let Some(ionex) = &self.header.ionex {
            ionex.map_dimension == 2
        } else {
            false
        }
    }

    /// Returns true if this is a METEO RINEX
    pub fn is_meteo_rinex(&self) -> bool {
        self.header.rinex_type == types::Type::MeteoData
    }

    /// Retruns true if this is a NAV RINEX
    pub fn is_navigation_rinex(&self) -> bool {
        self.header.rinex_type == types::Type::NavigationData
    }

    /// Retruns true if this is an OBS RINEX
    pub fn is_observation_rinex(&self) -> bool {
        self.header.rinex_type == types::Type::ObservationData
    }

    /// Generates a new RINEX = Self(=RINEX(A)) - RHS(=RINEX(B)).
    /// Therefore RHS is considered reference.
    /// This operation is typically used to compare two GNSS receivers.
    /// Both RINEX formats must match otherwise this will panic.
    /// This is only available to Observation RINEX files.
    pub fn substract(&self, rhs: &Self) -> Self {
        let mut record = observation::Record::default();
        let lhs_rec = self
            .record
            .as_obs()
            .expect("can only substract observation data");

        let rhs_rec = rhs
            .record
            .as_obs()
            .expect("can only substract observation data");

        for ((epoch, flag), (clk, svnn)) in lhs_rec {
            if let Some((ref_clk, ref_svnn)) = rhs_rec.get(&(*epoch, *flag)) {
                for (sv, observables) in svnn {
                    if let Some(ref_observables) = ref_svnn.get(sv) {
                        for (observable, observation) in observables {
                            if let Some(ref_observation) = ref_observables.get(observable) {
                                if let Some((_, c_svnn)) = record.get_mut(&(*epoch, *flag)) {
                                    if let Some(c_observables) = c_svnn.get_mut(sv) {
                                        c_observables.insert(
                                            observable.clone(),
                                            ObservationData {
                                                obs: observation.obs - ref_observation.obs,
                                                lli: None,
                                                snr: None,
                                            },
                                        );
                                    } else {
                                        // new observable
                                        let mut inner =
                                            HashMap::<Observable, ObservationData>::new();
                                        let observation = ObservationData {
                                            obs: observation.obs - ref_observation.obs,
                                            lli: None,
                                            snr: None,
                                        };
                                        inner.insert(observable.clone(), observation);
                                        c_svnn.insert(*sv, inner);
                                    }
                                } else {
                                    // new epoch
                                    let mut map = HashMap::<Observable, ObservationData>::new();
                                    let observation = ObservationData {
                                        obs: observation.obs - ref_observation.obs,
                                        lli: None,
                                        snr: None,
                                    };
                                    map.insert(observable.clone(), observation);
                                    let mut inner =
                                        BTreeMap::<SV, HashMap<Observable, ObservationData>>::new();
                                    inner.insert(*sv, map);
                                    if let Some(clk) = clk {
                                        if let Some(refclk) = ref_clk {
                                            record.insert(
                                                (*epoch, *flag),
                                                (Some(clk - refclk), inner),
                                            );
                                        } else {
                                            record.insert((*epoch, *flag), (None, inner));
                                        }
                                    } else {
                                        record.insert((*epoch, *flag), (None, inner));
                                    }
                                }
                            }
                        }
                    }
                }
            }
        }

        Rinex::new(self.header.clone(), record::Record::ObsRecord(record))
    }

    /// Returns true if Differential Code Biases (DCBs)
    /// are compensated for, in this file, for this GNSS constellation.
    /// DCBs are biases due to tiny frequency differences,
    /// in both the SV embedded code generator, and receiver PLL.
    /// If this is true, that means all code signals received in from
    /// all SV within that constellation, have intrinsinc DCB compensation.
    /// In very high precision and specific applications, you then do not have
    /// to deal with their compensation yourself.
    pub fn dcb_compensation(&self, constellation: Constellation) -> bool {
        self.header
            .dcb_compensations
            .iter()
            .filter(|dcb| dcb.constellation == constellation)
            .count()
            > 0
    }
    /// Returns true if Antenna Phase Center variations are compensated
    /// for in this file. Useful for high precision application.
    pub fn pcv_compensation(&self, constellation: Constellation) -> bool {
        self.header
            .pcv_compensations
            .iter()
            .filter(|pcv| pcv.constellation == constellation)
            .count()
            > 0
    }
    /// Returns `true` if self is a `merged` RINEX file,   
    /// meaning, this file is the combination of two RINEX files merged together.  
    /// This is determined by the presence of a custom yet somewhat standardized `FILE MERGE` comments
    pub fn is_merged(&self) -> bool {
        let special_comment = String::from("FILE MERGE");
        for comment in self.header.comments.iter() {
            if comment.contains(&special_comment) {
                return true;
            }
        }
        false
    }

    /// Removes all observations where receiver phase lock was lost.   
    /// This is only relevant on OBS RINEX.
    pub fn lock_loss_filter_mut(&mut self) {
        self.lli_and_mask_mut(observation::LliFlags::LOCK_LOSS)
    }

    /// Applies given AND mask in place, to all observations.
    /// This has no effect on non observation records.
    /// This also drops observations that did not come with an LLI flag.  
    /// Only relevant on OBS RINEX.
    pub fn lli_and_mask_mut(&mut self, mask: observation::LliFlags) {
        if !self.is_observation_rinex() {
            return; // nothing to browse
        }
        let record = self.record.as_mut_obs().unwrap();
        for (_e, (_clk, sv)) in record.iter_mut() {
            for (_sv, obs) in sv.iter_mut() {
                obs.retain(|_, data| {
                    if let Some(lli) = data.lli {
                        lli.intersects(mask)
                    } else {
                        false // drops data with no LLI attached
                    }
                })
            }
        }
    }

    /// [`Rinex::lli_and_mask`] immutable implementation.   
    /// Only relevant on OBS RINEX.
    pub fn lli_and_mask(&self, mask: observation::LliFlags) -> Self {
        let mut c = self.clone();
        c.lli_and_mask_mut(mask);
        c
    }
    /// Aligns Phase observations at origin
    pub fn observation_phase_align_origin_mut(&mut self) {
        let mut init_phases: HashMap<SV, HashMap<Observable, f64>> = HashMap::new();
        if let Some(r) = self.record.as_mut_obs() {
            for (_, (_, vehicles)) in r.iter_mut() {
                for (sv, observations) in vehicles.iter_mut() {
                    for (observable, data) in observations.iter_mut() {
                        if observable.is_phase_observable() {
                            if let Some(init_phase) = init_phases.get_mut(sv) {
                                if init_phase.get(observable).is_none() {
                                    init_phase.insert(observable.clone(), data.obs);
                                }
                            } else {
                                let mut map: HashMap<Observable, f64> = HashMap::new();
                                map.insert(observable.clone(), data.obs);
                                init_phases.insert(*sv, map);
                            }
                            data.obs -= init_phases.get(sv).unwrap().get(observable).unwrap();
                        }
                    }
                }
            }
        }
    }
    /// Aligns Phase observations at origin,
    /// immutable implementation
    pub fn observation_phase_align_origin(&self) -> Self {
        let mut s = self.clone();
        s.observation_phase_align_origin_mut();
        s
    }
    /// Converts all Phase Data to Carrier Cycles by multiplying all phase points
    /// by the carrier signal wavelength.
    pub fn observation_phase_carrier_cycles_mut(&mut self) {
        if let Some(r) = self.record.as_mut_obs() {
            for (_, (_, vehicles)) in r.iter_mut() {
                for (sv, observations) in vehicles.iter_mut() {
                    for (observable, data) in observations.iter_mut() {
                        if observable.is_phase_observable() {
                            if let Ok(carrier) = observable.carrier(sv.constellation) {
                                data.obs *= carrier.wavelength();
                            }
                        }
                    }
                }
            }
        }
    }

    /// Converts all Phase Data to Carrier Cycles by multiplying all phase points
    /// by the carrier signal wavelength.
    pub fn observation_phase_carrier_cycles(&self) -> Self {
        let mut s = self.clone();
        s.observation_phase_carrier_cycles_mut();
        s
    }

    /// Writes self into given file.   
    /// Both header + record will strictly follow RINEX standards.   
    /// Record: refer to supported RINEX types.
    /// ```
    /// // Read a RINEX and dump it without any modifications
    /// use rinex::prelude::*;
    /// let rnx = Rinex::from_file("../test_resources/OBS/V3/DUTH0630.22O")
    ///   .unwrap();
    /// assert!(rnx.to_file("test.rnx").is_ok());
    /// ```
    /// Other useful links are:
    ///   * [Self::standard_filename] to generate a standardized filename
    ///   * [Self::guess_production_attributes] helps generate standardized filenames for
    ///     files that do not follow naming conventions
    pub fn to_file(&self, path: &str) -> Result<(), Error> {
        let mut writer = BufferedWriter::new(path)?;
        write!(writer, "{}", self.header)?;
        self.record.to_file(&self.header, &mut writer)?;
        Ok(())
    }
}

/*
 * Sampling related methods
 */
impl Rinex {
    /// Returns first [`Epoch`] encountered in time
    pub fn first_epoch(&self) -> Option<Epoch> {
        self.epoch().next()
    }

    /// Returns last [`Epoch`] encountered in time
    pub fn last_epoch(&self) -> Option<Epoch> {
        self.epoch().last()
    }

    /// Returns Duration of (time spanned by) this RINEX
    pub fn duration(&self) -> Option<Duration> {
        let start = self.first_epoch()?;
        let end = self.last_epoch()?;
        Some(end - start)
    }

    /// Form a [`Timeseries`] iterator spanning [Self::duration]
    /// with [Self::dominant_sample_rate] spacing
    pub fn timeseries(&self) -> Option<TimeSeries> {
        let start = self.first_epoch()?;
        let end = self.last_epoch()?;
        let dt = self.dominant_sample_rate()?;
        Some(TimeSeries::inclusive(start, end, dt))
    }

    /// Returns sample rate used by the data receiver.
    pub fn sample_rate(&self) -> Option<Duration> {
        self.header.sampling_interval
    }

    /// Returns dominant sample rate
    /// ```
    /// use rinex::prelude::*;
    /// let rnx = Rinex::from_file("../test_resources/MET/V2/abvi0010.15m")
    ///     .unwrap();
    /// assert_eq!(
    ///     rnx.dominant_sample_rate(),
    ///     Some(Duration::from_seconds(60.0)));
    /// ```
    pub fn dominant_sample_rate(&self) -> Option<Duration> {
        self.sampling_histogram()
            .max_by(|(_, pop_i), (_, pop_j)| pop_i.cmp(pop_j))
            .map(|dominant| dominant.0)
    }
    /// Histogram analysis on Epoch interval. Although
    /// it is feasible on all types indexed by [Epoch],
    /// this operation only makes truly sense on Observation Data.
    /// ```
    /// use rinex::prelude::*;
    /// use itertools::Itertools;
    /// use std::collections::HashMap;
    /// let rinex = Rinex::from_file("../test_resources/OBS/V2/AJAC3550.21O")
    ///     .unwrap();
    ///  assert!(
    ///     rinex.sampling_histogram().sorted().eq(vec![
    ///         (Duration::from_seconds(30.0), 1),
    ///     ]),
    ///     "sampling_histogram failed"
    /// );
    /// ```
    pub fn sampling_histogram(&self) -> Box<dyn Iterator<Item = (Duration, usize)> + '_> {
        // compute dt = |e_k+1 - e_k| : instantaneous epoch delta
        //              then compute an histogram on these intervals
        Box::new(
            self.epoch()
                .zip(self.epoch().skip(1))
                .map(|(ek, ekp1)| ekp1 - ek) // following step computes the histogram
                // and at the same time performs a .unique() like filter
                .fold(vec![], |mut list, dt| {
                    let mut found = false;
                    for (delta, pop) in list.iter_mut() {
                        if *delta == dt {
                            *pop += 1;
                            found = true;
                            break;
                        }
                    }
                    if !found {
                        list.push((dt, 1));
                    }
                    list
                })
                .into_iter(),
        )
    }
    /// Returns True if Self has a steady sampling, ie., all epoch interval
    /// are evenly spaced
    pub fn steady_sampling(&self) -> bool {
        self.sampling_histogram().count() == 1
    }
    /// Returns an iterator over unexpected data gaps,
    /// in the form ([`Epoch`], [`Duration`]), where
    /// epoch is the starting datetime, and its related duration.
    /// ```
    /// use std::str::FromStr;
    /// use rinex::prelude::{Rinex, Epoch, Duration};
    /// let rinex = Rinex::from_file("../test_resources/MET/V2/abvi0010.15m")
    ///     .unwrap();
    ///
    /// // when tolerance is set to None,
    /// // the reference sample rate is [Self::dominant_sample_rate].
    /// let mut tolerance : Option<Duration> = None;
    /// let gaps : Vec<_> = rinex.data_gaps(tolerance).collect();
    /// assert!(
    ///     rinex.data_gaps(None).eq(
    ///         vec![
    ///             (Epoch::from_str("2015-01-01T00:09:00 UTC").unwrap(), Duration::from_seconds(8.0 * 3600.0 + 51.0 * 60.0)),
    ///             (Epoch::from_str("2015-01-01T09:04:00 UTC").unwrap(), Duration::from_seconds(10.0 * 3600.0 + 21.0 * 60.0)),
    ///             (Epoch::from_str("2015-01-01T19:54:00 UTC").unwrap(), Duration::from_seconds(3.0 * 3600.0 + 1.0 * 60.0)),
    ///             (Epoch::from_str("2015-01-01T23:02:00 UTC").unwrap(), Duration::from_seconds(7.0 * 60.0)),
    ///             (Epoch::from_str("2015-01-01T23:21:00 UTC").unwrap(), Duration::from_seconds(31.0 * 60.0)),
    ///         ]),
    ///     "data_gaps(tol=None) failed"
    /// );
    ///
    /// // with a tolerance, we tolerate the given gap duration
    /// tolerance = Some(Duration::from_seconds(3600.0));
    /// let gaps : Vec<_> = rinex.data_gaps(tolerance).collect();
    /// assert!(
    ///     rinex.data_gaps(Some(Duration::from_seconds(3.0 * 3600.0))).eq(
    ///         vec![
    ///             (Epoch::from_str("2015-01-01T00:09:00 UTC").unwrap(), Duration::from_seconds(8.0 * 3600.0 + 51.0 * 60.0)),
    ///             (Epoch::from_str("2015-01-01T09:04:00 UTC").unwrap(), Duration::from_seconds(10.0 * 3600.0 + 21.0 * 60.0)),
    ///             (Epoch::from_str("2015-01-01T19:54:00 UTC").unwrap(), Duration::from_seconds(3.0 * 3600.0 + 1.0 * 60.0)),
    ///         ]),
    ///     "data_gaps(tol=3h) failed"
    /// );
    /// ```
    pub fn data_gaps(
        &self,
        tolerance: Option<Duration>,
    ) -> Box<dyn Iterator<Item = (Epoch, Duration)> + '_> {
        let sample_rate: Duration = match tolerance {
            Some(dt) => dt, // user defined
            None => {
                match self.dominant_sample_rate() {
                    Some(dt) => dt,
                    None => {
                        match self.sample_rate() {
                            Some(dt) => dt,
                            None => {
                                // not enough information
                                // this is probably not an Epoch iterated RINEX
                                return Box::new(Vec::<(Epoch, Duration)>::new().into_iter());
                            },
                        }
                    },
                }
            },
        };
        Box::new(
            self.epoch()
                .zip(self.epoch().skip(1))
                .filter_map(move |(ek, ekp1)| {
                    let dt = ekp1 - ek; // gap
                    if dt > sample_rate {
                        // too large
                        Some((ek, dt)) // retain starting datetime and gap duration
                    } else {
                        None
                    }
                }),
        )
    }
}

/*
 * Methods that return an Iterator exclusively.
 * These methods are used to browse data easily and efficiently.
 */
impl Rinex {
    pub fn epoch(&self) -> Box<dyn Iterator<Item = Epoch> + '_> {
        if let Some(r) = self.record.as_obs() {
            Box::new(r.iter().map(|((k, _), _)| *k))
        } else if let Some(r) = self.record.as_doris() {
            Box::new(r.iter().map(|((k, _), _)| *k))
        } else if let Some(r) = self.record.as_nav() {
            Box::new(r.iter().map(|(k, _)| *k))
        } else if let Some(r) = self.record.as_meteo() {
            Box::new(r.iter().map(|(k, _)| *k))
        } else if let Some(r) = self.record.as_clock() {
            Box::new(r.iter().map(|(k, _)| *k))
        } else if let Some(r) = self.record.as_ionex() {
            Box::new(r.iter().map(|((k, _), _)| *k))
        } else {
            panic!(
                "cannot get an epoch iterator for \"{:?}\" RINEX",
                self.header.rinex_type
            );
        }
    }

    /// Returns a unique [`SV`] iterator, to navigate
    /// all Satellite Vehicles encountered and identified.
    /// This will panic if invoked on ATX, Meteo or IONEX records.
    /// In case of Clock RINEX, the returns the list of vehicles
    /// used as reference.
    /// ```
    /// extern crate gnss_rs as gnss;
    /// use rinex::prelude::*;
    /// use gnss_rs::prelude::*;
    /// use gnss_rs::sv; // sv!
    /// use std::str::FromStr; // sv!
    ///
    /// let rnx = Rinex::from_file("../test_resources/OBS/V2/aopr0010.17o")
    ///     .unwrap();
    /// let mut vehicles : Vec<_> = rnx.sv().collect(); // to run comparison
    /// vehicles.sort(); // to run comparison
    ///
    /// assert_eq!(vehicles, vec![
    ///     sv!("G01"), sv!("G03"), sv!("G06"),
    ///     sv!("G07"), sv!("G08"), sv!("G09"),
    ///     sv!("G11"), sv!("G14"), sv!("G16"),
    ///     sv!("G17"), sv!("G19"), sv!("G22"),
    ///     sv!("G23"), sv!("G26"), sv!("G27"),
    ///     sv!("G28"), sv!("G30"), sv!("G31"),
    ///     sv!("G32")]);
    /// ```
    pub fn sv(&self) -> Box<dyn Iterator<Item = SV> + '_> {
        if let Some(record) = self.record.as_obs() {
            Box::new(
                // grab all vehicles identified through all Epochs
                // and fold them into a unique list
                record
                    .iter()
                    .map(|((_, _), (_clk, entries))| {
                        let sv: Vec<SV> = entries.keys().cloned().collect();
                        sv
                    })
                    .fold(vec![], |mut list, new_items| {
                        for new in new_items {
                            if !list.contains(&new) {
                                // create a unique list
                                list.push(new);
                            }
                        }
                        list
                    })
                    .into_iter(),
            )
        } else if let Some(record) = self.record.as_nav() {
            Box::new(
                // grab all vehicles through all epochs,
                // fold them into a unique list
                record
                    .iter()
                    .flat_map(|(_, frames)| {
                        frames
                            .iter()
                            .filter_map(|fr| {
                                if let Some((_, sv, _)) = fr.as_eph() {
                                    Some(sv)
                                } else if let Some((_, sv, _)) = fr.as_eop() {
                                    Some(sv)
                                } else if let Some((_, sv, _)) = fr.as_ion() {
                                    Some(sv)
                                } else if let Some((_, sv, _)) = fr.as_sto() {
                                    Some(sv)
                                } else {
                                    None
                                }
                            })
                            .collect::<Vec<_>>()
                            .into_iter()
                    })
                    .unique(),
            )
        } else if let Some(record) = self.record.as_clock() {
            Box::new(
                // grab all embedded sv clocks
                record
                    .iter()
                    .flat_map(|(_, keys)| {
                        keys.iter()
                            .filter_map(|(key, _)| key.clock_type.as_sv())
                            .collect::<Vec<_>>()
                            .into_iter()
                    })
                    .unique(),
            )
        } else {
            panic!(
                ".sv() is not feasible on \"{:?}\" RINEX",
                self.header.rinex_type
            );
        }
    }

    /// List all [`SV`] per epoch of appearance.
    /// ```
    /// use rinex::prelude::*;
    /// use std::str::FromStr;
    /// let rnx = Rinex::from_file("../test_resources/OBS/V2/aopr0010.17o")
    ///     .unwrap();
    ///
    /// let mut data = rnx.sv_epoch();
    ///
    /// if let Some((epoch, vehicles)) = data.nth(0) {
    ///     assert_eq!(epoch, Epoch::from_str("2017-01-01T00:00:00 GPST").unwrap());
    ///     let expected = vec![
    ///         SV::new(Constellation::GPS, 03),
    ///         SV::new(Constellation::GPS, 08),
    ///         SV::new(Constellation::GPS, 14),
    ///         SV::new(Constellation::GPS, 16),
    ///         SV::new(Constellation::GPS, 22),
    ///         SV::new(Constellation::GPS, 23),
    ///         SV::new(Constellation::GPS, 26),
    ///         SV::new(Constellation::GPS, 27),
    ///         SV::new(Constellation::GPS, 31),
    ///         SV::new(Constellation::GPS, 32),
    ///     ];
    ///     assert_eq!(*vehicles, expected);
    /// }
    /// ```
    pub fn sv_epoch(&self) -> Box<dyn Iterator<Item = (Epoch, Vec<SV>)> + '_> {
        if let Some(record) = self.record.as_obs() {
            Box::new(
                // grab all vehicles identified through all Epochs
                // and fold them into individual lists
                record.iter().map(|((epoch, _), (_clk, entries))| {
                    (*epoch, entries.keys().unique().cloned().collect())
                }),
            )
        } else if let Some(record) = self.record.as_nav() {
            Box::new(
                // grab all vehicles through all epochs,
                // fold them into individual lists
                record.iter().map(|(epoch, frames)| {
                    (
                        *epoch,
                        frames
                            .iter()
                            .filter_map(|fr| {
                                if let Some((_, sv, _)) = fr.as_eph() {
                                    Some(sv)
                                } else if let Some((_, sv, _)) = fr.as_eop() {
                                    Some(sv)
                                } else if let Some((_, sv, _)) = fr.as_ion() {
                                    Some(sv)
                                } else if let Some((_, sv, _)) = fr.as_sto() {
                                    Some(sv)
                                } else {
                                    None
                                }
                            })
                            .fold(vec![], |mut list, sv| {
                                if !list.contains(&sv) {
                                    list.push(sv);
                                }
                                list
                            }),
                    )
                }),
            )
        } else {
            panic!(
                ".sv_epoch() is not feasible on \"{:?}\" RINEX",
                self.header.rinex_type
            );
        }
    }
    /// Returns a (unique) Iterator over all identified [`Constellation`]s.
    /// ```
    /// use rinex::prelude::*;
    /// use itertools::Itertools; // .sorted()
    /// let rnx = Rinex::from_file("../test_resources/OBS/V3/ACOR00ESP_R_20213550000_01D_30S_MO.rnx")
    ///     .unwrap();
    ///
    /// assert!(
    ///     rnx.constellation().sorted().eq(
    ///         vec![
    ///             Constellation::GPS,
    ///             Constellation::Glonass,
    ///             Constellation::BeiDou,
    ///             Constellation::Galileo,
    ///         ]
    ///     ),
    ///     "parsed wrong GNSS context",
    /// );
    /// ```
    pub fn constellation(&self) -> Box<dyn Iterator<Item = Constellation> + '_> {
        // from .sv() (unique) iterator:
        //  create a unique list of Constellations
        Box::new(self.sv().map(|sv| sv.constellation).unique())
    }
    /// Returns an Iterator over Unique Constellations, per Epoch
    pub fn constellation_epoch(
        &self,
    ) -> Box<dyn Iterator<Item = (Epoch, Vec<Constellation>)> + '_> {
        Box::new(self.sv_epoch().map(|(epoch, svnn)| {
            (
                epoch,
                svnn.iter().map(|sv| sv.constellation).unique().collect(),
            )
        }))
    }
    /// Returns a (unique) Iterator over all identified [`Observable`]s.
    /// Applies to Observation RINEX:
    /// ```
    /// use rinex::prelude::*;
    /// let rinex = Rinex::from_file("../test_resources/CRNX/V1/AJAC3550.21D")
    ///     .unwrap();
    /// for observable in rinex.observable() {
    ///     if observable.is_phase_observable() {
    ///         // do something
    ///     }
    /// }
    /// ```
    /// Also applies to Meteo RINEX:
    /// ```
    /// use rinex::prelude::*;
    /// let rinex = Rinex::from_file("../test_resources/MET/V2/abvi0010.15m")
    ///     .unwrap();
    /// for observable in rinex.observable() {
    ///     if *observable == Observable::Temperature {
    ///         // do something
    ///     }
    /// }
    /// ```
    /// Also applies to DORIS RINEX:
    /// ```
    /// use rinex::prelude::*;
    /// let rinex = Rinex::from_file("../test_resources/DOR/V3/cs2rx18164.gz")
    ///     .unwrap();
    /// for observable in rinex.observable() {
    ///     if observable.is_pseudorange_observable() {
    ///         // do something
    ///     }
    /// }
    /// ```
    pub fn observable(&self) -> Box<dyn Iterator<Item = &Observable> + '_> {
        if self.record.as_obs().is_some() {
            Box::new(
                self.observation()
                    .flat_map(|(_, (_, svnn))| {
                        svnn.iter()
                            .flat_map(|(_, observables)| observables.iter().map(|(k, _)| k))
                    })
                    .unique(),
            )
        } else if self.record.as_meteo().is_some() {
            Box::new(
                self.meteo()
                    .flat_map(|(_, observables)| observables.iter().map(|(k, _)| k))
                    .unique(),
            )
        } else if self.record.as_doris().is_some() {
            Box::new(
                self.doris()
                    .flat_map(|(_, stations)| {
                        stations
                            .iter()
                            .flat_map(|(_, observables)| observables.iter().map(|(k, _)| k))
                    })
                    .unique(),
            )
        } else {
            Box::new([].iter())
        }
    }
    /// Meteo RINEX record browsing method. Extracts data for this specific format.
    /// Data is sorted by [`Epoch`] then by [`Observable`].
    /// ```
    /// use rinex::prelude::*;
    /// let rnx = Rinex::from_file("../test_resources/MET/V2/abvi0010.15m")
    ///    .unwrap();
    /// for (epoch, observables) in rnx.meteo() {
    ///     println!(" *** Epoch:  {} ****", epoch);
    ///     for (observable, data) in observables {
    ///         println!("{} : {}", observable, data);
    ///     }
    /// }
    /// ```
    pub fn meteo(&self) -> Box<dyn Iterator<Item = (&Epoch, &HashMap<Observable, f64>)> + '_> {
        Box::new(
            self.record
                .as_meteo()
                .into_iter()
                .flat_map(|record| record.iter()),
        )
    }
    /// Returns Observation record iterator. Unlike other records,
    /// an [`EpochFlag`] is attached to each individual [`Epoch`]
    /// to either validated or invalidate it.
    /// Clock receiver offset (in seconds), if present, are defined for each individual
    /// [`Epoch`].
    /// Phase data is exposed as raw / unscaled data: therefore incorrect
    /// values in case of High Precision RINEX. Prefer the dedicated
    /// [Self::carrier_phase] iterator. In any case, you should always
    /// prefer the iteration method of the type of data you're interested in.
    /// ```
    /// use rinex::prelude::*;
    /// use gnss_rs::prelude::SV;
    /// // macros
    /// use gnss_rs::sv;
    /// use rinex::observable;
    /// use std::str::FromStr; // observable!, sv!
    ///
    /// let rnx = Rinex::from_file("../test_resources/CRNX/V3/KUNZ00CZE.crx")
    ///    .unwrap();
    ///
    /// for ((epoch, flag), (clock_offset, vehicles)) in rnx.observation() {
    ///     assert!(flag.is_ok()); // no invalid epochs in this file
    ///     assert!(clock_offset.is_none()); // we don't have an example for this, at the moment
    ///     for (sv, observations) in vehicles {
    ///         if *sv == sv!("E01") {
    ///             for (observable, observation) in observations {
    ///                 if *observable == observable!("L1C") {
    ///                     if let Some(lli) = observation.lli {
    ///                         // A flag might be attached to each observation.
    ///                         // Implemented as `bitflag`, it supports bit masking operations
    ///                     }
    ///                     if let Some(snri) = observation.snr {
    ///                         // SNR indicator might exist too
    ///                     }
    ///                 }
    ///             }
    ///         }
    ///     }
    /// }
    /// ```
    pub fn observation(
        &self,
    ) -> Box<
        dyn Iterator<
                Item = (
                    &(Epoch, EpochFlag),
                    &(
                        Option<f64>,
                        BTreeMap<SV, HashMap<Observable, ObservationData>>,
                    ),
                ),
            > + '_,
    > {
        Box::new(
            self.record
                .as_obs()
                .into_iter()
                .flat_map(|record| record.iter()),
        )
    }
    /// Returns Navigation Data interator (any type of message).
    /// NAV records may contain several different types of frames.
    /// You should prefer more precise methods, like [ephemeris] or
    /// [ionosphere_models] but those require the "nav" feature.
    /// ```
    /// use rinex::prelude::*;
    /// use rinex::navigation::NavMsgType;
    /// let rinex = Rinex::from_file("../test_resources/NAV/V2/amel0010.21g")
    ///     .unwrap();
    /// for (epoch, nav_frames) in rinex.navigation() {
    ///     for frame in nav_frames {
    ///         // this record only contains ephemeris frames
    ///         assert!(frame.as_eph().is_some());
    ///         assert!(frame.as_ion().is_none());
    ///         assert!(frame.as_eop().is_none());
    ///         assert!(frame.as_sto().is_none());
    ///         if let Some((msg, sv, data)) = frame.as_eph() {
    ///             // this record only contains legacy frames
    ///             assert_eq!(msg, NavMsgType::LNAV);
    ///         }
    ///     }
    /// }
    /// ```
    pub fn navigation(&self) -> Box<dyn Iterator<Item = (&Epoch, &Vec<NavFrame>)> + '_> {
        Box::new(
            self.record
                .as_nav()
                .into_iter()
                .flat_map(|record| record.iter()),
        )
    }
    /// DORIS special RINEX iterator
    pub fn doris(
        &self,
    ) -> Box<
        dyn Iterator<
                Item = (
                    &(Epoch, EpochFlag),
                    &BTreeMap<Station, HashMap<Observable, DorisObservationData>>,
                ),
            > + '_,
    > {
        Box::new(
            self.record
                .as_doris()
                .into_iter()
                .flat_map(|record| record.iter()),
        )
    }
    /// ANTEX antennas specifications browsing
    pub fn antennas(
        &self,
    ) -> Box<dyn Iterator<Item = &(Antenna, HashMap<Carrier, FrequencyDependentData>)> + '_> {
        Box::new(
            self.record
                .as_antex()
                .into_iter()
                .flat_map(|record| record.iter()),
        )
    }
}

// #[cfg(feature = "obs")]
// use std::str::FromStr;

#[cfg(feature = "obs")]
use crate::observation::{record::code_multipath, LliFlags, SNR};

/*
 * OBS RINEX specific methods: only available on crate feature.
 * Either specific Iterators, or meaningful data we can extract.
 */
#[cfg(feature = "obs")]
#[cfg_attr(docrs, doc(cfg(feature = "obs")))]
impl Rinex {
    /// Returns a Unique Iterator over identified [`Carrier`]s
    pub fn carrier(&self) -> Box<dyn Iterator<Item = Carrier> + '_> {
        Box::new(
            self.observation()
                .flat_map(|(_, (_, sv))| {
                    sv.iter().flat_map(|(sv, observations)| {
                        observations.keys().filter_map(|observable| {
                            Some(observable.carrier(sv.constellation).ok()?)
                        })
                    })
                })
                .unique(),
        )
    }
    /// Returns a Unique Iterator over signal Codes, like "1C" or "1P"
    /// for precision code.
    pub fn code(&self) -> Box<dyn Iterator<Item = String> + '_> {
        Box::new(
            self.observation()
                .flat_map(|(_, (_, sv))| {
                    sv.iter().flat_map(|(_, observations)| {
                        observations
                            .keys()
                            .filter_map(|observable| observable.code())
                    })
                })
                .unique(),
        )
    }
    /// Returns Unique Iterator over all feasible Pseudo range and Phase range combination,
    /// expressed as (lhs: Observable, rhs: Observable).
    /// Regardless which one is to consider as reference signal.
    /// Use [pseudo_range_combinations()] or [phase_range_combinations()]
    /// to reduce to specific physical observations.
    pub fn signal_combinations(&self) -> Box<dyn Iterator<Item = (&Observable, &Observable)> + '_> {
        Box::new(
            self.pseudo_range_combinations()
                .chain(self.phase_range_combinations()),
        )
    }
    /// See [signal_combinations()]
    pub fn pseudo_range_combinations(
        &self,
    ) -> Box<dyn Iterator<Item = (&Observable, &Observable)> + '_> {
        Box::new(
            self.observation()
                .flat_map(|(_, (_, svnn))| {
                    svnn.iter().flat_map(|(_, obs)| {
                        obs.iter().flat_map(|(lhs_ob, _)| {
                            obs.iter().flat_map(move |(rhs_ob, _)| {
                                if lhs_ob.is_pseudorange_observable() && lhs_ob.same_physics(rhs_ob)
                                {
                                    if lhs_ob != rhs_ob {
                                        Some((lhs_ob, rhs_ob))
                                    } else {
                                        None
                                    }
                                } else {
                                    None
                                }
                            })
                        })
                    })
                })
                .unique(),
        )
    }
    /// See [signal_combinations()]
    pub fn phase_range_combinations(
        &self,
    ) -> Box<dyn Iterator<Item = (&Observable, &Observable)> + '_> {
        Box::new(
            self.observation()
                .flat_map(|(_, (_, svnn))| {
                    svnn.iter().flat_map(|(_, obs)| {
                        obs.iter().flat_map(|(lhs_ob, _)| {
                            obs.iter().flat_map(move |(rhs_ob, _)| {
                                if lhs_ob.is_phase_observable() && lhs_ob.same_physics(rhs_ob) {
                                    if lhs_ob != rhs_ob {
                                        Some((lhs_ob, rhs_ob))
                                    } else {
                                        None
                                    }
                                } else {
                                    None
                                }
                            })
                        })
                    })
                })
                .unique(),
        )
    }
    /// Returns ([`Epoch`] [`EpochFlag`]) iterator, where each {`EpochFlag`]
    /// validates or invalidates related [`Epoch`]
    /// ```
    /// use rinex::prelude::Rinex;
    /// let rnx = Rinex::from_file("../test_resources/OBS/V3/DUTH0630.22O")
    ///     .unwrap();
    /// for (epoch, flag) in rnx.epoch_flag() {
    ///     assert!(flag.is_ok()); // no invalid epoch
    /// }
    /// ```
    pub fn epoch_flag(&self) -> Box<dyn Iterator<Item = (Epoch, EpochFlag)> + '_> {
        Box::new(self.observation().map(|(e, _)| *e))
    }
    /// Returns an Iterator over all abnormal [`Epoch`]s
    /// and reports given event nature.  
    /// Refer to [`epoch::EpochFlag`] for all possible events.  
    /// ```
    /// use rinex::prelude::Rinex;
    /// let rnx = Rinex::from_file("../test_resources/OBS/V3/DUTH0630.22O")
    ///     .unwrap();
    /// ```
    pub fn epoch_anomalies(&self) -> Box<dyn Iterator<Item = (Epoch, EpochFlag)> + '_> {
        Box::new(self.epoch_flag().filter_map(
            |(e, f)| {
                if !f.is_ok() {
                    Some((e, f))
                } else {
                    None
                }
            },
        ))
    }
    /// Returns an iterator over all [`Epoch`]s that have
    /// an [`EpochFlag::Ok`] flag attached to them
    /// ```
    /// use rinex::prelude::Rinex;
    /// let rnx = Rinex::from_file("../test_resources/OBS/V3/DUTH0630.22O")
    ///     .unwrap();
    /// ```
    pub fn epoch_ok(&self) -> Box<dyn Iterator<Item = Epoch> + '_> {
        Box::new(
            self.epoch_flag()
                .filter_map(|(e, f)| if f.is_ok() { Some(e) } else { None }),
        )
    }
    /// Returns an iterator over all [`Epoch`]s where
    /// a Cycle Slip is declared by the receiver
    /// ```
    /// use rinex::prelude::Rinex;
    /// let rnx = Rinex::from_file("../test_resources/OBS/V3/DUTH0630.22O")
    ///     .unwrap();
    /// ```
    pub fn epoch_cs(&self) -> Box<dyn Iterator<Item = Epoch> + '_> {
        Box::new(self.epoch_flag().filter_map(|(e, f)| {
            if f == EpochFlag::CycleSlip {
                Some(e)
            } else {
                None
            }
        }))
    }
    /// Returns an iterator over receiver clock offsets, expressed in seconds.
    /// Such information is kind of rare (modern / dual frequency receivers?)
    /// and we don't have a compelling example yet.
    /// ```
    /// use rinex::prelude::Rinex;
    /// let rnx = Rinex::from_file("../test_resources/OBS/V3/DUTH0630.22O")
    ///     .unwrap();
    /// for ((epoch, flag), clk) in rnx.recvr_clock() {
    ///     // epoch: [hifitime::Epoch]
    ///     // clk: receiver clock offset [s]
    /// }
    /// ```
    pub fn recvr_clock(&self) -> Box<dyn Iterator<Item = ((Epoch, EpochFlag), f64)> + '_> {
        Box::new(
            self.observation()
                .filter_map(|(e, (clk, _))| clk.as_ref().map(|clk| (*e, *clk))),
        )
    }
    /// Returns an iterator over phase data, expressed in (whole) carrier cycles.
    /// If Self is a High Precision RINEX (scaled RINEX), data is correctly scaled.
    /// High precision RINEX allows up to 100 pico carrier cycle precision.
    /// ```
    /// use rinex::prelude::*;
    /// use rinex::observable;
    /// use std::str::FromStr;
    ///
    /// let rnx = Rinex::from_file("../test_resources/OBS/V2/AJAC3550.21O")
    ///     .unwrap();
    /// // example: design a L1 signal iterator
    /// let phase_l1c = rnx.carrier_phase()
    ///     .filter_map(|(e, sv, obs, value)| {
    ///         if *obs == observable!("L1C") {
    ///             Some((e, sv, value))
    ///         } else {
    ///             None
    ///         }
    ///     });
    /// ```
    pub fn carrier_phase(
        &self,
    ) -> Box<dyn Iterator<Item = ((Epoch, EpochFlag), SV, &Observable, f64)> + '_> {
        Box::new(self.observation().flat_map(|(e, (_, vehicles))| {
            vehicles.iter().flat_map(|(sv, observations)| {
                observations.iter().filter_map(|(observable, obsdata)| {
                    if observable.is_phase_observable() {
                        if let Some(header) = &self.header.obs {
                            // apply a scaling (if any), otherwise preserve data precision
                            if let Some(scaling) =
                                header.scaling(sv.constellation, observable.clone())
                            {
                                Some((*e, *sv, observable, obsdata.obs / *scaling as f64))
                            } else {
                                Some((*e, *sv, observable, obsdata.obs))
                            }
                        } else {
                            Some((*e, *sv, observable, obsdata.obs))
                        }
                    } else {
                        None
                    }
                })
            })
        }))
    }
    /// Returns an iterator over pseudo range observations.
    /// ```
    /// use rinex::prelude::*;
    /// use rinex::observable;
    /// use std::str::FromStr;
    ///
    /// let rnx = Rinex::from_file("../test_resources/OBS/V2/AJAC3550.21O")
    ///     .unwrap();
    /// // example: design a C1 pseudo range iterator
    /// let c1 = rnx.pseudo_range()
    ///     .filter_map(|(e, sv, obs, value)| {
    ///         if *obs == observable!("C1") {
    ///             Some((e, sv, value))
    ///         } else {
    ///             None
    ///         }
    ///     });
    /// ```
    pub fn pseudo_range(
        &self,
    ) -> Box<dyn Iterator<Item = ((Epoch, EpochFlag), SV, &Observable, f64)> + '_> {
        Box::new(self.observation().flat_map(|(e, (_, vehicles))| {
            vehicles.iter().flat_map(|(sv, observations)| {
                observations.iter().filter_map(|(obs, obsdata)| {
                    if obs.is_pseudorange_observable() {
                        Some((*e, *sv, obs, obsdata.obs))
                    } else {
                        None
                    }
                })
            })
        }))
    }
    /// Returns an Iterator over pseudo range observations in valid
    /// Epochs, with valid LLI flags
    pub fn pseudo_range_ok(&self) -> Box<dyn Iterator<Item = (Epoch, SV, &Observable, f64)> + '_> {
        Box::new(self.observation().flat_map(|((e, flag), (_, vehicles))| {
            vehicles.iter().flat_map(|(sv, observations)| {
                observations.iter().filter_map(|(obs, obsdata)| {
                    if obs.is_pseudorange_observable() {
                        if flag.is_ok() {
                            Some((*e, *sv, obs, obsdata.obs))
                        } else {
                            None
                        }
                    } else {
                        None
                    }
                })
            })
        }))
    }

    /// Returns an Iterator over fractional pseudo range observations
    pub fn pseudo_range_fract(
        &self,
    ) -> Box<dyn Iterator<Item = ((Epoch, EpochFlag), SV, &Observable, f64)> + '_> {
        Box::new(self.pseudo_range().filter_map(|(e, sv, observable, pr)| {
            if let Some(t) = observable.code_length(sv.constellation) {
                let c = 299792458_f64; // speed of light
                Some((e, sv, observable, pr / c / t))
            } else {
                None
            }
        }))
    }
    /// Returns an iterator over doppler shifts. A positive doppler
    /// means SV is moving towards receiver.
    /// ```
    /// use rinex::prelude::*;
    /// use rinex::observable;
    /// use std::str::FromStr;
    ///
    /// let rnx = Rinex::from_file("../test_resources/OBS/V2/AJAC3550.21O")
    ///     .unwrap();
    /// // example: design a L1 signal doppler iterator
    /// let doppler_l1 = rnx.doppler()
    ///     .filter_map(|(e, sv, obs, value)| {
    ///         if *obs == observable!("D1") {
    ///             Some((e, sv, value))
    ///         } else {
    ///             None
    ///         }
    ///     });
    /// ```
    pub fn doppler(
        &self,
    ) -> Box<dyn Iterator<Item = ((Epoch, EpochFlag), SV, &Observable, f64)> + '_> {
        Box::new(self.observation().flat_map(|(e, (_, vehicles))| {
            vehicles.iter().flat_map(|(sv, observations)| {
                observations.iter().filter_map(|(obs, obsdata)| {
                    if obs.is_doppler_observable() {
                        Some((*e, *sv, obs, obsdata.obs))
                    } else {
                        None
                    }
                })
            })
        }))
    }
    /// Returns an iterator over signal strength observations.
    /// ```
    /// use rinex::prelude::*;
    /// use rinex::observable;
    /// use std::str::FromStr;
    ///
    /// let rnx = Rinex::from_file("../test_resources/OBS/V2/AJAC3550.21O")
    ///     .unwrap();
    /// // example: design a S1: L1 strength iterator
    /// let ssi_l1 = rnx.ssi()
    ///     .filter_map(|(e, sv, obs, value)| {
    ///         if *obs == observable!("S1") {
    ///             Some((e, sv, value))
    ///         } else {
    ///             None
    ///         }
    ///     });
    /// ```
    pub fn ssi(&self) -> Box<dyn Iterator<Item = ((Epoch, EpochFlag), SV, &Observable, f64)> + '_> {
        Box::new(self.observation().flat_map(|(e, (_, vehicles))| {
            vehicles.iter().flat_map(|(sv, observations)| {
                observations.iter().filter_map(|(obs, obsdata)| {
                    if obs.is_ssi_observable() {
                        Some((*e, *sv, obs, obsdata.obs))
                    } else {
                        None
                    }
                })
            })
        }))
    }
    /// Returns an Iterator over signal SNR indications.
    /// All observation that did not come with such indication are filtered out.
    /// ```
    /// use rinex::*;
    /// let rinex =
    ///     Rinex::from_file("../test_resources/OBS/V3/ALAC00ESP_R_20220090000_01D_30S_MO.rnx")
    ///         .unwrap();
    /// for ((e, flag), sv, observable, snr) in rinex.snr() {
    ///     // See RINEX specs or [SNR] documentation
    ///     if snr.weak() {
    ///     } else if snr.strong() {
    ///     } else if snr.excellent() {
    ///     }
    ///     // you can directly compare to dBHz
    ///     if snr < 29.0.into() {
    ///         // considered weak signal
    ///     } else if snr >= 30.0.into() {
    ///         // considered strong signal
    ///     }
    /// }
    /// ```
    pub fn snr(&self) -> Box<dyn Iterator<Item = ((Epoch, EpochFlag), SV, &Observable, SNR)> + '_> {
        Box::new(self.observation().flat_map(|(e, (_, vehicles))| {
            vehicles.iter().flat_map(|(sv, observations)| {
                observations
                    .iter()
                    .filter_map(|(obs, obsdata)| obsdata.snr.map(|snr| (*e, *sv, obs, snr)))
            })
        }))
    }
    /// Returns an Iterator over LLI flags that might be associated to an Observation.
    /// ```
    /// use rinex::*;
    /// use rinex::observation::LliFlags;
    /// let rinex =
    ///     Rinex::from_file("../test_resources/OBS/V3/ALAC00ESP_R_20220090000_01D_30S_MO.rnx")
    ///         .unwrap();
    /// let custom_mask
    ///     = LliFlags::OK_OR_UNKNOWN | LliFlags::UNDER_ANTI_SPOOFING;
    /// for ((e, flag), sv, observable, lli) in rinex.lli() {
    ///     // See RINEX specs or [LliFlags] documentation
    ///     if lli.intersects(custom_mask) {
    ///         // sane observation but under AS
    ///     }
    /// }
    /// ```
    pub fn lli(
        &self,
    ) -> Box<dyn Iterator<Item = ((Epoch, EpochFlag), SV, &Observable, LliFlags)> + '_> {
        Box::new(self.observation().flat_map(|(e, (_, vehicles))| {
            vehicles.iter().flat_map(|(sv, observations)| {
                observations
                    .iter()
                    .filter_map(|(obs, obsdata)| obsdata.lli.map(|lli| (*e, *sv, obs, lli)))
            })
        }))
    }
    /// Returns an Iterator over "complete" Epochs.
    /// "Complete" Epochs are Epochs were both Phase and Pseudo Range
    /// observations are present on two carriers, sane sampling conditions are met
    /// and an optional minimal SNR criteria is met (disregarded if None).
    pub fn complete_epoch(
        &self,
        min_snr: Option<SNR>,
    ) -> Box<dyn Iterator<Item = (Epoch, Vec<(SV, Carrier)>)> + '_> {
        Box::new(
            self.observation()
                .filter_map(move |((e, flag), (_, vehicles))| {
                    if flag.is_ok() {
                        let mut list: Vec<(SV, Carrier)> = Vec::new();
                        for (sv, observables) in vehicles {
                            let mut l1_pr_ph = (false, false);
                            let mut lx_pr_ph: HashMap<Carrier, (bool, bool)> = HashMap::new();
                            for (observable, observation) in observables {
                                if !observable.is_phase_observable()
                                    && !observable.is_pseudorange_observable()
                                {
                                    continue; // not interesting here
                                }
                                let carrier =
                                    Carrier::from_observable(sv.constellation, observable);
                                if carrier.is_err() {
                                    // fail to identify this signal
                                    continue;
                                }
                                if let Some(min_snr) = min_snr {
                                    if let Some(snr) = observation.snr {
                                        if snr < min_snr {
                                            continue;
                                        }
                                    } else {
                                        continue; // can't compare to criteria
                                    }
                                }
                                let carrier = carrier.unwrap();
                                if carrier == Carrier::L1 {
                                    l1_pr_ph.0 |= observable.is_pseudorange_observable();
                                    l1_pr_ph.1 |= observable.is_phase_observable();
                                } else if let Some((lx_pr, lx_ph)) = lx_pr_ph.get_mut(&carrier) {
                                    *lx_pr |= observable.is_pseudorange_observable();
                                    *lx_ph |= observable.is_phase_observable();
                                } else if observable.is_pseudorange_observable() {
                                    lx_pr_ph.insert(carrier, (true, false));
                                } else if observable.is_phase_observable() {
                                    lx_pr_ph.insert(carrier, (false, true));
                                }
                            }
                            if l1_pr_ph == (true, true) {
                                for (carrier, (pr, ph)) in lx_pr_ph {
                                    if pr && ph {
                                        list.push((*sv, carrier));
                                    }
                                }
                            }
                        }
                        Some((*e, list))
                    } else {
                        None
                    }
                })
                .filter(|(_sv, list)| !list.is_empty()),
        )
    }
    /// Returns Code Multipath bias estimates, for sampled code combination and per SV.
    /// Refer to [Bibliography::ESABookVol1] and [Bibliography::MpTaoglas].
    pub fn code_multipath(
        &self,
    ) -> HashMap<Observable, BTreeMap<SV, BTreeMap<(Epoch, EpochFlag), f64>>> {
        if let Some(r) = self.record.as_obs() {
            code_multipath(r)
        } else {
            HashMap::new()
        }
    }
}

#[cfg(feature = "nav")]
use crate::navigation::{
    BdModel, EopMessage, Ephemeris, IonMessage, KbModel, NavMsgType, NgModel, StoMessage,
};

//#[cfg(feature = "nav")]
//use hifitime::Unit;
//.sv_speed()

#[cfg(feature = "nav")]
use map_3d::ecef2geodetic;

/*
 * NAV RINEX specific methods: only available on crate feature.
 * Either specific Iterators, or meaningful data we can extract.
 */
#[cfg(feature = "nav")]
#[cfg_attr(docrs, doc(cfg(feature = "nav")))]
impl Rinex {
    /// Returns a Unique Iterator over [`NavMsgType`]s that were identified
    /// ```
    /// use rinex::prelude::*;
    /// use rinex::navigation::NavMsgType;
    /// let rinex = Rinex::from_file("../test_resources/NAV/V2/amel0010.21g")
    ///     .unwrap();
    /// assert!(
    ///     rinex.nav_msg_type().eq(
    ///         vec![NavMsgType::LNAV],
    ///     ),
    ///     "this file only contains legacy frames"
    /// );
    /// ```
    pub fn nav_msg_type(&self) -> Box<dyn Iterator<Item = NavMsgType> + '_> {
        Box::new(
            self.navigation()
                .map(|(_, frames)| {
                    frames
                        .iter()
                        .filter_map(|fr| {
                            if let Some((msg, _, _)) = fr.as_eph() {
                                Some(msg)
                            } else if let Some((msg, _, _)) = fr.as_ion() {
                                Some(msg)
                            } else if let Some((msg, _, _)) = fr.as_eop() {
                                Some(msg)
                            } else if let Some((msg, _, _)) = fr.as_sto() {
                                Some(msg)
                            } else {
                                None
                            }
                        })
                        .fold(vec![], |mut list, msg| {
                            list.push(msg);
                            list
                        })
                        .into_iter()
                })
                .fold(vec![], |mut list, items| {
                    for item in items {
                        if !list.contains(&item) {
                            list.push(item); // create a unique list
                        }
                    }
                    list
                })
                .into_iter(),
        )
    }
    /// Returns Ephemeris frames interator.
    /// ```
    /// use rinex::prelude::*;
    /// use rinex::navigation::NavMsgType;
    /// let rinex = Rinex::from_file("../test_resources/NAV/V2/amel0010.21g")
    ///     .unwrap();
    /// for (epoch, (msg, sv, data)) in rinex.ephemeris() {
    ///     // this record only contains Legacy NAV frames
    ///     assert_eq!(msg, NavMsgType::LNAV);
    /// }
    /// ```
    pub fn ephemeris(
        &self,
    ) -> Box<dyn Iterator<Item = (&Epoch, (NavMsgType, SV, &Ephemeris))> + '_> {
        Box::new(self.navigation().flat_map(|(e, frames)| {
            frames.iter().filter_map(move |fr| {
                if let Some((msg, sv, eph)) = fr.as_eph() {
                    Some((e, (msg, sv, eph)))
                } else {
                    None
                }
            })
        }))
    }
    /// Ephemeris selection method. Use this method to select Ephemeris
    /// to be used to navigate using `sv` at instant `t`.
    /// Returns (toe and ephemeris frame).
    /// Note that TOE does not exist for SBAS vehicles, therefore should be discarded.
    pub fn sv_ephemeris(&self, sv: SV, t: Epoch) -> Option<(Epoch, &Ephemeris)> {
        /*
         *  TODO
         *   <o ideally some more advanced fields like
         *      health, iode should also be taken into account
         */
        self.ephemeris()
            .filter_map(|(_toc, (msg, svnn, eph))| {
                if svnn == sv {
                    let ts = svnn.timescale()?;
                    let toe: Option<Epoch> = match msg {
                        NavMsgType::CNAV => {
                            /* in CNAV : specs says toc is toe actually */
                            // TODO Some(toc.in_time_scale(ts))
                            None
                        },
                        _ => {
                            if sv.constellation.is_sbas() {
                                // toe does not exist
                                Some(t)
                            } else {
                                // determine toe
                                eph.toe_gpst(ts)
                            }
                        },
                    };
                    let toe = toe?;
                    let max_dtoe = Ephemeris::max_dtoe(svnn.constellation)?;
                    if (t - toe) < max_dtoe {
                        Some((toe, eph))
                    } else {
                        None
                    }
                } else {
                    None
                }
            })
            .min_by_key(|(toe_i, _)| (t - *toe_i))
    }
    /// Returns an Iterator over SV (embedded) clock offset (s), drift (s.s⁻¹) and
    /// drift rate (s.s⁻²)
    /// ```
    /// use rinex::prelude::*;
    /// let mut rinex = Rinex::from_file("../test_resources/NAV/V3/CBW100NLD_R_20210010000_01D_MN.rnx")
    ///     .unwrap();
    /// for (epoch, sv, (offset, drift, drift_rate)) in rinex.sv_clock() {
    ///     // sv: satellite vehicle
    ///     // offset [s]
    ///     // clock drift [s.s⁻¹]
    ///     // clock drift rate [s.s⁻²]
    /// }
    /// ```
    pub fn sv_clock(&self) -> Box<dyn Iterator<Item = (Epoch, SV, (f64, f64, f64))> + '_> {
        Box::new(
            self.ephemeris()
                .map(|(e, (_, sv, data))| (*e, sv, data.sv_clock())),
        )
    }
    /// Returns an Iterator over SV position vectors,
    /// expressed in km ECEF for all Epochs.
    /// ```
    /// use rinex::prelude::*;
    ///
    /// let mut rinex =
    ///     Rinex::from_file("../test_resources/NAV/V3/ESBC00DNK_R_20201770000_01D_MN.rnx.gz")
    ///         .unwrap();
    ///
    /// let almanac = Almanac::until_2035().unwrap();
    ///
    /// for (epoch, sv, (x, y, z)) in rinex.sv_position(&almanac) {
    ///     // sv: satellite vehicle
    ///     // x: x(t) [km ECEF]
    ///     // y: y(t) [km ECEF]
    ///     // z: z(t) [km ECEF]
    /// }
    /// ```
    pub fn sv_position(
        &self,
        almanac: &Almanac,
    ) -> Box<dyn Iterator<Item = (Epoch, SV, (f64, f64, f64))> + '_> {
        let almanac_clone = almanac.clone();
        Box::new(self.ephemeris().filter_map(move |(e, (_, sv, ephemeris))| {
            if let Some((x, y, z)) = ephemeris.sv_position(sv, *e, &almanac_clone) {
                Some((*e, sv, (x, y, z)))
            } else {
                // non feasible calculations.
                // most likely due to missing Keplerian parameters,
                // at this Epoch
                None
            }
        }))
    }
    /// Interpolates SV position, expressed in meters ECEF at desired Epoch `t`.
    /// An interpolation order between 4 and 8 is recommended, depending on the
    /// precision you are targetting. Higher orders do not make sense considering the
    /// noise on broadcasted (real time) positions.
    /// In ideal scenarios, Broadcast Ephemeris are complete and evenly spaced in time:
    ///   - the first Epoch we an interpolate is ](N +1)/2 * τ; ...]
    ///   - the last Epoch we an interpolate is  [..;  T - (N +1)/2 * τ]
    /// where N is the interpolation order, τ the broadcast interval and T
    /// the last broadcast message received.
    /// This method is designed to minimize interpolation errors at the expense
    /// of interpolatable Epochs. See [Bibliography::Japhet2021].
    pub fn sv_position_interpolate(
        &self,
        sv: SV,
        t: Epoch,
        order: usize,
        almanac: &Almanac,
    ) -> Option<(f64, f64, f64)> {
        let odd_order = order % 2 > 0;
        let dt = match self.sample_rate() {
            Some(dt) => dt,
            None => match self.dominant_sample_rate() {
                Some(dt) => dt,
                None => {
                    /*
                     * Can't determine anything: not enough information
                     */
                    return None;
                },
            },
        };

        let sv_position: Vec<_> = self
            .sv_position(almanac)
            .filter_map(|(e, svnn, (x, y, z))| {
                if sv == svnn {
                    Some((e, (x, y, z)))
                } else {
                    None
                }
            })
            .collect();
        /*
         * Determine cloesest Epoch in time
         */
        let center = match sv_position.iter().find(|(e, _)| (*e - t).abs() < dt) {
            Some(center) => center,
            None => {
                /*
                 * Failed to determine central Epoch for this SV
                 * empty data set: should not happen
                 */
                return None;
            },
        };
        // println!("CENTRAL EPOCH: {:?}", center); // DEBUG
        let center_pos = match sv_position.iter().position(|(e, _)| *e == center.0) {
            Some(center) => center,
            None => {
                /* will never happen at this point */
                return None;
            },
        };

        let (min_before, min_after): (usize, usize) = match odd_order {
            true => ((order + 1) / 2, (order + 1) / 2),
            false => (order / 2, order / 2 + 1),
        };

        if center_pos < min_before || sv_position.len() - center_pos < min_after {
            /* can't design time window */
            return None;
        }

        let mut polynomials = (0.0_f64, 0.0_f64, 0.0_f64);
        let offset = center_pos - min_before;

        for i in 0..order + 1 {
            let mut li = 1.0_f64;
            let (e_i, (x_i, y_i, z_i)) = sv_position[offset + i];
            for j in 0..order + 1 {
                let (e_j, _) = sv_position[offset + j];
                if j != i {
                    li *= (t - e_j).to_seconds();
                    li /= (e_i - e_j).to_seconds();
                }
            }
            polynomials.0 += x_i * li;
            polynomials.1 += y_i * li;
            polynomials.2 += z_i * li;
        }

        Some(polynomials)
    }
    /// Returns an Iterator over SV position vectors,
    /// expressed as geodetic coordinates, with latitude and longitude
    /// in decimal degrees.
    /// ```
    /// use rinex::prelude::*;
    ///
    /// let mut rinex =
    ///     Rinex::from_file("../test_resources/NAV/V3/ESBC00DNK_R_20201770000_01D_MN.rnx.gz")
    ///         .unwrap();
    ///
    /// let almanac = Almanac::until_2035().unwrap();
    ///
    /// for (epoch, sv, (lat, lon, alt)) in rinex.sv_position_geo(&almanac) {
    ///     // sv: satellite vehicle
    ///     // lat [ddeg]
    ///     // lon [ddeg]
    ///     // alt: [m ECEF]
    /// }
    /// ```
    pub fn sv_position_geo(
        &self,
        almanac: &Almanac,
    ) -> Box<dyn Iterator<Item = (Epoch, SV, (f64, f64, f64))> + '_> {
        Box::new(self.sv_position(almanac).map(|(e, sv, (x, y, z))| {
            let (lat, lon, alt) = ecef2geodetic(x, y, z, map_3d::Ellipsoid::WGS84);
            (e, sv, (lat, lon, alt))
        }))
    }
    /// Returns Iterator over SV speed vectors, expressed in km/s ECEF.
    /// ```
    /// use rinex::prelude::*;
    ///
    /// let mut rinex =
    ///     Rinex::from_file("../test_resources/NAV/V3/ESBC00DNK_R_20201770000_01D_MN.rnx.gz")
    ///         .unwrap();
    ///
    /// //for (epoch, (sv, sv_x, sv_y, sv_z)) in rinex.sv_speed() {
    /// //    // sv_x : km/s
    /// //    // sv_y : km/s
    /// //    // sv_z : km/s
    /// //}
    /// ```
    pub fn sv_speed(&self) -> Box<dyn Iterator<Item = (Epoch, SV, (f64, f64, f64))> + '_> {
        todo!("sv_speed");
        //Box::new(
        //    self.sv_position()
        //    self.sv_position()
        //        .skip(1)
        //)
    }
    /// Returns an Iterator over SV elevation and azimuth angles,
    /// both expressed in degrees.
    /// A reference ground position must be known:
    ///   - either it is defined in [Header]
    ///   - otherwise it can be superceeded by user defined position
    ///   - if none of these conditions are matched, method will panic
    /// ```
    /// use rinex::wgs84;
    /// use rinex::prelude::*;
    /// let ref_pos = wgs84!(3582105.291, 532589.7313, 5232754.8054);
    ///
    /// let rinex = Rinex::from_file("../test_resources/NAV/V3/ESBC00DNK_R_20201770000_01D_MN.rnx.gz")
    ///     .unwrap();
    ///
    /// let almanac = Almanac::until_2035().unwrap();
    ///
    /// let data = rinex.sv_elevation_azimuth(Some(ref_pos), &almanac);
    /// for (epoch, sv, (elev, azim)) in data {
    ///     // azim: azimuth in °
    ///     // elev: elevation in °
    /// }
    /// ```
    pub fn sv_elevation_azimuth(
        &self,
        ref_position: Option<GroundPosition>,
        almanac: &Almanac,
    ) -> Box<dyn Iterator<Item = (Epoch, SV, (f64, f64))> + '_> {
        let ground_position = match ref_position {
            Some(pos) => pos, // user value superceeds, in case it is passed
            _ => {
                // header must contain this information
                // otherwise, calculation is not feasible
                if let Some(pos) = self.header.ground_position {
                    pos
                } else {
                    panic!("sv_elevation_azimuth(): needs a reference position");
                }
            },
        };
        // Cloning is cheap
        let almanac_clone = almanac.clone();
        Box::new(
            self.ephemeris()
                .filter_map(move |(epoch, (_, sv, ephemeris))| {
                    if let Some((elev, azim)) =
                        ephemeris.sv_elev_azim(sv, *epoch, ground_position, &almanac_clone)
                    {
                        Some((*epoch, sv, (elev, azim)))
                    } else {
                        None // calculations may not be feasible,
                             // mainly when mandatory ephemeris broadcasts are missing
                    }
                }),
        )
    }
    /*
     * [IonMessage] Iterator
     */
    fn ionod_correction_models(
        &self,
    ) -> Box<dyn Iterator<Item = (Epoch, (NavMsgType, SV, IonMessage))> + '_> {
        /*
         * Answers both OLD and MODERN RINEX requirements
         * In RINEX2/3, midnight UTC is the publication datetime
         */
        let t0 = self.first_epoch().unwrap(); // will fail on invalid RINEX
        let t0 = Epoch::from_utc_days(t0.to_utc_days().round());
        Box::new(
            self.header
                .ionod_corrections
                .iter()
                .map(move |(c, ion)| (t0, (NavMsgType::LNAV, SV::new(*c, 1), *ion)))
                .chain(self.navigation().flat_map(|(t, frames)| {
                    frames.iter().filter_map(move |fr| {
                        let (msg, sv, ion) = fr.as_ion()?;
                        Some((*t, (msg, sv, *ion)))
                    })
                })),
        )
    }
    /// Returns [`KbModel`] Iterator.
    /// RINEX4 is the real application of this, as it provides model updates
    /// during the day. You're probably more interested
    /// in using [ionod_correction] instead of this, especially in PPP:
    /// ```
    /// use rinex::prelude::*;
    /// use rinex::navigation::KbRegionCode;
    /// let rinex = Rinex::from_file("../test_resources/NAV/V4/KMS300DNK_R_20221591000_01H_MN.rnx.gz")
    ///     .unwrap();
    /// for (epoch, _sv, kb_model) in rinex.klobuchar_models() {
    ///     let alpha = kb_model.alpha;
    ///     let beta = kb_model.beta;
    ///     assert_eq!(kb_model.region, KbRegionCode::WideArea);
    /// }
    /// ```
    /// We support all RINEX3 constellations. When working with this revision,
    /// you only get one model per day (24 hour validity period). [ionod_correction]
    /// does that verification internally.
    /// ```
    /// use std::str::FromStr;
    /// use rinex::prelude::*;
    /// let rinex = Rinex::from_file("../test_resources/NAV/V3/CBW100NLD_R_20210010000_01D_MN.rnx")
    ///     .unwrap();
    /// let t0 = Epoch::from_str("2021-01-01T00:00:00 UTC")
    ///     .unwrap(); // model publication Epoch
    /// for (t, sv, model) in rinex.klobuchar_models() {
    ///     assert_eq!(t, t0);
    ///     // You should use "t==t0" to compare and verify model validity
    ///     // withint a 24 hour time frame.
    ///     // Note that we support all RINEX3 constellations
    ///     if sv.constellation == Constellation::BeiDou {
    ///         assert_eq!(model.alpha.0, 1.1176E-8);
    ///     }
    /// }
    /// ```
    /// Klobuchar models exists in RINEX2 and this method applies similarly.
    pub fn klobuchar_models(&self) -> Box<dyn Iterator<Item = (Epoch, SV, KbModel)> + '_> {
        Box::new(
            self.ionod_correction_models()
                .filter_map(|(t, (_, sv, ion))| ion.as_klobuchar().map(|model| (t, sv, *model))),
        )
    }
    /// Returns [`NgModel`] Iterator.
    /// RINEX4 is the real application of this, as it provides model updates
    /// during the day. You're probably more interested
    /// in using [ionod_correction] instead of this, especially in PPP:
    /// ```
    /// use rinex::prelude::*;
    /// let rinex = Rinex::from_file("../test_resources/NAV/V4/KMS300DNK_R_20221591000_01H_MN.rnx.gz")
    ///     .unwrap();
    /// for (epoch, ng_model) in rinex.nequick_g_models() {
    ///     let (a0, a1, a2) = ng_model.a;
    ///     let region = ng_model.region; // bitflag: supports bitmasking operations
    /// }
    /// ```
    /// We support all RINEX3 constellations. When working with this revision,
    /// you only get one model per day (24 hour validity period). You should prefer
    /// [ionod_correction] which does that check internally:
    /// ```
    /// use std::str::FromStr;
    /// use rinex::prelude::*;
    /// let rinex = Rinex::from_file("../test_resources/NAV/V3/CBW100NLD_R_20210010000_01D_MN.rnx")
    ///     .unwrap();
    /// let t0 = Epoch::from_str("2021-01-01T00:00:00 UTC")
    ///     .unwrap(); // model publication Epoch
    /// for (t, model) in rinex.nequick_g_models() {
    ///     assert_eq!(t, t0);
    ///     // You should use "t==t0" to compare and verify model validity
    ///     // within a 24 hour time frame.
    ///     assert_eq!(model.a.0, 66.25_f64);
    /// }
    /// ```
    /// Nequick-G model is not known to RINEX2 and only applies to RINEX V>2.
    pub fn nequick_g_models(&self) -> Box<dyn Iterator<Item = (Epoch, NgModel)> + '_> {
        Box::new(
            self.ionod_correction_models()
                .filter_map(|(t, (_, _, ion))| ion.as_nequick_g().map(|model| (t, *model))),
        )
    }
    /// Returns [`BdModel`] Iterator.
    /// RINEX4 is the real application of this, as it provides model updates
    /// during the day. You're probably more interested
    /// in using [ionod_correction] instead of this, especially in PPP:
    /// ```
    /// use rinex::prelude::*;
    /// let rinex = Rinex::from_file("../test_resources/NAV/V4/KMS300DNK_R_20221591000_01H_MN.rnx.gz")
    ///     .unwrap();
    /// for (epoch, bd_model) in rinex.bdgim_models() {
    ///     let alpha_tecu = bd_model.alpha;
    /// }
    /// ```
    /// BDGIM was introduced in RINEX4, therefore this method does not apply
    /// to older revisions and returns an empty Iterator.
    pub fn bdgim_models(&self) -> Box<dyn Iterator<Item = (Epoch, BdModel)> + '_> {
        Box::new(
            self.ionod_correction_models()
                .filter_map(|(t, (_, _, ion))| ion.as_bdgim().map(|model| (t, *model))),
        )
    }
    /// Returns Ionospheric delay compensation, to apply at "t" desired Epoch
    /// and desired location. NB: we only support Klobuchar models at the moment,
    /// as we don't know how to convert other models (feel free to contribute).
    /// "t" must be within a 24 hour time frame of the oldest model.
    /// When working with RINEX2/3, the model is published at midnight
    /// and you should expect discontinuities when a new model is being published.
    pub fn ionod_correction(
        &self,
        t: Epoch,
        sv_elevation: f64,
        sv_azimuth: f64,
        user_lat_ddeg: f64,
        user_lon_ddeg: f64,
        carrier: Carrier,
    ) -> Option<f64> {
        // determine nearest in time
        let (_, (model_sv, model)) = self
            .ionod_correction_models()
            .filter_map(|(t_i, (_, sv_i, msg_i))| {
                // TODO
                // calculations currently limited to KB model: implement others
                let _ = msg_i.as_klobuchar()?;
                // At most 1 day from publication time
                if t_i <= t && (t - t_i) < 24.0 * Unit::Hour {
                    Some((t_i, (sv_i, msg_i)))
                } else {
                    None
                }
            })
            .min_by_key(|(t_i, _)| (t - *t_i))?;

        // TODO
        // calculations currently limited to KB model: implement others
        let kb = model.as_klobuchar().unwrap();
        let h_km = match model_sv.constellation {
            Constellation::BeiDou => 375.0,
            // we only expect BDS or GPS here,
            // wrongly formed RINEX will cause innacurate results
            Constellation::GPS | _ => 350.0,
        };
        Some(kb.meters_delay(
            t,
            sv_elevation,
            sv_azimuth,
            h_km,
            user_lat_ddeg,
            user_lon_ddeg,
            carrier,
        ))
    }
    /// Returns [`StoMessage`] frames Iterator
    /// ```
    /// use rinex::prelude::*;
    /// let rnx = Rinex::from_file("../test_resources/NAV/V4/KMS300DNK_R_20221591000_01H_MN.rnx.gz")
    ///     .unwrap();
    /// for (epoch, (msg, sv, data)) in rnx.system_time_offset() {
    ///    let system = data.system.clone(); // time system
    ///    let utc = data.utc.clone(); // UTC provider
    ///    let t_tm = data.t_tm; // message transmission time in week seconds
    ///    let (a, dadt, ddadt) = data.a;
    /// }
    /// ```
    pub fn system_time_offset(
        &self,
    ) -> Box<dyn Iterator<Item = (&Epoch, (NavMsgType, SV, &StoMessage))> + '_> {
        Box::new(self.navigation().flat_map(|(e, frames)| {
            frames.iter().filter_map(move |fr| {
                if let Some((msg, sv, sto)) = fr.as_sto() {
                    Some((e, (msg, sv, sto)))
                } else {
                    None
                }
            })
        }))
    }
    /// Returns [`EopMessage`] frames Iterator
    /// ```
    /// use rinex::prelude::*;
    /// let rnx = Rinex::from_file("../test_resources/NAV/V4/KMS300DNK_R_20221591000_01H_MN.rnx.gz")
    ///     .unwrap();
    /// for (epoch, (msg, sv, eop)) in rnx.earth_orientation() {
    ///     let (x, dxdt, ddxdt) = eop.x;
    ///     let (y, dydt, ddydt) = eop.x;
    ///     let t_tm = eop.t_tm;
    ///     let (u, dudt, ddudt) = eop.delta_ut1;
    /// }
    /// ```
    pub fn earth_orientation(
        &self,
    ) -> Box<dyn Iterator<Item = (&Epoch, (NavMsgType, SV, &EopMessage))> + '_> {
        Box::new(self.navigation().flat_map(|(e, frames)| {
            frames.iter().filter_map(move |fr| {
                if let Some((msg, sv, eop)) = fr.as_eop() {
                    Some((e, (msg, sv, eop)))
                } else {
                    None
                }
            })
        }))
    }
}

/*
 * Meteo RINEX specific methods: only available on crate feature.
 * Either specific Iterators, or meaningful data we can extract.
 */
#[cfg(feature = "meteo")]
#[cfg_attr(docrs, doc(cfg(feature = "meteo")))]
impl Rinex {
    /// Returns temperature data iterator, values expressed in Celcius degrees
    /// ```
    /// use rinex::prelude::*;
    /// let rinex = Rinex::from_file("../test_resources/MET/V2/abvi0010.15m")
    ///     .unwrap();
    /// for (epoch, tmp) in rinex.temperature() {
    ///     println!("ts: {}, value: {} °C", epoch, tmp);
    /// }
    /// ```
    pub fn temperature(&self) -> Box<dyn Iterator<Item = (Epoch, f64)> + '_> {
        Box::new(self.meteo().flat_map(|(epoch, v)| {
            v.iter().filter_map(|(k, value)| {
                if *k == Observable::Temperature {
                    Some((*epoch, *value))
                } else {
                    None
                }
            })
        }))
    }
    /// Returns pressure data iterator, values expressed in hPa
    /// ```
    /// use rinex::prelude::*;
    /// let rinex = Rinex::from_file("../test_resources/MET/V2/abvi0010.15m")
    ///     .unwrap();
    /// for (epoch, p) in rinex.pressure() {
    ///     println!("ts: {}, value: {} hPa", epoch, p);
    /// }
    /// ```
    pub fn pressure(&self) -> Box<dyn Iterator<Item = (Epoch, f64)> + '_> {
        Box::new(self.meteo().flat_map(|(epoch, v)| {
            v.iter().filter_map(|(k, value)| {
                if *k == Observable::Pressure {
                    Some((*epoch, *value))
                } else {
                    None
                }
            })
        }))
    }
    /// Returns moisture rate iterator, values expressed in saturation rate percentage
    /// ```
    /// use rinex::prelude::*;
    /// let rinex = Rinex::from_file("../test_resources/MET/V2/abvi0010.15m")
    ///     .unwrap();
    /// for (epoch, value) in rinex.moisture() {
    ///     println!("ts: {}, value: {} %", epoch, value);
    /// }
    /// ```
    pub fn moisture(&self) -> Box<dyn Iterator<Item = (Epoch, f64)> + '_> {
        Box::new(self.meteo().flat_map(|(epoch, v)| {
            v.iter().filter_map(|(k, value)| {
                if *k == Observable::HumidityRate {
                    Some((*epoch, *value))
                } else {
                    None
                }
            })
        }))
    }
    /// Returns wind speed observations iterator, values in m/s
    /// ```
    /// use rinex::prelude::*;
    /// let rinex = Rinex::from_file("../test_resources/MET/V2/abvi0010.15m")
    ///     .unwrap();
    /// for (epoch, speed) in rinex.wind_speed() {
    ///     println!("ts: {}, value: {} m/s", epoch, speed);
    /// }
    /// ```
    pub fn wind_speed(&self) -> Box<dyn Iterator<Item = (Epoch, f64)> + '_> {
        Box::new(self.meteo().flat_map(|(epoch, v)| {
            v.iter().filter_map(|(k, value)| {
                if *k == Observable::WindSpeed {
                    Some((*epoch, *value))
                } else {
                    None
                }
            })
        }))
    }
    /// Returns wind direction observations as azimuth in degrees
    /// ```
    /// use rinex::prelude::*;
    /// let rinex = Rinex::from_file("../test_resources/MET/V2/abvi0010.15m")
    ///     .unwrap();
    /// for (epoch, azimuth) in rinex.wind_direction() {
    ///     println!("ts: {}, azimuth: {}°", epoch, azimuth);
    /// }
    /// ```
    pub fn wind_direction(&self) -> Box<dyn Iterator<Item = (Epoch, f64)> + '_> {
        Box::new(self.meteo().flat_map(|(epoch, v)| {
            v.iter().filter_map(|(k, value)| {
                if *k == Observable::WindDirection {
                    Some((*epoch, *value))
                } else {
                    None
                }
            })
        }))
    }
    /// Returns rain increment observations iterator, values in tenth of mm.
    /// Each value represents the accumulated rain drop in between two observations.
    /// ```
    /// use rinex::prelude::*;
    /// let rinex = Rinex::from_file("../test_resources/MET/V2/abvi0010.15m")
    ///     .unwrap();
    /// for (epoch, ri) in rinex.rain_increment() {
    ///     println!("ts: {}, accumulated: {} mm/10", epoch, ri);
    /// }
    /// ```
    pub fn rain_increment(&self) -> Box<dyn Iterator<Item = (Epoch, f64)> + '_> {
        Box::new(self.meteo().flat_map(|(epoch, v)| {
            v.iter().filter_map(|(k, value)| {
                if *k == Observable::RainIncrement {
                    Some((*epoch, *value))
                } else {
                    None
                }
            })
        }))
    }
    /// Returns total (wet+dry) Zenith delay, in mm
    /// ```
    /// use rinex::prelude::*;
    /// let mut rinex = Rinex::from_file("../test_resources/MET/V2/abvi0010.15m")
    ///     .unwrap();
    /// for (epoch, value) in rinex.zenith_delay() {
    ///     println!("ts: {}, value: {} mm", epoch, value);
    /// }
    /// ```
    pub fn zenith_delay(&self) -> Box<dyn Iterator<Item = (Epoch, f64)> + '_> {
        Box::new(self.meteo().flat_map(|(epoch, v)| {
            v.iter().filter_map(|(k, value)| {
                if *k == Observable::ZenithTotalDelay {
                    Some((*epoch, *value))
                } else {
                    None
                }
            })
        }))
    }
    /// Returns Zenith dry delay, in mm
    /// ```
    /// use rinex::prelude::*;
    /// let mut rinex = Rinex::from_file("../test_resources/MET/V2/abvi0010.15m")
    ///     .unwrap();
    /// for (epoch, value) in rinex.zenith_dry_delay() {
    ///     println!("ts: {}, value: {} mm", epoch, value);
    /// }
    /// ```
    pub fn zenith_dry_delay(&self) -> Box<dyn Iterator<Item = (Epoch, f64)> + '_> {
        Box::new(self.meteo().flat_map(|(epoch, v)| {
            v.iter().filter_map(|(k, value)| {
                if *k == Observable::ZenithDryDelay {
                    Some((*epoch, *value))
                } else {
                    None
                }
            })
        }))
    }
    /// Returns Zenith wet delay, in mm
    /// ```
    /// use rinex::prelude::*;
    /// let mut rinex = Rinex::from_file("../test_resources/MET/V2/abvi0010.15m")
    ///     .unwrap();
    /// for (epoch, value) in rinex.zenith_wet_delay() {
    ///     println!("ts: {}, value: {} mm", epoch, value);
    /// }
    /// ```
    pub fn zenith_wet_delay(&self) -> Box<dyn Iterator<Item = (Epoch, f64)> + '_> {
        Box::new(self.meteo().flat_map(|(epoch, v)| {
            v.iter().filter_map(|(k, value)| {
                if *k == Observable::ZenithWetDelay {
                    Some((*epoch, *value))
                } else {
                    None
                }
            })
        }))
    }
    /// Returns true if rain was detected during this time frame.
    /// ```
    /// use std::str::FromStr;
    /// use rinex::{filter, Rinex};
    /// use rinex::preprocessing::*; // .filter()
    /// let rinex = Rinex::from_file("../test_resources/MET/V2/abvi0010.15m")
    ///     .unwrap();
    /// // cropping time frame requires the "processing" feature
    /// let rinex = rinex
    ///                 .filter(filter!(">= 2015-01-01T19:00:00 UTC"))
    ///                 .filter(filter!(" < 2015-01-01T20:00:00 UTC"));
    /// assert_eq!(rinex.rain_detected(), false);
    /// ```
    pub fn rain_detected(&self) -> bool {
        for (_, ri) in self.rain_increment() {
            if ri > 0.0 {
                return true;
            }
        }
        false
    }
    /// Returns total accumulated rain in tenth of mm, within this time frame
    /// ```
    /// use std::str::FromStr;
    /// use rinex::{filter, Rinex};
    /// use rinex::preprocessing::*; // .filter()
    /// let rinex = Rinex::from_file("../test_resources/MET/V2/abvi0010.15m")
    ///     .unwrap();
    /// // cropping time frame requires the "processing" feature
    /// let rinex = rinex
    ///                 .filter(filter!(">= 2015-01-01T19:00:00 UTC"))
    ///                 .filter(filter!(" < 2015-01-01T19:30:00 UTC"));
    /// assert_eq!(rinex.accumulated_rain(), 0.0);
    /// assert_eq!(rinex.rain_detected(), false);
    /// ```
    pub fn accumulated_rain(&self) -> f64 {
        self.rain_increment()
            .zip(self.rain_increment().skip(1))
            .fold(0_f64, |mut acc, ((_, rk), (_, rkp1))| {
                if acc == 0.0_f64 {
                    acc = rkp1; // we take r(0) as starting offset
                } else {
                    acc += rkp1 - rk; // then accumulate the deltas
                }
                acc
            })
    }
    /// Returns true if hail was detected during this time frame
    /// ```
    /// use std::str::FromStr;
    /// use rinex::{filter, Rinex};
    /// use rinex::preprocessing::*; // .filter()
    /// let mut rinex = Rinex::from_file("../test_resources/MET/V2/abvi0010.15m")
    ///     .unwrap();
    /// // cropping time frame requires the "processing" feature
    /// let rinex = rinex
    ///                 .filter(filter!(">= 2015-01-01T19:00:00 UTC"))
    ///                 .filter(filter!(" < 2015-01-01T20:00:00 UTC"));
    /// assert_eq!(rinex.hail_detected(), false);
    /// ```
    pub fn hail_detected(&self) -> bool {
        if let Some(r) = self.record.as_meteo() {
            for observables in r.values() {
                for (observ, value) in observables {
                    if *observ == Observable::HailIndicator && *value > 0.0 {
                        return true;
                    }
                }
            }
            false
        } else {
            false
        }
    }
}

impl Merge for Rinex {
    /// Merges `rhs` into `Self` without mutable access, at the expense of memcopies
    fn merge(&self, rhs: &Self) -> Result<Self, merge::Error> {
        let mut lhs = self.clone();
        lhs.merge_mut(rhs)?;
        Ok(lhs)
    }
    /// Merges `rhs` into `Self` in place
    fn merge_mut(&mut self, rhs: &Self) -> Result<(), merge::Error> {
        self.header.merge_mut(&rhs.header)?;
        if !self.is_antex() {
            if self.epoch().count() == 0 {
                // lhs is empty : overwrite
                self.record = rhs.record.clone();
            } else if rhs.epoch().count() != 0 {
                // real merge
                self.record.merge_mut(&rhs.record)?;
            }
        } else {
            // real merge
            self.record.merge_mut(&rhs.record)?;
        }
        Ok(())
    }
}

impl Split for Rinex {
    /// Splits `Self` at desired epoch
    fn split(&self, epoch: Epoch) -> Result<(Self, Self), split::Error> {
        let (r0, r1) = self.record.split(epoch)?;
        Ok((
            Self {
                header: self.header.clone(),
                comments: self.comments.clone(),
                record: r0,
                prod_attr: self.prod_attr.clone(),
            },
            Self {
                header: self.header.clone(),
                comments: self.comments.clone(),
                record: r1,
                prod_attr: self.prod_attr.clone(),
            },
        ))
    }
    fn split_dt(&self, _duration: Duration) -> Result<Vec<Self>, split::Error> {
        Ok(Vec::new())
    }
}

#[cfg(feature = "processing")]
#[cfg_attr(docrs, doc(cfg(feature = "processing")))]
impl Preprocessing for Rinex {}

#[cfg(feature = "processing")]
#[cfg_attr(docrs, doc(cfg(feature = "processing")))]
impl Masking for Rinex {
    fn mask(&self, f: &MaskFilter) -> Self {
        let mut s = self.clone();
        s.mask_mut(f);
        s
    }
    fn mask_mut(&mut self, f: &MaskFilter) {
        if let Some(rec) = self.record.as_mut_obs() {
            observation_mask_mut(rec, f)
        } else if let Some(rec) = self.record.as_mut_nav() {
            navigation_mask_mut(rec, f)
        } else if let Some(rec) = self.record.as_mut_clock() {
            clock_mask_mut(rec, f)
        } else if let Some(rec) = self.record.as_mut_meteo() {
            meteo_mask_mut(rec, f)
        } else if let Some(rec) = self.record.as_mut_doris() {
            doris_mask_mut(rec, f)
        } else if let Some(rec) = self.record.as_mut_ionex() {
            ionex_mask_mut(rec, f)
        }
        header_mask_mut(&mut self.header, f);
    }
}

#[cfg(feature = "processing")]
#[cfg_attr(docrs, doc(cfg(feature = "processing")))]
impl Decimate for Rinex {
    fn decimate(&self, f: &DecimationFilter) -> Self {
        let mut s = self.clone();
        s.decimate_mut(f);
        s
    }
    fn decimate_mut(&mut self, f: &DecimationFilter) {
        if let Some(rec) = self.record.as_mut_obs() {
            observation_decim_mut(rec, f)
        } else if let Some(rec) = self.record.as_mut_nav() {
            navigation_decim_mut(rec, f)
        } else if let Some(rec) = self.record.as_mut_clock() {
            clock_decim_mut(rec, f)
        } else if let Some(rec) = self.record.as_mut_meteo() {
            meteo_decim_mut(rec, f)
        } else if let Some(rec) = self.record.as_mut_doris() {
            doris_decim_mut(rec, f)
        } else if let Some(rec) = self.record.as_mut_ionex() {
            ionex_decim_mut(rec, f)
        }
    }
}
#[cfg(feature = "obs")]
use observation::Dcb;

#[cfg(feature = "obs")]
#[cfg_attr(docrs, doc(cfg(feature = "obs")))]
impl Dcb for Rinex {
    fn dcb(&self) -> HashMap<String, BTreeMap<SV, BTreeMap<(Epoch, EpochFlag), f64>>> {
        if let Some(r) = self.record.as_obs() {
            r.dcb()
        } else {
            panic!("wrong rinex type");
        }
    }
}

#[cfg(feature = "obs")]
use observation::{Combination, Combine};

#[cfg(feature = "obs")]
#[cfg_attr(docrs, doc(cfg(feature = "obs")))]
impl Combine for Rinex {
    fn combine(
        &self,
        c: Combination,
    ) -> HashMap<(Observable, Observable), BTreeMap<SV, BTreeMap<(Epoch, EpochFlag), f64>>> {
        if let Some(r) = self.record.as_obs() {
            r.combine(c)
        } else {
            HashMap::new()
        }
    }
}

#[cfg(feature = "clock")]
use crate::clock::{ClockKey, ClockProfile, ClockProfileType};

/*
 * Clock RINEX specific feature
 */
#[cfg(feature = "clock")]
#[cfg_attr(docrs, doc(cfg(feature = "clock")))]
impl Rinex {
    /// Returns Iterator over Clock RINEX content.
    pub fn precise_clock(
        &self,
    ) -> Box<dyn Iterator<Item = (&Epoch, &BTreeMap<ClockKey, ClockProfile>)> + '_> {
        Box::new(
            self.record
                .as_clock()
                .into_iter()
                .flat_map(|record| record.iter()),
        )
    }
    /// Returns Iterator over Clock RINEX content for Space Vehicles only (not ground stations).
    pub fn precise_sv_clock(
        &self,
    ) -> Box<dyn Iterator<Item = (Epoch, SV, ClockProfileType, ClockProfile)> + '_> {
        Box::new(self.precise_clock().flat_map(|(epoch, rec)| {
            rec.iter().filter_map(|(key, profile)| {
                key.clock_type
                    .as_sv()
                    .map(|sv| (*epoch, sv, key.profile_type.clone(), profile.clone()))
            })
        }))
    }
    /// Interpolates Clock state at desired "t" expressed in the timescale you want.
    /// Clock RINEX usually have a high sample rate, this has two consequences
    ///  - it kind of allows clock states to be interpolated, as long as the
    ///  sample rate is <= 30s (be careful with the end results)
    ///   - they usually match the signal observation sampling.
    ///  If you Clock RINEX matches your OBS RINEX, you don't need interpolation at all.
    pub fn precise_sv_clock_interpolate(
        &self,
        t: Epoch,
        sv: SV,
    ) -> Option<(ClockProfileType, ClockProfile)> {
        let before = self
            .precise_sv_clock()
            .filter_map(|(clk_t, clk_sv, clk, prof)| {
                if clk_t <= t && clk_sv == sv {
                    Some((clk_t, clk, prof))
                } else {
                    None
                }
            })
            .last()?;
        let after = self
            .precise_sv_clock()
            .filter_map(|(clk_t, clk_sv, clk, prof)| {
                if clk_t > t && clk_sv == sv {
                    Some((clk_t, clk, prof))
                } else {
                    None
                }
            })
            .reduce(|k, _| k)?;
        let (before_t, clk_type, before_prof) = before;
        let (after_t, _, after_prof) = after;
        let dt = (after_t - before_t).to_seconds();
        let mut bias = (after_t - t).to_seconds() / dt * before_prof.bias;
        bias += (t - before_t).to_seconds() / dt * after_prof.bias;
        let drift: Option<f64> = match (before_prof.drift, after_prof.drift) {
            (Some(before_drift), Some(after_drift)) => {
                let mut drift = (after_t - t).to_seconds() / dt * before_drift;
                drift += (t - before_t).to_seconds() / dt * after_drift;
                Some(drift)
            },
            _ => None,
        };
        Some((
            clk_type,
            ClockProfile {
                bias,
                drift,
                bias_dev: None,
                drift_dev: None,
                drift_change: None,
                drift_change_dev: None,
            },
        ))
    }
    /// Returns Iterator over Clock RINEX content for Ground Station clocks only (not onboard clocks)
    pub fn precise_station_clock(
        &self,
    ) -> Box<dyn Iterator<Item = (Epoch, String, ClockProfileType, ClockProfile)> + '_> {
        Box::new(self.precise_clock().flat_map(|(epoch, rec)| {
            rec.iter().filter_map(|(key, profile)| {
                key.clock_type.as_station().map(|clk_name| {
                    (
                        *epoch,
                        clk_name.clone(),
                        key.profile_type.clone(),
                        profile.clone(),
                    )
                })
            })
        }))
    }
}

/*
 * IONEX specific feature
 */
#[cfg(feature = "ionex")]
#[cfg_attr(docrs, doc(cfg(feature = "ionex")))]
impl Rinex {
    /// Iterates over IONEX maps, per Epoch and altitude.
    /// ```
    /// use rinex::prelude::*;
    /// ```
    fn ionex(&self) -> Box<dyn Iterator<Item = (&(Epoch, i32), &TECPlane)> + '_> {
        Box::new(
            self.record
                .as_ionex()
                .into_iter()
                .flat_map(|record| record.iter()),
        )
    }
    /// Returns an iterator over TEC values exclusively.
    /// ```
    /// use rinex::prelude::*;
    /// let rnx = Rinex::from_file("../test_resources/IONEX/V1/CKMG0020.22I.gz")
    ///     .unwrap();
    /// for (t, lat, lon, alt, tec) in rnx.tec() {
    ///     // t: Epoch
    ///     // lat: ddeg
    ///     // lon: ddeg
    ///     // alt: km
    ///     // tec: TECu (f64: properly scaled)
    /// }
    /// ```
    pub fn tec(&self) -> Box<dyn Iterator<Item = (Epoch, f64, f64, f64, f64)> + '_> {
        Box::new(self.ionex().flat_map(|((e, h), plane)| {
            plane.iter().map(|((lat, lon), tec)| {
                (
                    *e,
                    *lat as f64 / 1000.0_f64,
                    *lon as f64 / 1000.0_f64,
                    *h as f64 / 100.0_f64,
                    tec.tec,
                )
            })
        }))
    }
    /// Returns an iterator over TEC RMS exclusively
    /// ```
    /// use rinex::prelude::*;
    /// let rnx = Rinex::from_file("../test_resources/IONEX/V1/jplg0010.17i.gz")
    ///     .unwrap();
    /// for (t, lat, lon, alt, rms) in rnx.tec_rms() {
    ///     // t: Epoch
    ///     // lat: ddeg
    ///     // lon: ddeg
    ///     // alt: km
    ///     // rms|TECu| (f64)
    /// }
    /// ```
    pub fn tec_rms(&self) -> Box<dyn Iterator<Item = (Epoch, f64, f64, f64, f64)> + '_> {
        Box::new(self.ionex().flat_map(|((e, h), plane)| {
            plane.iter().filter_map(|((lat, lon), tec)| {
                tec.rms.map(|rms| {
                    (
                        *e,
                        *lat as f64 / 1000.0_f64,
                        *lon as f64 / 1000.0_f64,
                        *h as f64 / 100.0_f64,
                        rms,
                    )
                })
            })
        }))
    }
    /// Returns 2D fixed altitude value, expressed in km, in case self is a 2D IONEX.
    /// ```
    /// use rinex::prelude::*;
    /// let rnx = Rinex::from_file("../test_resources/IONEX/V1/jplg0010.17i.gz")
    ///     .unwrap();
    /// assert_eq!(rnx.tec_fixed_altitude(), Some(450.0));
    ///
    /// let rnx = Rinex::from_file("../test_resources/IONEX/V1/CKMG0020.22I.gz")
    ///     .unwrap();
    /// assert_eq!(rnx.tec_fixed_altitude(), Some(350.0));
    /// ```
    pub fn tec_fixed_altitude(&self) -> Option<f64> {
        if self.is_ionex_2d() {
            let header = self.header.ionex.as_ref()?;
            Some(header.grid.height.start)
        } else {
            None
        }
    }
    /// Returns altitude range of this 3D IONEX as {min, max}
    /// both expressed in km.
    pub fn tec_altitude_range(&self) -> Option<(f64, f64)> {
        if self.is_ionex_3d() {
            let header = self.header.ionex.as_ref()?;
            Some((header.grid.height.start, header.grid.height.end))
        } else {
            None
        }
    }
    /// Returns 2D TEC plane at specified altitude and time.
    /// Refer to the header.grid specification for its width and height.
    pub fn tec_plane(&self, t: Epoch, h: f64) -> Option<&TECPlane> {
        self.ionex()
            .filter_map(|((e, alt), plane)| {
                if t == *e && (*alt as f64) / 100.0 == h {
                    Some(plane)
                } else {
                    None
                }
            })
            .reduce(|plane, _| plane) // is unique, in a normal IONEX
    }
    /// Returns IONEX map borders, expressed as North Eastern
    /// and South Western (latitude; longitude) coordinates,
    /// both expressed in ddeg.
    pub fn tec_map_borders(&self) -> Option<((f64, f64), (f64, f64))> {
        let ionex = self.header.ionex.as_ref()?;
        Some((
            (ionex.grid.latitude.start, ionex.grid.longitude.start),
            (ionex.grid.latitude.end, ionex.grid.longitude.end),
        ))
    }
}

/*
 * ANTEX specific feature
 */
#[cfg(feature = "antex")]
#[cfg_attr(docrs, doc(cfg(feature = "antex")))]
impl Rinex {
    /// Iterates over antenna specifications that are still valid
    pub fn antex_valid_calibrations(
        &self,
        now: Epoch,
    ) -> Box<dyn Iterator<Item = (&Antenna, &HashMap<Carrier, FrequencyDependentData>)> + '_> {
        Box::new(self.antennas().filter_map(move |(ant, data)| {
            if ant.is_valid(now) {
                Some((ant, data))
            } else {
                None
            }
        }))
    }
    /// Returns APC offset for given spacecraft, expressed in NEU coordinates [mm] for given
    /// frequency. "now" is used to determine calibration validity (in time).
    pub fn sv_antenna_apc_offset(
        &self,
        now: Epoch,
        sv: SV,
        freq: Carrier,
    ) -> Option<(f64, f64, f64)> {
        self.antex_valid_calibrations(now)
            .filter_map(|(ant, freqdata)| match &ant.specific {
                AntennaSpecific::SvAntenna(sv_ant) => {
                    if sv_ant.sv == sv {
                        freqdata
                            .get(&freq)
                            .map(|freqdata| freqdata.apc_eccentricity)
                    } else {
                        None
                    }
                },
                _ => None,
            })
            .reduce(|k, _| k) // we're expecting a single match here
    }
    /// Returns APC offset for given RX Antenna model (ground station model).
    /// Model name is the IGS code, which has to match exactly but we're case insensitive.
    /// The APC offset is expressed in NEU coordinates
    /// [mm]. "now" is used to determine calibration validity (in time).
    pub fn rx_antenna_apc_offset(
        &self,
        now: Epoch,
        matcher: AntennaMatcher,
        freq: Carrier,
    ) -> Option<(f64, f64, f64)> {
        let to_match = matcher.to_lowercase();
        self.antex_valid_calibrations(now)
            .filter_map(|(ant, freqdata)| match &ant.specific {
                AntennaSpecific::RxAntenna(rx_ant) => match &to_match {
                    AntennaMatcher::IGSCode(code) => {
                        if rx_ant.igs_type.to_lowercase().eq(code) {
                            freqdata
                                .get(&freq)
                                .map(|freqdata| freqdata.apc_eccentricity)
                        } else {
                            None
                        }
                    },
                    AntennaMatcher::SerialNumber(sn) => {
                        if rx_ant.igs_type.to_lowercase().eq(sn) {
                            freqdata
                                .get(&freq)
                                .map(|freqdata| freqdata.apc_eccentricity)
                        } else {
                            None
                        }
                    },
                },
                _ => None,
            })
            .reduce(|k, _| k) // we're expecting a single match here
    }
}

/*
 * DORIS special features
 */
#[cfg(feature = "doris")]
#[cfg_attr(docrs, doc(cfg(feature = "doris")))]
impl Rinex {
    /// Returns Stations Iterator
    pub fn stations(&self) -> Box<dyn Iterator<Item = &Station> + '_> {
        if let Some(doris) = &self.header.doris {
            Box::new(doris.stations.iter())
        } else {
            Box::new([].iter())
        }
    }
    /// Returns temperature data iterator, per DORIS station. Values expressed in Celcius degrees.
    /// ```
    /// use rinex::prelude::*;
    /// let rinex = Rinex::from_file("../test_resources/DOR/V3/cs2rx18164.gz")
    ///     .unwrap();
    /// for (epoch, station, value) in rinex.doris_temperature() {
    ///     println!("{}@{}: {} °C", station.domes, epoch, value);
    /// }
    pub fn doris_temperature(&self) -> Box<dyn Iterator<Item = (Epoch, &Station, f64)> + '_> {
        Box::new(self.doris().flat_map(|((epoch, _), stations)| {
            stations.iter().flat_map(move |(station, observables)| {
                observables.iter().filter_map(move |(observable, data)| {
                    if *observable == Observable::Temperature {
                        Some((*epoch, station, data.value))
                    } else {
                        None
                    }
                })
            })
        }))
    }
    /// Returns pressure data iterator, per DORIS station. Values expressed in hPa.
    /// ```
    /// use rinex::prelude::*;
    /// let rinex = Rinex::from_file("../test_resources/DOR/V3/cs2rx18164.gz")
    ///     .unwrap();
    /// for (epoch, station, value) in rinex.doris_pressure() {
    ///     println!("{}@{}: {} hPa", station.domes, epoch, value);
    /// }
    pub fn doris_pressure(&self) -> Box<dyn Iterator<Item = (Epoch, &Station, f64)> + '_> {
        Box::new(self.doris().flat_map(|((epoch, _), stations)| {
            stations.iter().flat_map(move |(station, observables)| {
                observables.iter().filter_map(move |(observable, data)| {
                    if *observable == Observable::Pressure {
                        Some((*epoch, station, data.value))
                    } else {
                        None
                    }
                })
            })
        }))
    }
    /// Humidity saturation rate Iterator, per DORIS station. Values expressed in percent.
    /// ```
    /// use rinex::prelude::*;
    /// let rinex = Rinex::from_file("../test_resources/DOR/V3/cs2rx18164.gz")
    ///     .unwrap();
    /// for (epoch, station, value) in rinex.doris_humidity() {
    ///     println!("{}@{}: {}%", station.domes, epoch, value);
    /// }
    pub fn doris_humidity(&self) -> Box<dyn Iterator<Item = (Epoch, &Station, f64)> + '_> {
        Box::new(self.doris().flat_map(|((epoch, _), stations)| {
            stations.iter().flat_map(move |(station, observables)| {
                observables.iter().filter_map(move |(observable, data)| {
                    if *observable == Observable::HumidityRate {
                        Some((*epoch, station, data.value))
                    } else {
                        None
                    }
                })
            })
        }))
    }
    /// Returns phase data iterator, per DORIS station. Values expressed in meters.
    /// ```
    /// use rinex::prelude::*;
    /// let rinex = Rinex::from_file("../test_resources/DOR/V3/cs2rx18164.gz")
    ///     .unwrap();
    /// for (epoch, station, code, value) in rinex.doris_phase() {
    ///     println!("{} {}@{}: {}", station.domes, code, epoch, value);
    /// }
    pub fn doris_phase(
        &self,
    ) -> Box<dyn Iterator<Item = (Epoch, &Station, &Observable, f64)> + '_> {
        Box::new(self.doris().flat_map(|((epoch, _), stations)| {
            stations.iter().flat_map(move |(station, observables)| {
                observables.iter().filter_map(move |(observable, data)| {
                    if observable.is_phase_observable() {
                        Some((*epoch, station, observable, data.value))
                    } else {
                        None
                    }
                })
            })
        }))
    }
    /// (High precision) Pseudo Range Iterator, per DORIS station. Values expressed in meters.
    /// ```
    /// use rinex::prelude::*;
    /// let rinex = Rinex::from_file("../test_resources/DOR/V3/cs2rx18164.gz")
    ///     .unwrap();
    /// for (epoch, station, code, value) in rinex.doris_pseudo_range() {
    ///     println!("{} {}@{}: {}m", station.domes, code, epoch, value);
    /// }
    pub fn doris_pseudo_range(
        &self,
    ) -> Box<dyn Iterator<Item = (Epoch, &Station, &Observable, f64)> + '_> {
        Box::new(self.doris().flat_map(move |((epoch, _), stations)| {
            stations.iter().flat_map(move |(station, observables)| {
                observables.iter().filter_map(move |(observable, data)| {
                    if observable.is_pseudorange_observable() {
                        if let Some(header) = &self.header.doris {
                            // apply a scaling (if any), otherwise preserve data precision
                            if let Some(scaling) = header.scaling.get(&observable) {
                                Some((*epoch, station, observable, data.value / *scaling as f64))
                            } else {
                                Some((*epoch, station, observable, data.value))
                            }
                        } else {
                            Some((*epoch, station, observable, data.value))
                        }
                    } else {
                        None
                    }
                })
            })
        }))
    }
    /// Returns received signal power Iterator, as observed at each DORIS stations.
    /// Values expressed in [dBm].
    /// ```
    /// use rinex::prelude::*;
    /// let rinex = Rinex::from_file("../test_resources/DOR/V3/cs2rx18164.gz")
    ///     .unwrap();
    /// for (epoch, station, code, value) in rinex.doris_rx_power() {
    ///     println!("{} {}@{}: {} dBm", station.domes, code, epoch, value);
    /// }
    pub fn doris_rx_power(
        &self,
    ) -> Box<dyn Iterator<Item = (Epoch, &Station, &Observable, f64)> + '_> {
        Box::new(self.doris().flat_map(|((epoch, _), stations)| {
            stations.iter().flat_map(move |(station, observables)| {
                observables.iter().filter_map(move |(observable, data)| {
                    if observable.is_power_observable() {
                        Some((*epoch, station, observable, data.value))
                    } else {
                        None
                    }
                })
            })
        }))
    }
}

#[cfg(test)]
mod test {
    use super::*;
    use crate::{fmt_comment, is_rinex_comment};
    use std::str::FromStr;
    #[test]
    fn fmt_comments_singleline() {
        for desc in [
            "test",
            "just a basic comment",
            "just another lengthy comment blahblabblah",
        ] {
            let comment = fmt_comment(desc);
            assert!(
                comment.len() >= 60,
                "comments should be at least 60 byte long"
            );
            assert_eq!(
                comment.find("COMMENT"),
                Some(60),
                "comment marker should located @ 60"
            );
            assert!(is_rinex_comment(&comment), "should be valid comment");
        }
    }
    #[test]
    fn fmt_wrapped_comments() {
        for desc in ["just trying to form a very lengthy comment that will overflow since it does not fit in a single line",
            "just trying to form a very very lengthy comment that will overflow since it does fit on three very meaningful lines. Imazdmazdpoakzdpoakzpdokpokddddddddddddddddddaaaaaaaaaaaaaaaaaaaaaaa"] {
            let nb_lines = num_integer::div_ceil(desc.len(), 60);
            let comments = fmt_comment(desc);
            assert_eq!(comments.lines().count(), nb_lines);
            for line in comments.lines() {
                assert!(line.len() >= 60, "comment line should be at least 60 byte long");
                assert_eq!(line.find("COMMENT"), Some(60), "comment marker should located @ 60");
                assert!(is_rinex_comment(line), "should be valid comment");
            }
        }
    }
    #[test]
    fn fmt_observables_v3() {
        for (desc, expected) in [
("R    9 C1C L1C S1C C2C C2P L2C L2P S2C S2P",
"R    9 C1C L1C S1C C2C C2P L2C L2P S2C S2P                  SYS / # / OBS TYPES"),
("G   18 C1C L1C S1C C2P C2W C2S C2L C2X L2P L2W L2S L2L L2X         S2P S2W S2S S2L S2X",
"G   18 C1C L1C S1C C2P C2W C2S C2L C2X L2P L2W L2S L2L L2X  SYS / # / OBS TYPES
       S2P S2W S2S S2L S2X                                  SYS / # / OBS TYPES"),
        ] {
            assert_eq!(fmt_rinex(desc, "SYS / # / OBS TYPES"), expected);
        }
    }
}<|MERGE_RESOLUTION|>--- conflicted
+++ resolved
@@ -85,31 +85,17 @@
     pub use crate::antex::AntennaMatcher;
     #[cfg(feature = "clock")]
     pub use crate::clock::{ClockKey, ClockProfile, ClockProfileType, ClockType, WorkClock};
-<<<<<<< HEAD
-    #[cfg(feature = "doris")]
-=======
-    #[cfg(feature = "sp3")]
-    pub use crate::context::{ProductType, RnxContext};
-    pub use crate::cospar::COSPAR;
-    pub use crate::domes::Domes;
->>>>>>> ad2f9dff
     pub use crate::doris::Station;
     pub use crate::ground_position::GroundPosition;
     pub use crate::header::Header;
     pub use crate::observable::Observable;
     pub use crate::observation::EpochFlag;
     pub use crate::types::Type as RinexType;
-<<<<<<< HEAD
     pub use crate::{Error, Rinex};
+    // pub re-export
+    pub use anise::prelude::Almanac;
+    pub use hifitime::{Duration, Epoch, TimeScale, TimeSeries};
     pub use gnss::prelude::{Constellation, DOMESTrackingPoint, COSPAR, DOMES, SV};
-=======
-    pub use crate::Error;
-    pub use crate::Rinex;
-    pub use anise::prelude::Almanac;
-    pub use gnss::prelude::Constellation;
-    pub use gnss::prelude::SV;
->>>>>>> ad2f9dff
-    pub use hifitime::{Duration, Epoch, TimeScale, TimeSeries};
 }
 
 /// Package dedicated to file production.
