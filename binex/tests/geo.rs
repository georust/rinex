<<<<<<< HEAD
use binex::prelude::{Epoch, Message, MonumentGeoMetadata, MonumentGeoRecord, Record};

#[test]
fn geo_message() {
    let big_endian = false;
    let reversed = false;
    let enhanced_crc = false;
    let t = Epoch::from_gpst_seconds(10.0 + 0.75);

    let geo = MonumentGeoRecord::new(t, MonumentGeoMetadata::IGS).with_comment("Hello");

    let record = Record::new_monument_geo(geo);
    let msg = Message::new(big_endian, enhanced_crc, reversed, record);
=======
use binex::prelude::{
    Epoch, Message, Meta, MonumentGeoMetadata, MonumentGeoRecord, Record, TimeResolution,
};

#[test]
fn geo_message() {
    let mut meta = Meta::default();

    meta.reversed = false;
    meta.big_endian = true;
    meta.enhanced_crc = false;
>>>>>>> e9a10ad3

    let t = Epoch::from_gpst_seconds(10.0 + 0.75);

    let time_res = TimeResolution::QuarterSecond;

    let mut geo = MonumentGeoRecord::default().with_comment("simple");

    geo.epoch = t;
    geo.meta = MonumentGeoMetadata::RNX2BIN;
    let record = Record::new_monument_geo(geo);
<<<<<<< HEAD
    let msg = Message::new(big_endian, enhanced_crc, reversed, record);

    let mut buf = [0; 32];
    msg.encode(&mut buf).unwrap();

    assert_eq!(
        buf,
        [
            0xC2, 0, 20, 0, 0, 0, 0, 43, 2, 0, 5, 72, 101, 108, 108, 111, 0, 5, 87, 111, 114, 108,
            100, 0, 0, 0, 0, 0, 0, 0, 0, 0
        ]
=======
    let msg = Message::new(meta, time_res, record);

    let mut encoded = [0; 128];
    msg.encode(&mut encoded, 128).unwrap();

    let decoded = Message::decode(&encoded).unwrap();
    assert_eq!(decoded, msg);

    let geo = MonumentGeoRecord::new_igs(
        t,
        "Receiver Model",
        "Antenna Model",
        "Geodetic MARKER",
        "MARKER NUMBER",
        "Site location",
        "Site name",
>>>>>>> e9a10ad3
    );

    let record = Record::new_monument_geo(geo);
<<<<<<< HEAD
    let msg = Message::new(big_endian, enhanced_crc, reversed, record);

    let mut buf = [0; 32];
    msg.encode(&mut buf).unwrap();

    assert_eq!(
        buf,
        [
            0xC2, 0, 20, 0, 0, 0, 0, 43, 2, 0, 5, 72, 101, 108, 108, 111, 0, 5, 87, 111, 114, 108,
            100, 0, 0, 0, 0, 0, 0, 0, 0, 0
        ]
    );

    let geo = MonumentGeoRecord::new(t, MonumentGeoMetadata::IGS)
        .with_comment("Hello")
        .with_climatic_info("Clim");

    let record = Record::new_monument_geo(geo);
    let msg = Message::new(big_endian, enhanced_crc, reversed, record);
=======
    let msg = Message::new(meta, time_res, record);

    let mut encoded = [0; 128];
    msg.encode(&mut encoded, 128).unwrap();
>>>>>>> e9a10ad3

    assert_eq!(encoded[0], 226);
    assert_eq!(encoded[1], 0);

    let decoded = Message::decode(&encoded).unwrap();
    assert_eq!(decoded, msg);
}<|MERGE_RESOLUTION|>--- conflicted
+++ resolved
@@ -1,20 +1,5 @@
-<<<<<<< HEAD
-use binex::prelude::{Epoch, Message, MonumentGeoMetadata, MonumentGeoRecord, Record};
-
-#[test]
-fn geo_message() {
-    let big_endian = false;
-    let reversed = false;
-    let enhanced_crc = false;
-    let t = Epoch::from_gpst_seconds(10.0 + 0.75);
-
-    let geo = MonumentGeoRecord::new(t, MonumentGeoMetadata::IGS).with_comment("Hello");
-
-    let record = Record::new_monument_geo(geo);
-    let msg = Message::new(big_endian, enhanced_crc, reversed, record);
-=======
 use binex::prelude::{
-    Epoch, Message, Meta, MonumentGeoMetadata, MonumentGeoRecord, Record, TimeResolution,
+    Epoch, Message, Meta, MonumentGeoMetadata, MonumentGeoRecord, Record,
 };
 
 #[test]
@@ -24,31 +9,17 @@
     meta.reversed = false;
     meta.big_endian = true;
     meta.enhanced_crc = false;
->>>>>>> e9a10ad3
 
     let t = Epoch::from_gpst_seconds(10.0 + 0.75);
 
-    let time_res = TimeResolution::QuarterSecond;
 
     let mut geo = MonumentGeoRecord::default().with_comment("simple");
 
     geo.epoch = t;
     geo.meta = MonumentGeoMetadata::RNX2BIN;
     let record = Record::new_monument_geo(geo);
-<<<<<<< HEAD
-    let msg = Message::new(big_endian, enhanced_crc, reversed, record);
 
-    let mut buf = [0; 32];
-    msg.encode(&mut buf).unwrap();
-
-    assert_eq!(
-        buf,
-        [
-            0xC2, 0, 20, 0, 0, 0, 0, 43, 2, 0, 5, 72, 101, 108, 108, 111, 0, 5, 87, 111, 114, 108,
-            100, 0, 0, 0, 0, 0, 0, 0, 0, 0
-        ]
-=======
-    let msg = Message::new(meta, time_res, record);
+    let msg = Message::new(meta, record);
 
     let mut encoded = [0; 128];
     msg.encode(&mut encoded, 128).unwrap();
@@ -64,36 +35,13 @@
         "MARKER NUMBER",
         "Site location",
         "Site name",
->>>>>>> e9a10ad3
     );
 
     let record = Record::new_monument_geo(geo);
-<<<<<<< HEAD
-    let msg = Message::new(big_endian, enhanced_crc, reversed, record);
-
-    let mut buf = [0; 32];
-    msg.encode(&mut buf).unwrap();
-
-    assert_eq!(
-        buf,
-        [
-            0xC2, 0, 20, 0, 0, 0, 0, 43, 2, 0, 5, 72, 101, 108, 108, 111, 0, 5, 87, 111, 114, 108,
-            100, 0, 0, 0, 0, 0, 0, 0, 0, 0
-        ]
-    );
-
-    let geo = MonumentGeoRecord::new(t, MonumentGeoMetadata::IGS)
-        .with_comment("Hello")
-        .with_climatic_info("Clim");
-
-    let record = Record::new_monument_geo(geo);
-    let msg = Message::new(big_endian, enhanced_crc, reversed, record);
-=======
-    let msg = Message::new(meta, time_res, record);
+    let msg = Message::new(meta, record);
 
     let mut encoded = [0; 128];
     msg.encode(&mut encoded, 128).unwrap();
->>>>>>> e9a10ad3
 
     assert_eq!(encoded[0], 226);
     assert_eq!(encoded[1], 0);
