use binex::prelude::{Epoch, Message, Meta, MonumentGeoMetadata, MonumentGeoRecord, Record};

#[test]
fn geo_message() {
<<<<<<< HEAD
    let big_endian = true;
    let reversed = false;
    let enhanced_crc = false;
    let t = Epoch::from_gpst_seconds(10.0 + 0.75);

    let time_res = TimeResolution::QuarterSecond;

    let mut geo = MonumentGeoRecord::default().with_comment("simple");

    geo.epoch = t;
    geo.meta = MonumentGeoMetadata::RNX2BIN;
    let record = Record::new_monument_geo(geo);
    let msg = Message::new(big_endian, time_res, enhanced_crc, reversed, record);

    let mut encoded = [0; 128];
    msg.encode(&mut encoded).unwrap();

    let decoded = Message::decode(&encoded).unwrap();
    assert_eq!(decoded, msg);

    let geo = MonumentGeoRecord::new_igs(
        t,
        "Receiver Model",
        "Antenna Model",
        "Geodetic MARKER",
        "MARKER NUMBER",
        "Site location",
        "Site name",
    );

    let record = Record::new_monument_geo(geo);
    let msg = Message::new(big_endian, time_res, enhanced_crc, reversed, record);

    let mut encoded = [0; 128];
    msg.encode(&mut encoded).unwrap();

    assert_eq!(encoded[0], 226);
    assert_eq!(encoded[1], 0);
=======
    let mut meta = Meta::default();

    meta.reversed = false;
    meta.big_endian = true;
    meta.enhanced_crc = false;

    let t = Epoch::from_gpst_seconds(10.0 + 0.75);

    let mut geo = MonumentGeoRecord::default().with_comment("simple");

    geo.epoch = t;
    geo.meta = MonumentGeoMetadata::RNX2BIN;
    let record = Record::new_monument_geo(geo);

    let msg = Message::new(meta, record);

    let mut encoded = [0; 128];
    msg.encode(&mut encoded, 128).unwrap();

    let decoded = Message::decode(&encoded).unwrap();
    assert_eq!(decoded, msg);

    let geo = MonumentGeoRecord::new_igs(
        t,
        "Receiver Model",
        "Antenna Model",
        "Geodetic MARKER",
        "MARKER NUMBER",
        "Site location",
        "Site name",
    );

    let record = Record::new_monument_geo(geo);
    let msg = Message::new(meta, record);

    let mut encoded = [0; 128];
    msg.encode(&mut encoded, 128).unwrap();
>>>>>>> 18f226fd

    let decoded = Message::decode(&encoded).unwrap();
    assert_eq!(decoded, msg);
}<|MERGE_RESOLUTION|>--- conflicted
+++ resolved
@@ -2,46 +2,6 @@
 
 #[test]
 fn geo_message() {
-<<<<<<< HEAD
-    let big_endian = true;
-    let reversed = false;
-    let enhanced_crc = false;
-    let t = Epoch::from_gpst_seconds(10.0 + 0.75);
-
-    let time_res = TimeResolution::QuarterSecond;
-
-    let mut geo = MonumentGeoRecord::default().with_comment("simple");
-
-    geo.epoch = t;
-    geo.meta = MonumentGeoMetadata::RNX2BIN;
-    let record = Record::new_monument_geo(geo);
-    let msg = Message::new(big_endian, time_res, enhanced_crc, reversed, record);
-
-    let mut encoded = [0; 128];
-    msg.encode(&mut encoded).unwrap();
-
-    let decoded = Message::decode(&encoded).unwrap();
-    assert_eq!(decoded, msg);
-
-    let geo = MonumentGeoRecord::new_igs(
-        t,
-        "Receiver Model",
-        "Antenna Model",
-        "Geodetic MARKER",
-        "MARKER NUMBER",
-        "Site location",
-        "Site name",
-    );
-
-    let record = Record::new_monument_geo(geo);
-    let msg = Message::new(big_endian, time_res, enhanced_crc, reversed, record);
-
-    let mut encoded = [0; 128];
-    msg.encode(&mut encoded).unwrap();
-
-    assert_eq!(encoded[0], 226);
-    assert_eq!(encoded[1], 0);
-=======
     let mut meta = Meta::default();
 
     meta.reversed = false;
@@ -79,7 +39,6 @@
 
     let mut encoded = [0; 128];
     msg.encode(&mut encoded, 128).unwrap();
->>>>>>> 18f226fd
 
     let decoded = Message::decode(&encoded).unwrap();
     assert_eq!(decoded, msg);
