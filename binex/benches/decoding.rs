use binex::prelude::{
    EphemerisFrame, Epoch, Message, Meta, MonumentGeoMetadata, MonumentGeoRecord, Record,
};
use criterion::{black_box, criterion_group, criterion_main, Criterion};

#[allow(unused_must_use)]
pub fn criterion_benchmark(c: &mut Criterion) {
    let mut meta = Meta::default();
    meta.big_endian = true;

    let t0 = Epoch::from_gpst_seconds(10.0);
    let geo_meta = MonumentGeoMetadata::RNX2BIN;

    let mut record = MonumentGeoRecord::default()
        .with_comment("This is a test")
        .with_climatic_info("basic info")
        .with_geophysical_info("another field")
        .with_user_id("Test");

    record.epoch = t0;
<<<<<<< HEAD
    record.meta = meta;
=======
    record.meta = geo_meta;
>>>>>>> 18f226fd

    let record = Record::new_monument_geo(record);
    let msg = Message::new(meta, record);

    let mut buf = [0; 256];
    msg.encode(&mut buf, 256).unwrap();

    c.bench_function("decoding-00", |b| {
        b.iter(|| {
            black_box(Message::decode(&buf).unwrap());
        })
    });

    let record = Record::new_ephemeris_frame(EphemerisFrame::GPSRaw(Default::default()));
    let msg = Message::new(meta, record);

    let mut buf = [0; 256];
    msg.encode(&mut buf, 256).unwrap();

    c.bench_function("decoding-01-00", |b| {
        b.iter(|| {
            black_box(Message::decode(&buf).unwrap());
        })
    });

    let record = Record::new_ephemeris_frame(EphemerisFrame::GPS(Default::default()));
    let msg = Message::new(meta, record);

    let mut buf = [0; 256];
    msg.encode(&mut buf, 256).unwrap();

    c.bench_function("decoding-01-01", |b| {
        b.iter(|| {
            black_box(Message::decode(&buf).unwrap());
        })
    });
}

criterion_group!(benches, criterion_benchmark);
criterion_main!(benches);<|MERGE_RESOLUTION|>--- conflicted
+++ resolved
@@ -18,11 +18,7 @@
         .with_user_id("Test");
 
     record.epoch = t0;
-<<<<<<< HEAD
-    record.meta = meta;
-=======
     record.meta = geo_meta;
->>>>>>> 18f226fd
 
     let record = Record::new_monument_geo(record);
     let msg = Message::new(meta, record);
