--- conflicted
+++ resolved
@@ -29,33 +29,6 @@
     pub use hifitime::Epoch;
 }
 
-<<<<<<< HEAD
-#[derive(Debug)]
-pub enum Error {
-    NotEnoughBytes,
-    // #[error("i/o error")]
-    // IoError(#[from] std::io::Error),
-    InvalidStartofStream,
-    NoSyncByte,
-    ReversedStream,
-    LittleEndianStream,
-    EnhancedCrc,
-    NonSupportedTimescale,
-    /// Non recognized Field ID
-    UnknownRecordFieldId,
-    /// Bad UTF-8 Data
-    Utf8Error,
-    /// No CRC provided
-    MissingCRC,
-    /// Invalid CRC decoded
-    BadCRC,
-    /// Incomplete frame (missing n bytes)
-    IncompleteMessage(usize),
-    /// Non supported (unknown message) due to library limitation
-    NonSupportedMesssage(usize),
-    /// This message should never happen: library is to be designed
-    /// to support largest open source (fully disclosed) message frame
-=======
 use crate::stream::Provider;
 
 /// [ClosedSourceMeta] helps identify a closed source message we cannot interprate.
@@ -104,7 +77,6 @@
     /// will be designed to parse all open source [Message]s.
     /// This may happen as either we're still in development (bad internal design)
     /// or for format that we still do not support (temporarily "ok")
->>>>>>> 15918444
     TooLargeInternalLimitation,
     /// Found closed source message
     ClosedSourceMessage(ClosedSourceMeta),
