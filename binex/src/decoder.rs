// use log::{debug, error};
use std::io::{Error as IoError, Read};

#[cfg(feature = "flate2")]
use flate2::read::GzDecoder;

// use log::warn;

use crate::prelude::{ClosedSourceElement, Error, Message, StreamElement};

/// Abstraction for Plain or Compressed [R]
enum Reader<R: Read> {
    Plain(R),
    #[cfg(feature = "flate2")]
    Compressed(GzDecoder<R>),
}

impl<R: Read> From<R> for Reader<R> {
    fn from(r: R) -> Reader<R> {
        Self::Plain(r)
    }
}

#[cfg(feature = "flate2")]
#[cfg_attr(docsrs, doc(cfg(feature = "flate2")))]
impl<R: Read> From<GzDecoder<R>> for Reader<R> {
    fn from(r: GzDecoder<R>) -> Reader<R> {
        Self::Compressed(r)
    }
}

impl<R: Read> Read for Reader<R> {
    fn read(&mut self, buf: &mut [u8]) -> Result<usize, IoError> {
        match self {
            Self::Plain(r) => r.read(buf),
            #[cfg(feature = "flate2")]
            Self::Compressed(r) => r.read(buf),
        }
    }
}

/// BINEX Stream Decoder. Use this structure to decode a serie
/// of [StreamElement]s streamed over any [Read]able interface.
pub struct Decoder<'a, R: Read> {
    /// Write pointer
    wr_ptr: usize,
    /// Read pointer
    rd_ptr: usize,
    /// Reached EOS
    eos: bool,
    /// Internal buffer. Buffer is sized to fully contain
    /// the "worst case" open source [Message].
    buf: [u8; 4096],
    /// [R]
    reader: Reader<R>,
    /// Reference to past [ClosedSourceElement] (if any)
    past_element: Option<ClosedSourceElement<'a>>,
}

impl<'a, R: Read> Decoder<'a, R> {
    /// Creates a new BINEX [Decoder] from [R] readable interface,
    /// ready to parse incoming bytes.
    /// ```
    /// use std::fs::File;
    /// use binex::prelude::{Decoder, Error};
    ///
    /// // Create the Decoder:
    /// //  * works from our local source
    /// //  * needs to be mutable due to iterating process
    /// let mut fd = File::open("../test_resources/BIN/mfle20190130.bnx")
    ///     .unwrap();
    ///
    /// // Two generics: with M the internal buffer depth
    /// let mut decoder = Decoder::new(fd);
    ///
    /// // Consume data stream
    /// loop {
    ///     match decoder.next() {
    ///         Some(Ok(msg)) => {
    ///             // do something
    ///         },
    ///         Some(Err(e)) => match e {
    ///             Error::IoError => {
    ///                 // any I/O error should be handled
    ///                 // and user should react accordingly,
    ///                 break;
    ///             },
    ///             Error::ReversedStream => {
    ///                 // this library is currently limited:
    ///                 //  - reversed streams are not supported yet
    ///                 //  - little endian streams are not supported yet
    ///             },
    ///             _ => {},
    ///         },
    ///         None => {
    ///             // End of stream!
    ///             break;
    ///         },
    ///     }
    /// }
    /// ```
    pub fn new(reader: R) -> Self {
        Self {
            eos: false,
            rd_ptr: 0,
            wr_ptr: 0,
            buf: [0; 4096],
            past_element: None,
            reader: reader.into(),
        }
    }

    #[cfg(feature = "flate2")]
    #[cfg_attr(docsrs, doc(cfg(feature = "flate2")))]
    /// Creates a new Compressed BINEX stream [Decoder] from [R] readable
    /// interface, that must stream Gzip encoded bytes.
    /// ```
    /// use std::fs::File;
    /// use binex::prelude::{Decoder, Error};
    ///
    /// // Create the Decoder:
    /// //  * works from our local source
    /// //  * needs to be mutable due to iterating process
    /// let mut fd = File::open("../test_resources/BIN/mfle20200105.bnx.gz")
    ///     .unwrap();
    ///
    /// let mut decoder = Decoder::new(fd);
    ///
    /// // Consume data stream
    /// loop {
    ///     match decoder.next() {
    ///         Some(Ok(msg)) => {
    ///             // do something
    ///         },
    ///         Some(Err(e)) => match e {
    ///             Error::IoError => {
    ///                 // any I/O error should be handled
    ///                 // and user should react accordingly,
    ///                 break;
    ///             },
    ///             Error::ReversedStream => {
    ///                 // this library is currently limited:
    ///                 //  - reversed streams are not supported yet
    ///                 //  - little endian streams are not supported yet
    ///             },
    ///             _ => {},
    ///         },
    ///         None => {
    ///             // End of stream!
    ///             break;
    ///         },
    ///     }
    /// }
    /// ```
    pub fn new_gzip(reader: R) -> Self {
        Self {
            eos: false,
            rd_ptr: 0,
            wr_ptr: 0,
            buf: [0; 4096],
            past_element: None,
            reader: GzDecoder::new(reader).into(),
        }
    }
}

impl<'a, R: Read> Iterator for Decoder<'a, R> {
    type Item = Result<StreamElement<'a>, Error>;

    /// Parse next [StreamElement] contained in this BINEX stream.
    fn next(&mut self) -> Option<Self::Item> {
        // always try to fill internal buffer
        let size = self.reader.read(&mut self.buf[self.wr_ptr..]).ok()?;
        self.wr_ptr += size;
        //println!("wr_ptr={}", self.wr_ptr);

        if size == 0 {
            self.eos = true;
        }

        // try to consume one message
        match Message::decode(&self.buf[self.rd_ptr..]) {
            Ok(msg) => {
                // one message fully decoded
                //  - increment pointer
                //  - expose to user
                self.rd_ptr += msg.encoding_size();

                // terminates possible [ClosedSourceElement] serie
                self.past_element = None;

                Some(Ok(msg.into()))
            },
            Err(e) => {
                match e {
                    Error::NoSyncByte => {
                        // buffer does not even contain the sync byte:
                        // we can safely discard everything
                        self.wr_ptr = 0;
                        self.rd_ptr = 0;
<<<<<<< HEAD
                        if self.eos == true {
=======
                        if self.eos {
>>>>>>> 18f226fd
                            // consumed everything and EOS has been reached
                            return None;
                        }
                    },
                    Error::NonSupportedMesssage(mlen) => {
                        self.rd_ptr += mlen;

                        if self.rd_ptr > 4096 {
                            self.rd_ptr = 0;
                            self.wr_ptr = 0;
                        }

<<<<<<< HEAD
                        if self.eos == true {
=======
                        if self.eos {
>>>>>>> 18f226fd
                            // consumed everything and EOS has been reached
                            return None;
                        }
                    },
                    Error::IncompleteMessage(mlen) => {
                        // decoded partial valid frame
                        if self.rd_ptr + mlen > 4096 {
                            // frame would not fit in buffer:
                            // abort: we do not support that scenario.
                            // This should never happen anyway: internal buffer should be sized correctly.
                            self.buf = [0; 4096];
                            self.wr_ptr = 0;
                            self.rd_ptr = 0;
                            return Some(Err(Error::TooLargeInternalLimitation));
                        } else {
                            // preserved content (shift left)
                            // and permit the refill that will conclude this message
                            self.buf.copy_within(self.rd_ptr.., 0);

                            self.wr_ptr -= self.rd_ptr;
                            self.rd_ptr = 0;
                            return Some(Err(Error::IncompleteMessage(mlen)));
                        }
                    },
<<<<<<< HEAD
                    Error::ClosedSourceMessage(meta) => {
=======
                    Error::ClosedSourceMessage(closed_source) => {
>>>>>>> 18f226fd
                        // determine whether
                        // - this element is self sustained (ie., fully described by this meta)
                        // - the followup of previous elements
                        // - or the last element of a serie
<<<<<<< HEAD
                        if self.rd_ptr + meta.mlen < 4096 {
=======
                        if self.rd_ptr + closed_source.size < 4096 {
>>>>>>> 18f226fd
                            // content is fully wrapped in buffer: expose as is
                            // self.past_element = Some(ClosedSourceElement {
                            //     provider: meta.provider,
                            //     size: meta.mlen,
                            //     total: meta.mlen,
                            //     raw: self.buf[self.rd_ptr..self.rd_ptr +meta.mlen],
                            // });
                        } else {
                            // content is not fully wrapped up here;
                            // initiate or continue a serie of undisclosed element
                        }
<<<<<<< HEAD
                        return Some(Err(Error::IncompleteMessage(meta.mlen)));
=======
                        return Some(Err(Error::IncompleteMessage(closed_source.size)));
>>>>>>> 18f226fd
                    },
                    Error::UnknownMessage => {
                        // panic!("unknown message\nrd_ptr={}\nbuf={:?}", self.rd_ptr, &self.buf[self.rd_ptr-1..self.rd_ptr+4]);
                        self.rd_ptr += 1;
                    },
                    _ => {
                        // bad content that does not look like valid BINEX.
                        // This is very inefficient. If returned error would increment
                        // the internal pointer, we could directly move on to next interesting bytes.
                        self.rd_ptr += 1;
                    },
                }
                Some(Err(e))
            },
        }
    }
}<|MERGE_RESOLUTION|>--- conflicted
+++ resolved
@@ -198,11 +198,7 @@
                         // we can safely discard everything
                         self.wr_ptr = 0;
                         self.rd_ptr = 0;
-<<<<<<< HEAD
-                        if self.eos == true {
-=======
                         if self.eos {
->>>>>>> 18f226fd
                             // consumed everything and EOS has been reached
                             return None;
                         }
@@ -215,11 +211,7 @@
                             self.wr_ptr = 0;
                         }
 
-<<<<<<< HEAD
-                        if self.eos == true {
-=======
                         if self.eos {
->>>>>>> 18f226fd
                             // consumed everything and EOS has been reached
                             return None;
                         }
@@ -244,20 +236,12 @@
                             return Some(Err(Error::IncompleteMessage(mlen)));
                         }
                     },
-<<<<<<< HEAD
-                    Error::ClosedSourceMessage(meta) => {
-=======
                     Error::ClosedSourceMessage(closed_source) => {
->>>>>>> 18f226fd
                         // determine whether
                         // - this element is self sustained (ie., fully described by this meta)
                         // - the followup of previous elements
                         // - or the last element of a serie
-<<<<<<< HEAD
-                        if self.rd_ptr + meta.mlen < 4096 {
-=======
                         if self.rd_ptr + closed_source.size < 4096 {
->>>>>>> 18f226fd
                             // content is fully wrapped in buffer: expose as is
                             // self.past_element = Some(ClosedSourceElement {
                             //     provider: meta.provider,
@@ -269,11 +253,7 @@
                             // content is not fully wrapped up here;
                             // initiate or continue a serie of undisclosed element
                         }
-<<<<<<< HEAD
-                        return Some(Err(Error::IncompleteMessage(meta.mlen)));
-=======
                         return Some(Err(Error::IncompleteMessage(closed_source.size)));
->>>>>>> 18f226fd
                     },
                     Error::UnknownMessage => {
                         // panic!("unknown message\nrd_ptr={}\nbuf={:?}", self.rd_ptr, &self.buf[self.rd_ptr-1..self.rd_ptr+4]);
