--- conflicted
+++ resolved
@@ -1,34 +1,21 @@
 mod checksum;
-<<<<<<< HEAD
-=======
 mod meta; // message Meta Data
->>>>>>> 18f226fd
 mod mid; // message ID
 mod record; // Record: message content
 mod time; // Epoch encoding/decoding // checksum calc.
 
 pub use record::{
     EphemerisFrame, GALEphemeris, GLOEphemeris, GPSEphemeris, GPSRaw, MonumentGeoMetadata,
-<<<<<<< HEAD
-    MonumentGeoRecord, Record, SBASEphemeris,
-=======
     MonumentGeoRecord, PositionEcef3d, PositionGeo3d, Record, SBASEphemeris, Solutions,
     SolutionsFrame, TemporalSolution, Velocity3d, VelocityNED3d,
->>>>>>> 18f226fd
 };
 
 pub use meta::Meta;
 
 pub(crate) use mid::MessageID;
 
-<<<<<<< HEAD
-use checksum::Checksum;
-
-use crate::{constants::Constants, stream::Provider, ClosedSourceMeta, Error};
-=======
 use crate::{stream::Provider, ClosedSourceMeta, Error};
 use checksum::Checksum;
->>>>>>> 18f226fd
 
 #[derive(Debug, Clone, PartialEq, Default)]
 pub struct Message {
@@ -39,25 +26,6 @@
 }
 
 impl Message {
-<<<<<<< HEAD
-    /// Creates a new [Message] ready to be encoded.
-    pub fn new(
-        big_endian: bool,
-        time_res: TimeResolution,
-        enhanced_crc: bool,
-        reversed: bool,
-        record: Record,
-    ) -> Self {
-        let mid = record.to_message_id();
-        Self {
-            mid,
-            record,
-            time_res,
-            reversed,
-            big_endian,
-            enhanced_crc,
-        }
-=======
     /// Keep going byte mask in the BNXI algorithm,
     /// as per [https://www.unavco.org/data/gps-gnss/data-formats/binex/conventions.html/#ubnxi_details]
     const BNXI_KEEP_GOING_MASK: u8 = 0x80;
@@ -69,7 +37,6 @@
     /// Creates a new [Message] ready to be encoded.
     pub fn new(meta: Meta, record: Record) -> Self {
         Self { meta, record }
->>>>>>> 18f226fd
     }
 
     /// Returns total size required to encode this [Message].
@@ -82,15 +49,6 @@
         total += mid_1_4;
 
         let mlen = self.record.encoding_size();
-<<<<<<< HEAD
-        total += Self::bnxi_encoding_size(mlen as u32);
-
-        total += self.record.encoding_size();
-
-        let ck = Checksum::from_len(mlen, self.enhanced_crc);
-        total += ck.len();
-
-=======
         let mlen_1_4 = Self::bnxi_encoding_size(mlen as u32);
         total += mlen_1_4;
         total += mlen;
@@ -98,7 +56,6 @@
         let ck = Checksum::from_len(mlen_1_4 + mlen + mid_1_4, self.meta.enhanced_crc);
         total += ck.len();
 
->>>>>>> 18f226fd
         total
     }
 
@@ -108,53 +65,11 @@
     /// For closed source [Message]s, we return [Error::ClosedSourceMessage]
     /// with header information.
     pub fn decode(buf: &[u8]) -> Result<Self, Error> {
-<<<<<<< HEAD
-        let sync_off;
-        let buf_len = buf.len();
-        let mut big_endian = true;
-        let mut reversed = false;
-        let mut enhanced_crc = false;
-        let time_res = TimeResolution::QuarterSecond;
-
-        // 1. locate SYNC byte
-        if let Some(offset) = Self::find(Constants::FWDSYNC_BE_STANDARD_CRC, buf) {
-            big_endian = true;
-            sync_off = offset;
-        } else if let Some(offset) = Self::find(Constants::FWDSYNC_LE_STANDARD_CRC, buf) {
-            sync_off = offset;
-            big_endian = false;
-        } else if let Some(offset) = Self::find(Constants::FWDSYNC_BE_ENHANCED_CRC, buf) {
-            big_endian = true;
-            enhanced_crc = true;
-            sync_off = offset;
-        } else if let Some(offset) = Self::find(Constants::FWDSYNC_LE_ENHANCED_CRC, buf) {
-            enhanced_crc = true;
-            sync_off = offset;
-        } else if let Some(offset) = Self::find(Constants::REVSYNC_LE_STANDARD_CRC, buf) {
-            reversed = true;
-            sync_off = offset;
-        } else if let Some(offset) = Self::find(Constants::REVSYNC_BE_STANDARD_CRC, buf) {
-            reversed = true;
-            big_endian = true;
-            sync_off = offset;
-        } else if let Some(offset) = Self::find(Constants::REVSYNC_BE_ENHANCED_CRC, buf) {
-            reversed = true;
-            big_endian = true;
-            enhanced_crc = true;
-            sync_off = offset;
-        } else if let Some(offset) = Self::find(Constants::REVSYNC_LE_ENHANCED_CRC, buf) {
-            reversed = true;
-            enhanced_crc = true;
-            sync_off = offset;
-        } else {
-            // no SYNC byte found
-=======
         let buf_len = buf.len();
 
         // 1. locate SYNC byte
         let meta = Meta::find_and_parse(buf, buf_len);
         if meta.is_none() {
->>>>>>> 18f226fd
             return Err(Error::NoSyncByte);
         }
 
@@ -190,10 +105,6 @@
         if mid == MessageID::Unknown {
             return Err(Error::UnknownMessage);
         }
-<<<<<<< HEAD
-
-=======
->>>>>>> 18f226fd
         ptr += mid_1_4;
 
         // make sure we can parse up to 4 byte MLEN
@@ -210,10 +121,6 @@
             // buffer does not contain complete message!
             return Err(Error::IncompleteMessage(mlen));
         }
-<<<<<<< HEAD
-
-=======
->>>>>>> 18f226fd
         ptr += mlen_1_4;
 
         // 4. parse RECORD
@@ -226,8 +133,6 @@
                 let fr = EphemerisFrame::decode(big_endian, &buf[ptr..])?;
                 Record::new_ephemeris_frame(fr)
             },
-<<<<<<< HEAD
-=======
             MessageID::ProcessedSolutions => {
                 let solutions = Solutions::decode(mlen, big_endian, &buf[ptr..])?;
                 Record::new_solutions(solutions)
@@ -235,23 +140,15 @@
             MessageID::Unknown => {
                 return Err(Error::UnknownMessage);
             },
->>>>>>> 18f226fd
             _ => {
                 // check whether this message is undisclosed or not
                 if let Some(provider) = Provider::match_any(mid.into()) {
                     return Err(Error::ClosedSourceMessage(ClosedSourceMeta {
                         mlen,
                         provider,
-<<<<<<< HEAD
-                        offset: ptr,
-                        big_endian,
-                        reversed,
-                        enhanced_crc,
-=======
                         size: mlen,
                         offset: ptr,
                         open_meta: meta,
->>>>>>> 18f226fd
                         mid: mid.into(),
                     }));
                 } else {
@@ -264,7 +161,6 @@
         // 5. CRC
         let checksum = Checksum::from_len(mlen, enhanced_crc);
         let ck_len = checksum.len();
-<<<<<<< HEAD
 
         if ptr + mlen + ck_len > buf_len {
             return Err(Error::MissingCRC);
@@ -273,34 +169,13 @@
         // decode
         let ck = checksum.decode(&buf[ptr + mlen..], ck_len, big_endian);
 
-=======
-
-        if ptr + mlen + ck_len > buf_len {
-            return Err(Error::MissingCRC);
-        }
-
-        // decode
-        let ck = checksum.decode(&buf[ptr + mlen..], ck_len, big_endian);
-
->>>>>>> 18f226fd
         // verify
         let expected = checksum.calc(&buf[sync_off + 1..], mlen + mid_1_4 + mlen_1_4);
 
         if expected != ck {
             Err(Error::CorrupctBadCRC)
         } else {
-<<<<<<< HEAD
-            Ok(Self {
-                mid,
-                record,
-                reversed,
-                time_res,
-                big_endian,
-                enhanced_crc,
-            })
-=======
             Ok(Self { meta, record })
->>>>>>> 18f226fd
         }
     }
 
@@ -328,31 +203,17 @@
 
         // Encode MID
         let mid = self.record.to_message_id() as u32;
-<<<<<<< HEAD
-        let mid_1_4 = Self::encode_bnxi(mid, self.big_endian, &mut buf[ptr..])?;
-=======
         let mid_1_4 = Self::encode_bnxi(mid, big_endian, &mut buf[ptr..])?;
->>>>>>> 18f226fd
         ptr += mid_1_4;
 
         // Encode MLEN
         let mlen = self.record.encoding_size();
-<<<<<<< HEAD
-        let mlen_1_4 = Self::encode_bnxi(mlen as u32, self.big_endian, &mut buf[ptr..])?;
-=======
         let mlen_1_4 = Self::encode_bnxi(mlen as u32, big_endian, &mut buf[ptr..])?;
->>>>>>> 18f226fd
         ptr += mlen_1_4;
 
         // Encode message
         match &self.record {
             Record::EphemerisFrame(fr) => {
-<<<<<<< HEAD
-                ptr += fr.encode(self.big_endian, &mut buf[ptr..])?;
-            },
-            Record::MonumentGeo(geo) => {
-                ptr += geo.encode(self.big_endian, &mut buf[ptr..])?;
-=======
                 ptr += fr.encode(big_endian, &mut buf[ptr..])?;
             },
             Record::MonumentGeo(geo) => {
@@ -360,60 +221,22 @@
             },
             Record::Solutions(fr) => {
                 ptr += fr.encode(big_endian, &mut buf[ptr..])?;
->>>>>>> 18f226fd
             },
         }
 
         // encode CRC
-<<<<<<< HEAD
-        let ck = Checksum::from_len(mlen, self.enhanced_crc);
-=======
         let ck = Checksum::from_len(mlen, enhanced_crc);
->>>>>>> 18f226fd
         let ck_len = ck.len();
         let crc_u128 = ck.calc(&buf[1..], mlen + mid_1_4 + mlen_1_4);
 
         if ck_len == 1 {
             buf[ptr] = crc_u128 as u8;
         } else if ck_len == 2 {
-<<<<<<< HEAD
-            let crc_bytes = if self.big_endian {
-=======
             let crc_bytes = if big_endian {
->>>>>>> 18f226fd
                 (crc_u128 as u16).to_be_bytes()
             } else {
                 (crc_u128 as u16).to_le_bytes()
             };
-<<<<<<< HEAD
-
-            for i in 0..ck_len {
-                buf[ptr + i] = crc_bytes[i];
-            }
-        } else if ck_len == 4 {
-            let crc_bytes = if self.big_endian {
-                (crc_u128 as u32).to_be_bytes()
-            } else {
-                (crc_u128 as u32).to_le_bytes()
-            };
-            for i in 0..ck_len {
-                buf[ptr + i] = crc_bytes[i];
-            }
-        } else {
-            let crc_bytes = if self.big_endian {
-                crc_u128.to_be_bytes()
-            } else {
-                crc_u128.to_le_bytes()
-            };
-            for i in 0..ck_len {
-                buf[ptr + i] = crc_bytes[i];
-            }
-        }
-
-        Ok(ptr + ck_len)
-    }
-=======
->>>>>>> 18f226fd
 
             for i in 0..ck_len {
                 buf[ptr + i] = crc_bytes[i];
@@ -438,13 +261,7 @@
             }
         }
 
-<<<<<<< HEAD
-    /// Tries to locate desired byte within buffer
-    fn find(to_find: u8, buf: &[u8]) -> Option<usize> {
-        buf.iter().position(|b| *b == to_find)
-=======
         Ok(ptr + ck_len)
->>>>>>> 18f226fd
     }
 
     /// Number of bytes to encode U32 using the 1-4 BNXI algorithm.
@@ -476,21 +293,13 @@
         }
 
         // single byte case
-<<<<<<< HEAD
-        if buf[0] & Constants::BNXI_KEEP_GOING_MASK == 0 {
-=======
         if buf[0] & Self::BNXI_KEEP_GOING_MASK == 0 {
->>>>>>> 18f226fd
             let val32 = buf[0] as u32;
             return (val32 & 0x7f, 1);
         }
 
         // multi byte case
-<<<<<<< HEAD
-        let (val, size) = if buf[1] & Constants::BNXI_KEEP_GOING_MASK == 0 {
-=======
         let (val, size) = if buf[1] & Self::BNXI_KEEP_GOING_MASK == 0 {
->>>>>>> 18f226fd
             let mut val;
 
             let (byte0, byte1) = if big_endian {
@@ -499,20 +308,12 @@
                 (buf[1], buf[0])
             };
 
-<<<<<<< HEAD
-            val = (byte0 & Constants::BNXI_BYTE_MASK) as u32;
-=======
             val = (byte0 & Self::BNXI_BYTE_MASK) as u32;
->>>>>>> 18f226fd
             val <<= 7;
             val |= byte1 as u32;
 
             (val, 2)
-<<<<<<< HEAD
-        } else if buf[2] & Constants::BNXI_KEEP_GOING_MASK == 0 {
-=======
         } else if buf[2] & Self::BNXI_KEEP_GOING_MASK == 0 {
->>>>>>> 18f226fd
             let mut val;
 
             let (byte0, byte1, byte2) = if big_endian {
@@ -521,17 +322,10 @@
                 (buf[2], buf[1], buf[0])
             };
 
-<<<<<<< HEAD
-            val = (byte0 & Constants::BNXI_BYTE_MASK) as u32;
-            val <<= 8;
-
-            val |= (byte1 & Constants::BNXI_BYTE_MASK) as u32;
-=======
             val = (byte0 & Self::BNXI_BYTE_MASK) as u32;
             val <<= 8;
 
             val |= (byte1 & Self::BNXI_BYTE_MASK) as u32;
->>>>>>> 18f226fd
             val <<= 7;
 
             val |= byte2 as u32;
@@ -545,35 +339,19 @@
                 (buf[3], buf[2], buf[1], buf[0])
             };
 
-<<<<<<< HEAD
-            val = (byte0 & Constants::BNXI_BYTE_MASK) as u32;
+            val = (byte0 & Self::BNXI_BYTE_MASK) as u32;
             val <<= 8;
 
-            val |= (byte1 & Constants::BNXI_BYTE_MASK) as u32;
+            val |= (byte1 & Self::BNXI_BYTE_MASK) as u32;
             val <<= 8;
 
-            val |= (byte2 & Constants::BNXI_BYTE_MASK) as u32;
+            val |= (byte2 & Self::BNXI_BYTE_MASK) as u32;
             val <<= 7;
 
             val |= byte3 as u32;
             (val, 4)
         };
 
-=======
-            val = (byte0 & Self::BNXI_BYTE_MASK) as u32;
-            val <<= 8;
-
-            val |= (byte1 & Self::BNXI_BYTE_MASK) as u32;
-            val <<= 8;
-
-            val |= (byte2 & Self::BNXI_BYTE_MASK) as u32;
-            val <<= 7;
-
-            val |= byte3 as u32;
-            (val, 4)
-        };
-
->>>>>>> 18f226fd
         (val, size)
     }
 
@@ -644,19 +422,12 @@
 #[cfg(test)]
 mod test {
     use super::Message;
-<<<<<<< HEAD
-    use crate::message::{EphemerisFrame, GPSRaw, MonumentGeoMetadata, MonumentGeoRecord, Record};
-    use crate::message::{GALEphemeris, GPSEphemeris, TimeResolution};
-    use crate::prelude::Epoch;
-    use crate::{constants::Constants, Error};
-=======
     use crate::message::{
         EphemerisFrame, GALEphemeris, GPSEphemeris, GPSRaw, Meta, MonumentGeoMetadata,
         MonumentGeoRecord, PositionEcef3d, Record, Solutions, SolutionsFrame, Velocity3d,
     };
     use crate::prelude::Epoch;
     use crate::Error;
->>>>>>> 18f226fd
 
     #[test]
     fn big_endian_bnxi() {
@@ -686,17 +457,10 @@
         let (decoded, size) = Message::decode_bnxi(&buf, true);
         assert_eq!(size, 1);
         assert_eq!(decoded, 1);
-<<<<<<< HEAD
-
-        let mut encoded = [0; 4];
-        let size = Message::encode_bnxi(decoded, true, &mut encoded).unwrap();
-
-=======
-
-        let mut encoded = [0; 4];
-        let size = Message::encode_bnxi(decoded, true, &mut encoded).unwrap();
-
->>>>>>> 18f226fd
+
+        let mut encoded = [0; 4];
+        let size = Message::encode_bnxi(decoded, true, &mut encoded).unwrap();
+
         assert_eq!(size, 1);
         assert_eq!(encoded, [1, 0, 0, 0]);
 
@@ -810,59 +574,12 @@
     }
 
     #[test]
-<<<<<<< HEAD
-    fn decode_fwd_enhancedcrc_stream() {
-        let buf = [Constants::FWDSYNC_BE_ENHANCED_CRC, 0, 0, 0];
-        match Message::decode(&buf) {
-            Err(Error::EnhancedCrc) => {},
-            Err(e) => panic!("returned unexpected error: {:?}", e),
-            _ => panic!("should have paniced"),
-        }
-    }
-
-    #[test]
-    fn decode_fwd_le_stream() {
-        let buf = [Constants::FWDSYNC_LE_STANDARD_CRC, 0, 0, 0];
-        match Message::decode(&buf) {
-            Err(Error::LittleEndianStream) => {},
-            Err(e) => panic!("returned unexpected error: {:?}", e),
-            _ => panic!("should have paniced"),
-        }
-    }
-
-    #[test]
-    fn decode_reversed_stream() {
-        let buf = [Constants::REVSYNC_BE_STANDARD_CRC, 0, 0, 0];
-        match Message::decode(&buf) {
-            Err(Error::ReversedStream) => {},
-            Err(e) => panic!("returned unexpected error: {:?}", e),
-            _ => panic!("should have paniced"),
-        }
-        let buf = [Constants::REVSYNC_BE_ENHANCED_CRC, 0, 0, 0];
-        match Message::decode(&buf) {
-            Err(Error::ReversedStream) => {},
-            Err(e) => panic!("returned unexpected error: {:?}", e),
-            _ => panic!("should have paniced"),
-        }
-        let buf = [Constants::REVSYNC_LE_STANDARD_CRC, 0, 0, 0];
-        match Message::decode(&buf) {
-            Err(Error::ReversedStream) => {},
-            Err(e) => panic!("returned unexpected error: {:?}", e),
-            _ => panic!("should have paniced"),
-        }
-        let buf = [Constants::REVSYNC_LE_ENHANCED_CRC, 0, 0, 0];
-        match Message::decode(&buf) {
-            Err(Error::ReversedStream) => {},
-            Err(e) => panic!("returned unexpected error: {:?}", e),
-            _ => panic!("should have paniced"),
-        }
-    }
-
-    #[test]
     fn test_monument_geo() {
-        let big_endian = true;
-        let enhanced_crc = false;
-        let reversed = false;
+        let mut meta = Meta::default();
+
+        meta.reversed = false;
+        meta.big_endian = true;
+        meta.enhanced_crc = false;
 
         let mut geo = MonumentGeoRecord::default().with_comment("simple");
 
@@ -872,19 +589,13 @@
         let geo_len = geo.encoding_size();
         let record = Record::new_monument_geo(geo);
 
-        let msg = Message::new(
-            big_endian,
-            TimeResolution::QuarterSecond,
-            enhanced_crc,
-            reversed,
-            record,
-        );
+        let msg = Message::new(meta, record);
 
         // SYNC + MID(1) +FID + MLEN + CRC(8)
         assert_eq!(msg.encoding_size(), 1 + 1 + 1 + geo_len + 1);
 
         let mut encoded = [0; 256];
-        msg.encode(&mut encoded).unwrap();
+        msg.encode(&mut encoded, 256).unwrap();
 
         assert_eq!(encoded[17], 3);
 
@@ -895,54 +606,52 @@
 
     #[test]
     fn test_gps_raw() {
-        let big_endian = true;
-        let enhanced_crc = false;
-        let reversed = false;
+        let mut meta = Meta::default();
+
+        meta.reversed = false;
+        meta.big_endian = true;
+        meta.enhanced_crc = false;
 
         let gps_raw = EphemerisFrame::GPSRaw(GPSRaw::default());
         let gps_raw_len = gps_raw.encoding_size();
         let record = Record::new_ephemeris_frame(gps_raw);
 
-        let msg = Message::new(
-            big_endian,
-            TimeResolution::QuarterSecond,
-            enhanced_crc,
-            reversed,
-            record,
-        );
+        let msg = Message::new(meta, record);
 
         // SYNC + MID(1) + MLEN(1) + RLEN + CRC(1)
         assert_eq!(msg.encoding_size(), 1 + 1 + 1 + gps_raw_len + 1);
 
         let mut encoded = [0; 256];
-        msg.encode(&mut encoded).unwrap();
+        msg.encode(&mut encoded, 256).unwrap();
 
         assert_eq!(encoded[78 + 1 + 1 + 1], 0);
-=======
-    fn test_monument_geo() {
+
+        // parse back
+        let parsed = Message::decode(&encoded).unwrap();
+        assert_eq!(parsed, msg);
+    }
+
+    #[test]
+    fn test_gps_eph() {
         let mut meta = Meta::default();
 
         meta.reversed = false;
         meta.big_endian = true;
         meta.enhanced_crc = false;
 
-        let mut geo = MonumentGeoRecord::default().with_comment("simple");
-
-        geo.epoch = Epoch::from_gpst_seconds(1.0);
-        geo.meta = MonumentGeoMetadata::RNX2BIN;
-
-        let geo_len = geo.encoding_size();
-        let record = Record::new_monument_geo(geo);
+        let gps_eph = EphemerisFrame::GPS(GPSEphemeris::default());
+        let gps_eph_len = gps_eph.encoding_size();
+        let record = Record::new_ephemeris_frame(gps_eph);
+
+        assert_eq!(gps_eph_len, 129);
 
         let msg = Message::new(meta, record);
 
-        // SYNC + MID(1) +FID + MLEN + CRC(8)
-        assert_eq!(msg.encoding_size(), 1 + 1 + 1 + geo_len + 1);
+        // SYNC + MID(1) + MLEN(2) + RLEN + CRC(2)
+        assert_eq!(msg.encoding_size(), 1 + 1 + 2 + gps_eph_len + 2);
 
         let mut encoded = [0; 256];
         msg.encode(&mut encoded, 256).unwrap();
-
-        assert_eq!(encoded[17], 3);
 
         // parse back
         let parsed = Message::decode(&encoded).unwrap();
@@ -950,26 +659,26 @@
     }
 
     #[test]
-    fn test_gps_raw() {
+    fn test_gal_eph() {
         let mut meta = Meta::default();
 
         meta.reversed = false;
         meta.big_endian = true;
         meta.enhanced_crc = false;
 
-        let gps_raw = EphemerisFrame::GPSRaw(GPSRaw::default());
-        let gps_raw_len = gps_raw.encoding_size();
-        let record = Record::new_ephemeris_frame(gps_raw);
+        let eph = EphemerisFrame::GAL(GALEphemeris::default());
+        let eph_len = eph.encoding_size();
+        let record = Record::new_ephemeris_frame(eph);
+
+        assert_eq!(eph_len, 129);
 
         let msg = Message::new(meta, record);
 
-        // SYNC + MID(1) + MLEN(1) + RLEN + CRC(1)
-        assert_eq!(msg.encoding_size(), 1 + 1 + 1 + gps_raw_len + 1);
+        // SYNC + MID(1) + MLEN(2) + RLEN + CRC(2)
+        assert_eq!(msg.encoding_size(), 1 + 1 + 2 + eph_len + 2);
 
         let mut encoded = [0; 256];
         msg.encode(&mut encoded, 256).unwrap();
-
-        assert_eq!(encoded[78 + 1 + 1 + 1], 0);
 
         // parse back
         let parsed = Message::decode(&encoded).unwrap();
@@ -977,118 +686,6 @@
     }
 
     #[test]
-    fn test_gps_eph() {
-        let mut meta = Meta::default();
-
-        meta.reversed = false;
-        meta.big_endian = true;
-        meta.enhanced_crc = false;
-
-        let gps_eph = EphemerisFrame::GPS(GPSEphemeris::default());
-        let gps_eph_len = gps_eph.encoding_size();
-        let record = Record::new_ephemeris_frame(gps_eph);
-
-        assert_eq!(gps_eph_len, 129);
-
-        let msg = Message::new(meta, record);
-
-        // SYNC + MID(1) + MLEN(2) + RLEN + CRC(2)
-        assert_eq!(msg.encoding_size(), 1 + 1 + 2 + gps_eph_len + 2);
-
-        let mut encoded = [0; 256];
-        msg.encode(&mut encoded, 256).unwrap();
-
-        // parse back
-        let parsed = Message::decode(&encoded).unwrap();
-        assert_eq!(parsed, msg);
-    }
-
-    #[test]
-    fn test_gal_eph() {
-        let mut meta = Meta::default();
-
-        meta.reversed = false;
-        meta.big_endian = true;
-        meta.enhanced_crc = false;
-
-        let eph = EphemerisFrame::GAL(GALEphemeris::default());
-        let eph_len = eph.encoding_size();
-        let record = Record::new_ephemeris_frame(eph);
-
-        assert_eq!(eph_len, 129);
-
-        let msg = Message::new(meta, record);
-
-        // SYNC + MID(1) + MLEN(2) + RLEN + CRC(2)
-        assert_eq!(msg.encoding_size(), 1 + 1 + 2 + eph_len + 2);
-
-        let mut encoded = [0; 256];
-        msg.encode(&mut encoded, 256).unwrap();
->>>>>>> 18f226fd
-
-        // parse back
-        let parsed = Message::decode(&encoded).unwrap();
-        assert_eq!(parsed, msg);
-    }
-
-    #[test]
-<<<<<<< HEAD
-    fn test_gps_eph() {
-        let big_endian = true;
-        let enhanced_crc = false;
-        let reversed = false;
-
-        let gps_eph = EphemerisFrame::GPS(GPSEphemeris::default());
-        let gps_eph_len = gps_eph.encoding_size();
-        let record = Record::new_ephemeris_frame(gps_eph);
-
-        assert_eq!(gps_eph_len, 129);
-
-        let msg = Message::new(
-            big_endian,
-            TimeResolution::QuarterSecond,
-            enhanced_crc,
-            reversed,
-            record,
-        );
-
-        // SYNC + MID(1) + MLEN(2) + RLEN + CRC(2)
-        assert_eq!(msg.encoding_size(), 1 + 1 + 2 + gps_eph_len + 2);
-
-        let mut encoded = [0; 256];
-        msg.encode(&mut encoded).unwrap();
-
-        // parse back
-        let parsed = Message::decode(&encoded).unwrap();
-        assert_eq!(parsed, msg);
-    }
-
-    #[test]
-    fn test_gal_eph() {
-        let big_endian = true;
-        let enhanced_crc = false;
-        let reversed = false;
-
-        let eph = EphemerisFrame::GAL(GALEphemeris::default());
-        let eph_len = eph.encoding_size();
-        let record = Record::new_ephemeris_frame(eph);
-
-        assert_eq!(eph_len, 129);
-
-        let msg = Message::new(
-            big_endian,
-            TimeResolution::QuarterSecond,
-            enhanced_crc,
-            reversed,
-            record,
-        );
-
-        // SYNC + MID(1) + MLEN(2) + RLEN + CRC(2)
-        assert_eq!(msg.encoding_size(), 1 + 1 + 2 + eph_len + 2);
-
-        let mut encoded = [0; 256];
-        msg.encode(&mut encoded).unwrap();
-=======
     fn test_pvt_wgs84() {
         let mut meta = Meta::default();
 
@@ -1134,13 +731,10 @@
                 0, 0, 64, 8, 0, 0, 0, 0, 0, 0, 171, 0, 0, 0, 0
             ]
         );
->>>>>>> 18f226fd
 
         // parse back
         let parsed = Message::decode(&encoded).unwrap();
         assert_eq!(parsed, msg);
-<<<<<<< HEAD
-=======
 
         // add velocity
         solutions
@@ -1165,6 +759,5 @@
         // add system time
         // add comment
         // add extra
->>>>>>> 18f226fd
     }
 }