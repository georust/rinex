mod checksum;
mod meta; // message Meta Data
mod mid; // message ID
mod record; // Record: message content
mod time; // Epoch encoding/decoding // checksum calc.

pub use record::{
<<<<<<< HEAD
    EphemerisFrame, GPSEphemeris, GPSRaw, MonumentGeoMetadata, MonumentGeoRecord, PositionEcef3d,
    PositionGeo3d, Record, Solutions, TemporalSolution, Velocity3d, VelocityNED3d,
};

=======
    EphemerisFrame, GALEphemeris, GLOEphemeris, GPSEphemeris, GPSRaw, MonumentGeoMetadata,
    MonumentGeoRecord, Record, SBASEphemeris,
};

pub use meta::Meta;
pub use time::TimeResolution;

>>>>>>> e9a10ad3
pub(crate) use mid::MessageID;

use checksum::Checksum;

use crate::{stream::Provider, ClosedSourceMeta, Error};

#[derive(Debug, Clone, PartialEq, Default)]
pub struct Message {
    /// [Meta] data
    pub meta: Meta,
    /// [Record]
    pub record: Record,
}

impl Message {
<<<<<<< HEAD
    /// Creates new [Message] from given specs, ready to encode.
    pub fn new(big_endian: bool, enhanced_crc: bool, reversed: bool, record: Record) -> Self {
        let mid = record.to_message_id();
=======
    /// Keep going byte mask in the BNXI algorithm,
    /// as per [https://www.unavco.org/data/gps-gnss/data-formats/binex/conventions.html/#ubnxi_details]
    const BNXI_KEEP_GOING_MASK: u8 = 0x80;

    /// Data byte mask in the BNXI algorithm,
    /// as per [https://www.unavco.org/data/gps-gnss/data-formats/binex/conventions.html/#ubnxi_details]
    const BNXI_BYTE_MASK: u8 = 0x7f;

    /// Creates a new [Message] ready to be encoded.
    pub fn new(meta: Meta, time_res: TimeResolution, record: Record) -> Self {
>>>>>>> e9a10ad3
        Self {
            meta,
            record,
<<<<<<< HEAD
            reversed,
            big_endian,
            enhanced_crc,
=======
            time_res,
>>>>>>> e9a10ad3
        }
    }

    /// Returns total size required to encode this [Message].
    /// Use this to fulfill [Self::encode] requirements.
    pub fn encoding_size(&self) -> usize {
        let mut total = 1; // SYNC

        let mid = self.record.to_message_id() as u32;
        total += Self::bnxi_encoding_size(mid);

        let mlen = self.record.encoding_size();
        total += Self::bnxi_encoding_size(mlen as u32);

        total += self.record.encoding_size();

        let ck = Checksum::from_len(mlen, self.meta.enhanced_crc);
        total += ck.len();

        total
    }

    /// [Message] decoding attempt from buffered content.
    /// Buffer must contain sync byte and the following frame must match
    /// the specification if an open source BINEX [Message].
    /// For closed source [Message]s, we return [Error::ClosedSourceMessage]
    /// with header information.
    pub fn decode(buf: &[u8]) -> Result<Self, Error> {
<<<<<<< HEAD
        let sync_off;
        let mut big_endian = true;
        let mut reversed = false;
        let mut enhanced_crc = false;
=======
        let buf_len = buf.len();

        let time_res = TimeResolution::QuarterSecond;
>>>>>>> e9a10ad3

        // 1. locate SYNC byte
        let meta = Meta::find_and_parse(buf, buf_len);
        if meta.is_none() {
            return Err(Error::NoSyncByte);
        }

        let (meta, sync_off) = meta.unwrap();

        let reversed = meta.reversed;
        let big_endian = meta.big_endian;
        let enhanced_crc = meta.enhanced_crc;

        /////////////////////////////////////
        // TODO: current library limitations
        /////////////////////////////////////

        if reversed {
            // Reversed streams: not understood
            return Err(Error::ReversedStream);
        }
        if enhanced_crc {
            // Enhanced CRC scheme not implemented
            return Err(Error::EnhancedCrc);
        }
        if !big_endian {
            // Little endianess not tested
            return Err(Error::LittleEndianStream);
        }

        // make sure we can parse up to 4 byte MID
        if buf_len - sync_off < 4 {
            return Err(Error::NotEnoughBytes);
        }

        let mut ptr = sync_off + 1;

        // 2. parse MID
        let (bnxi, mid_1_4) = Self::decode_bnxi(&buf[ptr..], big_endian);

        let mid = MessageID::from(bnxi);
        if mid == MessageID::Unknown {
            return Err(Error::UnknownMessage);
        }

        ptr += mid_1_4;

        // make sure we can parse up to 4 byte MLEN
        if buf_len - ptr < 4 {
            return Err(Error::NotEnoughBytes);
        }

        // 3. parse MLEN
        let (mlen, mlen_1_4) = Self::decode_bnxi(&buf[ptr..], big_endian);
        let mlen = mlen as usize;
        //println!("mid={:?}/mlen={}/ptr={}", mid, mlen, ptr);

        if ptr + mlen > buf_len {
            // buffer does not contain complete message!
            return Err(Error::IncompleteMessage(mlen));
        }

        ptr += mlen_1_4;

        // 4. parse RECORD
        let record = match mid {
            MessageID::SiteMonumentMarker => {
                let rec = MonumentGeoRecord::decode(mlen as usize, big_endian, &buf[ptr..])?;
                Record::new_monument_geo(rec)
            },
            MessageID::Ephemeris => {
                let fr = EphemerisFrame::decode(big_endian, &buf[ptr..])?;
                Record::new_ephemeris_frame(fr)
            },
<<<<<<< HEAD
            MessageID::ProcessedSolutions => {
                let solutions = Solutions::decode(mlen as usize, big_endian, &buf[ptr..])?;
                Record::new_solutions(solutions)
            },
            MessageID::Unknown => {
                return Err(Error::UnknownMessage);
            },
            _ => {
                //println!("found unsupported msg id={:?}", id);
                return Err(Error::UnknownMessage);
=======
            _ => {
                // check whether this message is undisclosed or not
                if let Some(provider) = Provider::match_any(mid.into()) {
                    return Err(Error::ClosedSourceMessage(ClosedSourceMeta {
                        mlen,
                        provider,
                        size: mlen,
                        offset: ptr,
                        open_meta: meta,
                        mid: mid.into(),
                    }));
                } else {
                    // println!("found unsupported msg id={:?}", id);
                    return Err(Error::NonSupportedMesssage(mlen));
                }
>>>>>>> e9a10ad3
            },
        };

        // 5. CRC
        let checksum = Checksum::from_len(mlen, enhanced_crc);
        let ck_len = checksum.len();

<<<<<<< HEAD
        Ok(Self {
            mid,
            record,
            reversed,
            big_endian,
            enhanced_crc,
        })
=======
        if ptr + mlen + ck_len > buf_len {
            return Err(Error::MissingCRC);
        }

        // decode
        let ck = checksum.decode(&buf[ptr + mlen..], ck_len, big_endian);

        // verify
        let expected = checksum.calc(&buf[sync_off + 1..], mlen + mid_1_4 + mlen_1_4);

        if expected != ck {
            Err(Error::CorrupctBadCRC)
        } else {
            Ok(Self {
                meta,
                record,
                time_res,
            })
        }
>>>>>>> e9a10ad3
    }

    /// Tries to encode [Message] into provided buffer.
    /// Returns total encoded size, which is equal to the message size (in bytes).
    /// ## Inputs:
    ///  - buf: byte slice
    ///  - size: size of this byte slice.
    ///  [Self::encoding_size] must fit in
    pub fn encode(&self, buf: &mut [u8], buf_size: usize) -> Result<usize, Error> {
        let total = self.encoding_size();

        if buf_size < total {
            return Err(Error::NotEnoughBytes);
        }

        // grab meta definitions
        let big_endian = self.meta.big_endian;
        // let reversed = self.meta.reversed;
        let enhanced_crc = self.meta.enhanced_crc;

        // Encode SYNC byte
        buf[0] = self.meta.sync_byte();
        let mut ptr = 1;

        // Encode MID
        let mid = self.record.to_message_id() as u32;
        let mid_1_4 = Self::encode_bnxi(mid, big_endian, &mut buf[ptr..])?;
        ptr += mid_1_4;

        // Encode MLEN
        let mlen = self.record.encoding_size();
        let mlen_1_4 = Self::encode_bnxi(mlen as u32, big_endian, &mut buf[ptr..])?;
        ptr += mlen_1_4;

        // Encode message
        match &self.record {
            Record::EphemerisFrame(fr) => {
                ptr += fr.encode(big_endian, &mut buf[ptr..])?;
            },
            Record::MonumentGeo(geo) => {
                ptr += geo.encode(big_endian, &mut buf[ptr..])?;
            },
            Record::Solutions(fr) => {
                fr.encode(self.big_endian, &mut buf[ptr..])?;
            },
        }

        // encode CRC
        let ck = Checksum::from_len(mlen, enhanced_crc);
        let ck_len = ck.len();
        let crc_u128 = ck.calc(&buf[1..], mlen + mid_1_4 + mlen_1_4);

        if ck_len == 1 {
            buf[ptr] = crc_u128 as u8;
        } else if ck_len == 2 {
            let crc_bytes = if big_endian {
                (crc_u128 as u16).to_be_bytes()
            } else {
                (crc_u128 as u16).to_le_bytes()
            };

            for i in 0..ck_len {
                buf[ptr + i] = crc_bytes[i];
            }
        } else if ck_len == 4 {
            let crc_bytes = if big_endian {
                (crc_u128 as u32).to_be_bytes()
            } else {
                (crc_u128 as u32).to_le_bytes()
            };
            for i in 0..ck_len {
                buf[ptr + i] = crc_bytes[i];
            }
        } else {
            let crc_bytes = if big_endian {
                crc_u128.to_be_bytes()
            } else {
                crc_u128.to_le_bytes()
            };
            for i in 0..ck_len {
                buf[ptr + i] = crc_bytes[i];
            }
        }

        Ok(ptr + ck_len)
    }

    /// Number of bytes to encode U32 using the 1-4 BNXI algorithm.
    pub(crate) const fn bnxi_encoding_size(val: u32) -> usize {
        if val < 128 {
            1
        } else if val < 16384 {
            2
        } else if val < 2097152 {
            3
        } else {
            4
        }
    }

    /// Decodes 1-4 BNXI encoded unsigned U32 integer with selected endianness,
    /// according to [https://www.unavco.org/data/gps-gnss/data-formats/binex/conventions.html/#ubnxi_details].
    /// ## Outputs
    ///    * u32: decoded U32 integer
    ///     * usize: number of bytes consumed in this process
    ///       ie., last byte contributing to the BNXI encoding.
    ///       The next byte is the following content.
    pub(crate) fn decode_bnxi(buf: &[u8], big_endian: bool) -> (u32, usize) {
        let min_size = buf.len().min(4);

        // handle bad op
        if min_size == 0 {
            return (0, 0);
        }

        // single byte case
        if buf[0] & Self::BNXI_KEEP_GOING_MASK == 0 {
            let val32 = buf[0] as u32;
            return (val32 & 0x7f, 1);
        }

        // multi byte case
        let (val, size) = if buf[1] & Self::BNXI_KEEP_GOING_MASK == 0 {
            let mut val;

            let (byte0, byte1) = if big_endian {
                (buf[0], buf[1])
            } else {
                (buf[1], buf[0])
            };

            val = (byte0 & Self::BNXI_BYTE_MASK) as u32;
            val <<= 7;
            val |= byte1 as u32;

            (val, 2)
        } else if buf[2] & Self::BNXI_KEEP_GOING_MASK == 0 {
            let mut val;

            let (byte0, byte1, byte2) = if big_endian {
                (buf[0], buf[1], buf[2])
            } else {
                (buf[2], buf[1], buf[0])
            };

            val = (byte0 & Self::BNXI_BYTE_MASK) as u32;
            val <<= 8;

            val |= (byte1 & Self::BNXI_BYTE_MASK) as u32;
            val <<= 7;

            val |= byte2 as u32;
            (val, 3)
        } else {
            let mut val;

            let (byte0, byte1, byte2, byte3) = if big_endian {
                (buf[0], buf[1], buf[2], buf[3])
            } else {
                (buf[3], buf[2], buf[1], buf[0])
            };

            val = (byte0 & Self::BNXI_BYTE_MASK) as u32;
            val <<= 8;

            val |= (byte1 & Self::BNXI_BYTE_MASK) as u32;
            val <<= 8;

            val |= (byte2 & Self::BNXI_BYTE_MASK) as u32;
            val <<= 7;

            val |= byte3 as u32;
            (val, 4)
        };

        (val, size)
    }

    /// U32 to BNXI encoder according to [https://www.unavco.org/data/gps-gnss/data-formats/binex/conventions.html/#ubnxi_details].
    /// Encodes into given buffer, returns encoding size.
    /// Will fail if buffer is too small.
    pub(crate) fn encode_bnxi(val: u32, big_endian: bool, buf: &mut [u8]) -> Result<usize, Error> {
        let size = Self::bnxi_encoding_size(val);
        if buf.len() < size {
            return Err(Error::NotEnoughBytes);
        }

        // single byte case
        if size == 1 {
            buf[0] = (val as u8) & 0x7f;
            return Ok(1);
        }

        // multi byte case
        let mut val32 = (val & 0xffffff80) << 1;
        val32 |= val & 0xff;

        if size == 2 {
            val32 |= 0x8000;
            val32 &= 0xff7f;

            if big_endian {
                buf[0] = ((val32 & 0xff00) >> 8) as u8;
                buf[1] = val32 as u8;
            } else {
                buf[1] = ((val32 & 0xff00) >> 8) as u8;
                buf[0] = val32 as u8;
            }
        } else if size == 3 {
            val32 |= 0x808000;
            val32 &= 0xffff7f;

            if big_endian {
                buf[0] = ((val32 & 0xffff00) >> 16) as u8;
                buf[1] = ((val32 & 0xff00) >> 8) as u8;
                buf[2] = val32 as u8;
            } else {
                buf[2] = ((val32 & 0xffff00) >> 16) as u8;
                buf[1] = ((val32 & 0xff00) >> 8) as u8;
                buf[0] = val32 as u8;
            }
        } else {
            val32 |= 0x80808000;
            val32 &= 0xffffff7f;

            if big_endian {
                buf[0] = ((val32 & 0xffffff00) >> 24) as u8;
                buf[1] = ((val32 & 0xffff00) >> 16) as u8;
                buf[2] = ((val32 & 0xff00) >> 8) as u8;
                buf[3] = val32 as u8;
            } else {
                buf[3] = ((val32 & 0xffffff00) >> 24) as u8;
                buf[2] = ((val32 & 0xffff00) >> 16) as u8;
                buf[1] = ((val32 & 0xff00) >> 8) as u8;
                buf[0] = val32 as u8;
            }
        }

        Ok(size)
    }
}

#[cfg(test)]
mod test {
    use super::Message;
<<<<<<< HEAD
    use crate::message::{EphemerisFrame, GPSRaw, Record};
    use crate::{constants::Constants, Error};
=======
    use crate::message::{EphemerisFrame, GPSRaw, MonumentGeoMetadata, MonumentGeoRecord, Record};
    use crate::message::{GALEphemeris, GPSEphemeris, Meta, TimeResolution};
    use crate::prelude::Epoch;
    use crate::Error;

>>>>>>> e9a10ad3
    #[test]
    fn big_endian_bnxi() {
        let buf = [0];
        let (decoded, size) = Message::decode_bnxi(&buf, true);
        assert_eq!(size, 1);
        assert_eq!(decoded, 0);

        let mut encoded = [0; 4];
        let size = Message::encode_bnxi(decoded, true, &mut encoded).unwrap();

        assert_eq!(size, 1);
        assert_eq!(encoded, [0, 0, 0, 0]);

        let buf = [0, 0, 0, 0];
        let (decoded, size) = Message::decode_bnxi(&buf, true);
        assert_eq!(size, 1);
        assert_eq!(decoded, 0);

        let mut encoded = [0; 4];
        let size = Message::encode_bnxi(decoded, true, &mut encoded).unwrap();

        assert_eq!(size, 1);
        assert_eq!(encoded, [0, 0, 0, 0]);

        let buf = [1, 0, 0, 0];
        let (decoded, size) = Message::decode_bnxi(&buf, true);
        assert_eq!(size, 1);
        assert_eq!(decoded, 1);

        let mut encoded = [0; 4];
        let size = Message::encode_bnxi(decoded, true, &mut encoded).unwrap();

        assert_eq!(size, 1);
        assert_eq!(encoded, [1, 0, 0, 0]);

        let buf = [2, 0, 0, 0];
        let (decoded, size) = Message::decode_bnxi(&buf, true);
        assert_eq!(size, 1);
        assert_eq!(decoded, 2);

        let mut encoded = [0; 4];
        let size = Message::encode_bnxi(decoded, true, &mut encoded).unwrap();

        assert_eq!(size, 1);
        assert_eq!(encoded, [2, 0, 0, 0]);

        let buf = [127, 0, 0, 0];
        let (decoded, size) = Message::decode_bnxi(&buf, true);
        assert_eq!(size, 1);
        assert_eq!(decoded, 127);

        let mut encoded = [0; 4];
        let size = Message::encode_bnxi(decoded, true, &mut encoded).unwrap();

        assert_eq!(size, 1);
        assert_eq!(encoded, [127, 0, 0, 0]);

        let buf = [129, 0, 0, 0];
        let (decoded, size) = Message::decode_bnxi(&buf, true);
        assert_eq!(size, 2);
        assert_eq!(decoded, 128);

        let mut encoded = [0; 4];
        let size = Message::encode_bnxi(decoded, true, &mut encoded).unwrap();

        assert_eq!(size, 2);
        assert_eq!(encoded, buf);

        let buf = [0x83, 0x7a, 0, 0];
        let (decoded, size) = Message::decode_bnxi(&buf, true);
        assert_eq!(size, 2);
        assert_eq!(decoded, 0x1fa);

        let mut encoded = [0; 4];
        let size = Message::encode_bnxi(decoded, true, &mut encoded).unwrap();

        assert_eq!(size, 2);
        assert_eq!(encoded, buf);

        let buf = [0x83, 0x83, 0x7a, 0];
        let (decoded, size) = Message::decode_bnxi(&buf, true);
        assert_eq!(size, 3);
        assert_eq!(decoded, 0x181fa);

        let mut encoded = [0; 4];
        let size = Message::encode_bnxi(decoded, true, &mut encoded).unwrap();

        assert_eq!(size, 3);
        assert_eq!(encoded, buf);

        let buf = [0x83, 0x83, 0x83, 0x7a];
        let (decoded, size) = Message::decode_bnxi(&buf, true);
        assert_eq!(size, 4);
        assert_eq!(decoded, 0x18181fa);

        let mut encoded = [0; 4];
        let size = Message::encode_bnxi(decoded, true, &mut encoded).unwrap();

        assert_eq!(size, 4);
        assert_eq!(encoded, buf);
    }

    #[test]
    fn bigend_bnxi_1() {
        for val in [0, 1, 10, 120, 122, 127] {
            let mut buf = [0; 1];
            let size = Message::encode_bnxi(val, true, &mut buf).unwrap();

            assert_eq!(size, 1);
            assert_eq!(buf[0], val as u8);

            let mut buf = [0; 4];

            let size = Message::encode_bnxi(val, true, &mut buf).unwrap();

            assert_eq!(size, 1);

            assert_eq!(buf[0], val as u8);
            assert_eq!(buf[1], 0);
            assert_eq!(buf[2], 0);
            assert_eq!(buf[3], 0);

            let (decoded, size) = Message::decode_bnxi(&buf, true);
            assert_eq!(size, 1);
            assert_eq!(decoded, val);
        }
    }

    #[test]
    fn decode_no_sync_byte() {
        let buf = [0, 0, 0, 0, 0];
        match Message::decode(&buf) {
            Err(Error::NoSyncByte) => {},
            Err(e) => panic!("returned unexpected error: {:?}", e),
            _ => panic!("should have paniced"),
        }
        let buf = [0, 0, 0, 0, 0];
        match Message::decode(&buf) {
            Err(Error::NoSyncByte) => {},
            Err(e) => panic!("returned unexpected error: {:?}", e),
            _ => panic!("should have paniced"),
        }
    }

    #[test]
    fn test_monument_geo() {
        let mut meta = Meta::default();

        meta.reversed = false;
        meta.big_endian = true;
        meta.enhanced_crc = false;

        let mut geo = MonumentGeoRecord::default().with_comment("simple");

        geo.epoch = Epoch::from_gpst_seconds(1.0);
        geo.meta = MonumentGeoMetadata::RNX2BIN;

        let geo_len = geo.encoding_size();
        let record = Record::new_monument_geo(geo);

        let msg = Message::new(meta, TimeResolution::QuarterSecond, record);

        // SYNC + MID(1) +FID + MLEN + CRC(8)
        assert_eq!(msg.encoding_size(), 1 + 1 + 1 + geo_len + 1);

        let mut encoded = [0; 256];
        msg.encode(&mut encoded, 256).unwrap();

        assert_eq!(encoded[17], 3);

        // parse back
        let parsed = Message::decode(&encoded).unwrap();
        assert_eq!(parsed, msg);
    }

    #[test]
    fn test_gps_raw() {
        let mut meta = Meta::default();

        meta.reversed = false;
        meta.big_endian = true;
        meta.enhanced_crc = false;

        let gps_raw = EphemerisFrame::GPSRaw(GPSRaw::default());
        let gps_raw_len = gps_raw.encoding_size();
        let record = Record::new_ephemeris_frame(gps_raw);

        let msg = Message::new(meta, TimeResolution::QuarterSecond, record);

        // SYNC + MID(1) + MLEN(1) + RLEN + CRC(1)
        assert_eq!(msg.encoding_size(), 1 + 1 + 1 + gps_raw_len + 1);

        let mut encoded = [0; 256];
        msg.encode(&mut encoded, 256).unwrap();

        assert_eq!(encoded[78 + 1 + 1 + 1], 0);

        // parse back
        let parsed = Message::decode(&encoded).unwrap();
        assert_eq!(parsed, msg);
    }

    #[test]
    fn test_gps_eph() {
        let mut meta = Meta::default();

        meta.reversed = false;
        meta.big_endian = true;
        meta.enhanced_crc = false;

        let gps_eph = EphemerisFrame::GPS(GPSEphemeris::default());
        let gps_eph_len = gps_eph.encoding_size();
        let record = Record::new_ephemeris_frame(gps_eph);

        assert_eq!(gps_eph_len, 129);

        let msg = Message::new(meta, TimeResolution::QuarterSecond, record);

        // SYNC + MID(1) + MLEN(2) + RLEN + CRC(2)
        assert_eq!(msg.encoding_size(), 1 + 1 + 2 + gps_eph_len + 2);

        let mut encoded = [0; 256];
        msg.encode(&mut encoded, 256).unwrap();

        // parse back
        let parsed = Message::decode(&encoded).unwrap();
        assert_eq!(parsed, msg);
    }

    #[test]
<<<<<<< HEAD
    fn test_gps_raw() {
        let record = Record::new_ephemeris_frame(EphemerisFrame::GPSRaw(GPSRaw::default()));
        let msg = Message::new(true, false, false, record);
=======
    fn test_gal_eph() {
        let mut meta = Meta::default();

        meta.reversed = false;
        meta.big_endian = true;
        meta.enhanced_crc = false;

        let eph = EphemerisFrame::GAL(GALEphemeris::default());
        let eph_len = eph.encoding_size();
        let record = Record::new_ephemeris_frame(eph);

        assert_eq!(eph_len, 129);

        let msg = Message::new(meta, TimeResolution::QuarterSecond, record);

        // SYNC + MID(1) + MLEN(2) + RLEN + CRC(2)
        assert_eq!(msg.encoding_size(), 1 + 1 + 2 + eph_len + 2);
>>>>>>> e9a10ad3

        let mut encoded = [0; 256];
        msg.encode(&mut encoded, 256).unwrap();

        // parse back
        let parsed = Message::decode(&encoded).unwrap();
        assert_eq!(parsed, msg);
    }
}<|MERGE_RESOLUTION|>--- conflicted
+++ resolved
@@ -5,25 +5,16 @@
 mod time; // Epoch encoding/decoding // checksum calc.
 
 pub use record::{
-<<<<<<< HEAD
-    EphemerisFrame, GPSEphemeris, GPSRaw, MonumentGeoMetadata, MonumentGeoRecord, PositionEcef3d,
-    PositionGeo3d, Record, Solutions, TemporalSolution, Velocity3d, VelocityNED3d,
+    EphemerisFrame, GALEphemeris, GLOEphemeris, GPSEphemeris, GPSRaw, MonumentGeoMetadata,
+    MonumentGeoRecord, PositionEcef3d, PositionGeo3d, Record, SBASEphemeris, Solutions,
+    TemporalSolution, Velocity3d, VelocityNED3d,
 };
 
-=======
-    EphemerisFrame, GALEphemeris, GLOEphemeris, GPSEphemeris, GPSRaw, MonumentGeoMetadata,
-    MonumentGeoRecord, Record, SBASEphemeris,
-};
-
 pub use meta::Meta;
-pub use time::TimeResolution;
-
->>>>>>> e9a10ad3
 pub(crate) use mid::MessageID;
 
+use crate::{stream::Provider, ClosedSourceMeta, Error};
 use checksum::Checksum;
-
-use crate::{stream::Provider, ClosedSourceMeta, Error};
 
 #[derive(Debug, Clone, PartialEq, Default)]
 pub struct Message {
@@ -34,11 +25,6 @@
 }
 
 impl Message {
-<<<<<<< HEAD
-    /// Creates new [Message] from given specs, ready to encode.
-    pub fn new(big_endian: bool, enhanced_crc: bool, reversed: bool, record: Record) -> Self {
-        let mid = record.to_message_id();
-=======
     /// Keep going byte mask in the BNXI algorithm,
     /// as per [https://www.unavco.org/data/gps-gnss/data-formats/binex/conventions.html/#ubnxi_details]
     const BNXI_KEEP_GOING_MASK: u8 = 0x80;
@@ -48,18 +34,10 @@
     const BNXI_BYTE_MASK: u8 = 0x7f;
 
     /// Creates a new [Message] ready to be encoded.
-    pub fn new(meta: Meta, time_res: TimeResolution, record: Record) -> Self {
->>>>>>> e9a10ad3
+    pub fn new(meta: Meta, record: Record) -> Self {
         Self {
             meta,
             record,
-<<<<<<< HEAD
-            reversed,
-            big_endian,
-            enhanced_crc,
-=======
-            time_res,
->>>>>>> e9a10ad3
         }
     }
 
@@ -88,16 +66,7 @@
     /// For closed source [Message]s, we return [Error::ClosedSourceMessage]
     /// with header information.
     pub fn decode(buf: &[u8]) -> Result<Self, Error> {
-<<<<<<< HEAD
-        let sync_off;
-        let mut big_endian = true;
-        let mut reversed = false;
-        let mut enhanced_crc = false;
-=======
         let buf_len = buf.len();
-
-        let time_res = TimeResolution::QuarterSecond;
->>>>>>> e9a10ad3
 
         // 1. locate SYNC byte
         let meta = Meta::find_and_parse(buf, buf_len);
@@ -172,7 +141,6 @@
                 let fr = EphemerisFrame::decode(big_endian, &buf[ptr..])?;
                 Record::new_ephemeris_frame(fr)
             },
-<<<<<<< HEAD
             MessageID::ProcessedSolutions => {
                 let solutions = Solutions::decode(mlen as usize, big_endian, &buf[ptr..])?;
                 Record::new_solutions(solutions)
@@ -180,10 +148,6 @@
             MessageID::Unknown => {
                 return Err(Error::UnknownMessage);
             },
-            _ => {
-                //println!("found unsupported msg id={:?}", id);
-                return Err(Error::UnknownMessage);
-=======
             _ => {
                 // check whether this message is undisclosed or not
                 if let Some(provider) = Provider::match_any(mid.into()) {
@@ -199,7 +163,6 @@
                     // println!("found unsupported msg id={:?}", id);
                     return Err(Error::NonSupportedMesssage(mlen));
                 }
->>>>>>> e9a10ad3
             },
         };
 
@@ -207,15 +170,6 @@
         let checksum = Checksum::from_len(mlen, enhanced_crc);
         let ck_len = checksum.len();
 
-<<<<<<< HEAD
-        Ok(Self {
-            mid,
-            record,
-            reversed,
-            big_endian,
-            enhanced_crc,
-        })
-=======
         if ptr + mlen + ck_len > buf_len {
             return Err(Error::MissingCRC);
         }
@@ -229,13 +183,8 @@
         if expected != ck {
             Err(Error::CorrupctBadCRC)
         } else {
-            Ok(Self {
-                meta,
-                record,
-                time_res,
-            })
-        }
->>>>>>> e9a10ad3
+            Ok(Self { meta, record })
+        }
     }
 
     /// Tries to encode [Message] into provided buffer.
@@ -279,7 +228,7 @@
                 ptr += geo.encode(big_endian, &mut buf[ptr..])?;
             },
             Record::Solutions(fr) => {
-                fr.encode(self.big_endian, &mut buf[ptr..])?;
+                fr.encode(big_endian, &mut buf[ptr..])?;
             },
         }
 
@@ -481,16 +430,11 @@
 #[cfg(test)]
 mod test {
     use super::Message;
-<<<<<<< HEAD
-    use crate::message::{EphemerisFrame, GPSRaw, Record};
-    use crate::{constants::Constants, Error};
-=======
     use crate::message::{EphemerisFrame, GPSRaw, MonumentGeoMetadata, MonumentGeoRecord, Record};
-    use crate::message::{GALEphemeris, GPSEphemeris, Meta, TimeResolution};
+    use crate::message::{GALEphemeris, GPSEphemeris, Meta};
     use crate::prelude::Epoch;
     use crate::Error;
 
->>>>>>> e9a10ad3
     #[test]
     fn big_endian_bnxi() {
         let buf = [0];
@@ -651,7 +595,7 @@
         let geo_len = geo.encoding_size();
         let record = Record::new_monument_geo(geo);
 
-        let msg = Message::new(meta, TimeResolution::QuarterSecond, record);
+        let msg = Message::new(meta, record);
 
         // SYNC + MID(1) +FID + MLEN + CRC(8)
         assert_eq!(msg.encoding_size(), 1 + 1 + 1 + geo_len + 1);
@@ -678,7 +622,7 @@
         let gps_raw_len = gps_raw.encoding_size();
         let record = Record::new_ephemeris_frame(gps_raw);
 
-        let msg = Message::new(meta, TimeResolution::QuarterSecond, record);
+        let msg = Message::new(meta, record);
 
         // SYNC + MID(1) + MLEN(1) + RLEN + CRC(1)
         assert_eq!(msg.encoding_size(), 1 + 1 + 1 + gps_raw_len + 1);
@@ -707,7 +651,7 @@
 
         assert_eq!(gps_eph_len, 129);
 
-        let msg = Message::new(meta, TimeResolution::QuarterSecond, record);
+        let msg = Message::new(meta, record);
 
         // SYNC + MID(1) + MLEN(2) + RLEN + CRC(2)
         assert_eq!(msg.encoding_size(), 1 + 1 + 2 + gps_eph_len + 2);
@@ -721,11 +665,6 @@
     }
 
     #[test]
-<<<<<<< HEAD
-    fn test_gps_raw() {
-        let record = Record::new_ephemeris_frame(EphemerisFrame::GPSRaw(GPSRaw::default()));
-        let msg = Message::new(true, false, false, record);
-=======
     fn test_gal_eph() {
         let mut meta = Meta::default();
 
@@ -739,11 +678,10 @@
 
         assert_eq!(eph_len, 129);
 
-        let msg = Message::new(meta, TimeResolution::QuarterSecond, record);
+        let msg = Message::new(meta, record);
 
         // SYNC + MID(1) + MLEN(2) + RLEN + CRC(2)
         assert_eq!(msg.encoding_size(), 1 + 1 + 2 + eph_len + 2);
->>>>>>> e9a10ad3
 
         let mut encoded = [0; 256];
         msg.encode(&mut encoded, 256).unwrap();
