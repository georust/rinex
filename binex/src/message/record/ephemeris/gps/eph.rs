--- conflicted
+++ resolved
@@ -390,58 +390,6 @@
 
     #[test]
     fn gps_ephemeris() {
-<<<<<<< HEAD
-        let buf = [0; 128];
-
-        let eph = GPSEphemeris::decode(true, &buf).unwrap();
-
-        // test mirror
-        let mut target = [0; 100];
-        assert!(eph.encode(true, &mut target).is_err());
-
-        let mut target = [0; 128];
-        let size = eph.encode(true, &mut target).unwrap();
-        assert_eq!(size, 128);
-        assert_eq!(buf, target);
-
-        let eph = GPSEphemeris {
-            sv_prn: 10,
-            toe: 1000,
-            tow: 120,
-            toc: 130,
-            tgd: 10.0,
-            iodc: 24,
-            clock_offset: 123.0,
-            clock_drift_rate: 130.0,
-            clock_drift: 150.0,
-            sqrt_a: 56.0,
-            iode: -2000,
-            delta_n_rad_s: 12.0,
-            m0_rad: 0.1,
-            e: 0.2,
-            cic: 0.3,
-            crc: 0.4,
-            cis: 0.5,
-            crs: 0.6,
-            cuc: 0.7,
-            cus: 0.8,
-            omega_0_rad: 0.9,
-            omega_rad: 59.0,
-            i0_rad: 61.0,
-            omega_dot_rad_s: 62.0,
-            i_dot_rad_s: 74.0,
-            ura_m: 75.0,
-            sv_health: 16,
-            uint2: 17,
-        };
-
-        let mut target = [0; 153];
-        eph.encode(true, &mut target).unwrap();
-
-        let decoded = GPSEphemeris::decode(true, &target).unwrap();
-
-        assert_eq!(eph, decoded);
-=======
         for big_endian in [true, false] {
             let buf = [0; 128];
 
@@ -493,6 +441,5 @@
             let decoded = GPSEphemeris::decode(big_endian, &target).unwrap();
             assert_eq!(eph, decoded);
         }
->>>>>>> 18f226fd
     }
 }