#![doc(html_logo_url = "https://raw.githubusercontent.com/georust/meta/master/logo/logo.png")]
#![doc = include_str!("../README.md")]
#![cfg_attr(docrs, feature(doc_cfg))]

extern crate gnss_rs as gnss;
extern crate rinex_qc_traits as qc_traits;

mod cfg;

pub mod plot;

mod context;
mod report;

pub mod prelude {
    pub use crate::{
        cfg::{QcConfig, QcReportType},
        context::{ProductType, QcContext},
        report::{QcExtraPage, QcReport},
    };
    // Pub re-export
    pub use crate::plot::{Marker, MarkerSymbol, Mode, Plot};
    pub use maud::{html, Markup, Render};
<<<<<<< HEAD
    pub use qc_traits::processing::{Filter, Preprocessing};
    pub use rinex::prelude::{Almanac, Error as RinexError, Rinex};
=======
    pub use qc_traits::processing::{Filter, Preprocessing, Repair, RepairTrait};
    pub use rinex::prelude::{Error as RinexError, Rinex};
>>>>>>> 52291cd9
    #[cfg(feature = "sp3")]
    pub use sp3::prelude::{Error as SP3Error, SP3};
    pub use std::path::Path;
}<|MERGE_RESOLUTION|>--- conflicted
+++ resolved
@@ -21,13 +21,8 @@
     // Pub re-export
     pub use crate::plot::{Marker, MarkerSymbol, Mode, Plot};
     pub use maud::{html, Markup, Render};
-<<<<<<< HEAD
-    pub use qc_traits::processing::{Filter, Preprocessing};
+    pub use qc_traits::processing::{Filter, Preprocessing, Repair, RepairTrait};
     pub use rinex::prelude::{Almanac, Error as RinexError, Rinex};
-=======
-    pub use qc_traits::processing::{Filter, Preprocessing, Repair, RepairTrait};
-    pub use rinex::prelude::{Error as RinexError, Rinex};
->>>>>>> 52291cd9
     #[cfg(feature = "sp3")]
     pub use sp3::prelude::{Error as SP3Error, SP3};
     pub use std::path::Path;
