--- conflicted
+++ resolved
@@ -31,24 +31,11 @@
 rustdoc-args = ["--cfg", "docrs", "--generate-link-to-definition"]
 
 [dependencies]
-<<<<<<< HEAD
 thiserror = "2"
-itertools = "0.14.0"
-hifitime = "4.0.0"
+hifitime = "4.0"
+itertools = "0.14"
 anise = { version = "0.5.3", optional = true }
-gnss-rs = { version = "2.3.1", features = ["serde"] }
-gnss-qc-traits = { version = "0.0.1", optional = true }
-serde = { version = "1.0", optional = true, default-features = false, features = ["derive"] }
-flate2 = { version = "1.0.35", optional = true, default-features = false, features = ["zlib"] }
-=======
-thiserror = "1"
-map_3d = "0.1.5"
-itertools = "0.13.0"
-hifitime = "4.0"
+gnss-rs = { version = "2.3.2", features = ["serde"] }
 gnss-qc-traits = { version = "0.0.2", optional = true }
 serde = { version = "1.0", optional = true, default-features = false, features = ["derive"] }
-flate2 = { version = "1.0.24", optional = true, default-features = false, features = ["zlib"] }
-gnss-rs = { version = "2.3.2", features = ["serde"] }
-
-[dev-dependencies]
->>>>>>> 66dc2862
+flate2 = { version = "1.0.35", optional = true, default-features = false, features = ["zlib"] }