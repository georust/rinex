--- conflicted
+++ resolved
@@ -34,15 +34,10 @@
 [dependencies]
 thiserror = "1"
 map_3d = "0.1.5"
-<<<<<<< HEAD
 itertools = "0.13.0"
 hifitime = "4.0.0-alpha"
-gnss-rs = { version = "2.2", features = ["serde"] }
+gnss-rs = { version = "2.2.0", features = ["serde"] }
 rinex-qc-traits = { path = "../qc-traits", version = "=0.1.1", optional = true }
-=======
-hifitime = "4.0.0-alpha"
-gnss-rs = { version = "2.2.0", features = ["serde"] }
->>>>>>> 1e35c5a3
 serde = { version = "1.0", optional = true, default-features = false, features = ["derive"] }
 flate2 = { version = "1.0.24", optional = true, default-features = false, features = ["zlib"] }
 
