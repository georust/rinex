--- conflicted
+++ resolved
@@ -177,36 +177,7 @@
     #[error("desired epoch is too late")]
     EpochTooLate,
 }
-<<<<<<< HEAD
-
-#[derive(Clone, Debug)]
-/// `RINEX` merging options
-pub struct MergeOpts {
-    /// optionnal program name
-    program: String,
-    /// timestamp where new file was appended
-    date: chrono::NaiveDateTime,
-}
-
-impl std::str::FromStr for MergeOpts {
-    type Err = MergeError;
-    /// Builds MergeOpts structure from "standard" RINEX comment line
-    fn from_str (line: &str) -> Result<Self, Self::Err> {
-        let (program, rem) = line.split_at(20);
-        let (ops, rem) = rem.split_at(20);
-        let (date, _) = rem.split_at(20);
-        if !ops.trim().eq("FILE MERGE") {
-            return Err(MergeError::MergeOptsDescriptionMismatch)
-        }
-        Ok(MergeOpts {
-            program: program.trim().to_string(),
-            date : chrono::NaiveDateTime::parse_from_str(date.split_at(16).0, "%Y%m%d %h%m%s")?,
-        })
-    }
-}
-
-=======
->>>>>>> 798464cb
+
 impl Rinex {
     /// Builds a new `RINEX` struct from given header & body sections
     pub fn new (header: header::Header, record: record::Record) -> Rinex {
@@ -473,45 +444,6 @@
         result
     }
 
-<<<<<<< HEAD
-    /// Splits merged RINEX `records` into list of records 
-    /*pub fn split (&self) -> Vec<record::Record> {
-        let mut result : Vec<record::Record> = Vec::with_capacity(2);
-        result
-    }*/
-/*
-    /// Merges given RINEX into self (modifies self in place), in similar fashion as teqc program.
-    /// Use MergeOpts to describe / control the operation.     
-    /// Header section are combined.    
-    /// Final record is controlled by `opts.date` : 
-    /// `opts.date` :   
-    ///     + if < self.record.epoch[0] : other is prepended before self   
-    ///     + else if > self.recrd.epoch[N] : other is appended to self   
-    ///     + else: { self.record.epochs[0..m]; other; self.record.epochs[m..N] }
-    pub fn merge (&mut self, other: &Self, opts: MergeOpts) -> Result<(), MergeError> {
-        if self.header.rinex_type != other.header.rinex_type {
-            return Err(MergeError::FileTypeMismatch)
-        }
-        // add comment in similar fashion than teqc
-        self.header.comments.push("rust-rinex-1.0.0    FILE MERGE          {}      COMMENT");
-        let epoch_0 = self.record.keys().iter().nth(0);
-        let t_merge = opts.date;
-        if epoch_0.is_none() {
-            // self is empty record
-            // --> self.record becomes a simple `other.record` copy
-            self.record : HashMap<_>
-                other.record.iter()
-                    .filter(|(epoch, values)| {
-                        epoch > t_merge
-                    })
-                    .collect()
-        } else {
-            let epoch_0 = epoch_0.unwrap();
-        }
-        Ok(())
-    }
-*/
-=======
     /// Splits self into two seperate records, at desired `epoch`.
     /// Self does not have to be a `Merged` file
     pub fn split_record_at_epoch (&self, epoch: epoch::Epoch) -> Result<(record::Record,record::Record), SplitError> {
@@ -936,7 +868,6 @@
     } 
 */
     
->>>>>>> 798464cb
     /// Writes self into given file.   
     /// Both header + record will strictly follow RINEX standards.   
     /// Record: supports all known `RINEX` types
